import * as Store from '../Store.js';
import { request } from '../../lib/Network.js';
import ROUTES from '../../ROUTES.js';
import STOREKEYS from '../STOREKEYS.js';
import * as PersistentStorage from '../../lib/PersistentStorage.js';
import * as _ from 'lodash';

// TODO: Figure out how to determine prod/dev on mobile, etc.
const IS_IN_PRODUCTION = false;
const partnerName = IS_IN_PRODUCTION ? 'chat-expensify-com' : 'android';
const partnerPassword = IS_IN_PRODUCTION
  ? 'e21965746fd75f82bb66'
  : 'c3a9ac418ea3f152aae2';

/**
 * Amount of time (in ms) after which an authToken is considered expired.
 * Currently set to 90min
 *
 * @private
 * @type {Number}
 */
const AUTH_TOKEN_EXPIRATION_TIME = 1000 * 60;

/**
 * Sign in with the API
 * @param {string} login
 * @param {string} password
 * @param {boolean} useExpensifyLogin
 */
<<<<<<< HEAD
function signIn(login, password) {
    Store.set(STOREKEYS.CREDENTIALS, { login, password });
    Store.set(STOREKEYS.SESSION, {});

    request('Authenticate', {
        useExpensifyLogin: true,
        partnerName: 'expensify.com',
        partnerPassword: 'MkgLvVAyaTlmw',
        partnerUserID: login,
        partnerUserSecret: password,
=======
function signIn(login, password, useExpensifyLogin = false) {
  Store.set(STOREKEYS.CREDENTIALS, {login, password});
  Store.set(STOREKEYS.SESSION, {});
  return request('Authenticate', {
    useExpensifyLogin: useExpensifyLogin,
    partnerName: partnerName,
    partnerPassword: partnerPassword,
    partnerUserID: login,
    partnerUserSecret: password,
  })
    .then((data) => {
      // 404 We need to create a login
      if (data.jsonCode === 404 && !useExpensifyLogin) {
        signIn(login, password, true).then((expensifyLoginData) => {
          createLogin(expensifyLoginData.authToken, login, password);
        });
        return;
      }

      // If we didn't get a 200 response from authenticate, the user needs to sign in again
      if (data.jsonCode !== 200) {
        console.warn(
          'Did not get a 200 from authenticate, going back to sign in page',
        );
        Store.set(STOREKEYS.APP_REDIRECT_TO, ROUTES.SIGNIN);
        return;
      }

      Store.set(STOREKEYS.SESSION, data);
      Store.set(STOREKEYS.APP_REDIRECT_TO, ROUTES.HOME);
      Store.set(STOREKEYS.LAST_AUTHENTICATED, new Date().getTime());

      return data;
>>>>>>> c8598829
    })
        .then((data) => {
            Store.set(STOREKEYS.SESSION, data);
            Store.set(STOREKEYS.APP_REDIRECT_TO, ROUTES.HOME);
        })
        .catch((err) => {
            console.warn(err);
            Store.set(STOREKEYS.SESSION, { error: err });
        });
}

/**
 * Create login
 * @param {string} authToken
 * @param {string} login
 * @param {string} password
 */
function createLogin(authToken, login, password) {
  request('CreateLogin', {
    authToken: authToken,
    partnerName,
    partnerPassword,
    partnerUserID: login,
    partnerUserSecret: password,
  }).catch((err) => {
    Store.set(STOREKEYS.SESSION, {error: err});
  });
}

/**
 * Sign out of our application
 */
async function signOut() {
    Store.set(STOREKEYS.APP_REDIRECT_TO, ROUTES.SIGNIN);
    await PersistentStorage.clear();
}

/**
 * Make sure the authToken we have is OK to use
 */
async function verifyAuthToken() {
<<<<<<< HEAD
    const currentAuthToken = await Store.get(STOREKEYS.SESSION, 'authToken');
    // If there is no authToken, then there is nothing to verify and they should sign in
    if (!currentAuthToken) {
        Store.set(STOREKEYS.APP_REDIRECT_TO, ROUTES.SIGNIN);
        return;
    }

    request('Get', { returnValueList: 'account' }).then((data) => {
        if (data.jsonCode === 200) {
            console.debug('We have valid auth token');
            Store.set(STOREKEYS.SESSION, data);
            return;
        } else if (data.jsonCode === 407) {
            console.warn('We need to re-auth');
            return;
        }

        // If the auth token is bad, we want them to go to the sign in page
        Store.set(STOREKEYS.APP_REDIRECT_TO, ROUTES.SIGNIN);
    });
=======
  const lastAuthenticated = await Store.get(STOREKEYS.LAST_AUTHENTICATED);
  const credentials = await Store.get(STOREKEYS.CREDENTIALS);
  const haveCredentials = !_.isNull(credentials);
  const haveExpiredAuthToken =
    lastAuthenticated < new Date().getTime() - AUTH_TOKEN_EXPIRATION_TIME;

  if (haveExpiredAuthToken && haveCredentials) {
    console.debug('Invalid auth token: Token has expired.');
    signIn(credentials.login, credentials.password);
    return;
  }

  request('Get', {returnValueList: 'account'}).then((data) => {
    if (data.jsonCode === 200) {
      console.debug('We have valid auth token');
      Store.set(STOREKEYS.SESSION, data);
      return;
    }

    // If the auth token is bad and we didn't have credentials saved, we want them to go to the sign in page
    Store.set(STOREKEYS.APP_REDIRECT_TO, ROUTES.SIGNIN);
  });
>>>>>>> c8598829
}

export { signIn, signOut, verifyAuthToken };<|MERGE_RESOLUTION|>--- conflicted
+++ resolved
@@ -9,8 +9,8 @@
 const IS_IN_PRODUCTION = false;
 const partnerName = IS_IN_PRODUCTION ? 'chat-expensify-com' : 'android';
 const partnerPassword = IS_IN_PRODUCTION
-  ? 'e21965746fd75f82bb66'
-  : 'c3a9ac418ea3f152aae2';
+    ? 'e21965746fd75f82bb66'
+    : 'c3a9ac418ea3f152aae2';
 
 /**
  * Amount of time (in ms) after which an authToken is considered expired.
@@ -27,53 +27,40 @@
  * @param {string} password
  * @param {boolean} useExpensifyLogin
  */
-<<<<<<< HEAD
-function signIn(login, password) {
+function signIn(login, password, useExpensifyLogin = false) {
     Store.set(STOREKEYS.CREDENTIALS, { login, password });
     Store.set(STOREKEYS.SESSION, {});
-
-    request('Authenticate', {
-        useExpensifyLogin: true,
-        partnerName: 'expensify.com',
-        partnerPassword: 'MkgLvVAyaTlmw',
+    return request('Authenticate', {
+        useExpensifyLogin: useExpensifyLogin,
+        partnerName: partnerName,
+        partnerPassword: partnerPassword,
         partnerUserID: login,
         partnerUserSecret: password,
-=======
-function signIn(login, password, useExpensifyLogin = false) {
-  Store.set(STOREKEYS.CREDENTIALS, {login, password});
-  Store.set(STOREKEYS.SESSION, {});
-  return request('Authenticate', {
-    useExpensifyLogin: useExpensifyLogin,
-    partnerName: partnerName,
-    partnerPassword: partnerPassword,
-    partnerUserID: login,
-    partnerUserSecret: password,
-  })
-    .then((data) => {
-      // 404 We need to create a login
-      if (data.jsonCode === 404 && !useExpensifyLogin) {
-        signIn(login, password, true).then((expensifyLoginData) => {
-          createLogin(expensifyLoginData.authToken, login, password);
-        });
-        return;
-      }
+    })
+        .then((data) => {
+            // 404 We need to create a login
+            if (data.jsonCode === 404 && !useExpensifyLogin) {
+                signIn(login, password, true).then((expensifyLoginData) => {
+                    createLogin(expensifyLoginData.authToken, login, password);
+                });
+                return;
+            }
 
-      // If we didn't get a 200 response from authenticate, the user needs to sign in again
-      if (data.jsonCode !== 200) {
-        console.warn(
-          'Did not get a 200 from authenticate, going back to sign in page',
-        );
-        Store.set(STOREKEYS.APP_REDIRECT_TO, ROUTES.SIGNIN);
-        return;
-      }
+            // If we didn't get a 200 response from authenticate, the user needs to sign in again
+            if (data.jsonCode !== 200) {
+                console.warn(
+                    'Did not get a 200 from authenticate, going back to sign in page',
+                );
+                Store.set(STOREKEYS.APP_REDIRECT_TO, ROUTES.SIGNIN);
+                return;
+            }
 
-      Store.set(STOREKEYS.SESSION, data);
-      Store.set(STOREKEYS.APP_REDIRECT_TO, ROUTES.HOME);
-      Store.set(STOREKEYS.LAST_AUTHENTICATED, new Date().getTime());
+            Store.set(STOREKEYS.SESSION, data);
+            Store.set(STOREKEYS.APP_REDIRECT_TO, ROUTES.HOME);
+            Store.set(STOREKEYS.LAST_AUTHENTICATED, new Date().getTime());
 
-      return data;
->>>>>>> c8598829
-    })
+            return data;
+        })
         .then((data) => {
             Store.set(STOREKEYS.SESSION, data);
             Store.set(STOREKEYS.APP_REDIRECT_TO, ROUTES.HOME);
@@ -91,15 +78,15 @@
  * @param {string} password
  */
 function createLogin(authToken, login, password) {
-  request('CreateLogin', {
-    authToken: authToken,
-    partnerName,
-    partnerPassword,
-    partnerUserID: login,
-    partnerUserSecret: password,
-  }).catch((err) => {
-    Store.set(STOREKEYS.SESSION, {error: err});
-  });
+    request('CreateLogin', {
+        authToken: authToken,
+        partnerName,
+        partnerPassword,
+        partnerUserID: login,
+        partnerUserSecret: password,
+    }).catch((err) => {
+        Store.set(STOREKEYS.SESSION, { error: err });
+    });
 }
 
 /**
@@ -114,11 +101,15 @@
  * Make sure the authToken we have is OK to use
  */
 async function verifyAuthToken() {
-<<<<<<< HEAD
-    const currentAuthToken = await Store.get(STOREKEYS.SESSION, 'authToken');
-    // If there is no authToken, then there is nothing to verify and they should sign in
-    if (!currentAuthToken) {
-        Store.set(STOREKEYS.APP_REDIRECT_TO, ROUTES.SIGNIN);
+    const lastAuthenticated = await Store.get(STOREKEYS.LAST_AUTHENTICATED);
+    const credentials = await Store.get(STOREKEYS.CREDENTIALS);
+    const haveCredentials = !_.isNull(credentials);
+    const haveExpiredAuthToken =
+        lastAuthenticated < new Date().getTime() - AUTH_TOKEN_EXPIRATION_TIME;
+
+    if (haveExpiredAuthToken && haveCredentials) {
+        console.debug('Invalid auth token: Token has expired.');
+        signIn(credentials.login, credentials.password);
         return;
     }
 
@@ -127,38 +118,11 @@
             console.debug('We have valid auth token');
             Store.set(STOREKEYS.SESSION, data);
             return;
-        } else if (data.jsonCode === 407) {
-            console.warn('We need to re-auth');
-            return;
         }
 
-        // If the auth token is bad, we want them to go to the sign in page
+        // If the auth token is bad and we didn't have credentials saved, we want them to go to the sign in page
         Store.set(STOREKEYS.APP_REDIRECT_TO, ROUTES.SIGNIN);
     });
-=======
-  const lastAuthenticated = await Store.get(STOREKEYS.LAST_AUTHENTICATED);
-  const credentials = await Store.get(STOREKEYS.CREDENTIALS);
-  const haveCredentials = !_.isNull(credentials);
-  const haveExpiredAuthToken =
-    lastAuthenticated < new Date().getTime() - AUTH_TOKEN_EXPIRATION_TIME;
-
-  if (haveExpiredAuthToken && haveCredentials) {
-    console.debug('Invalid auth token: Token has expired.');
-    signIn(credentials.login, credentials.password);
-    return;
-  }
-
-  request('Get', {returnValueList: 'account'}).then((data) => {
-    if (data.jsonCode === 200) {
-      console.debug('We have valid auth token');
-      Store.set(STOREKEYS.SESSION, data);
-      return;
-    }
-
-    // If the auth token is bad and we didn't have credentials saved, we want them to go to the sign in page
-    Store.set(STOREKEYS.APP_REDIRECT_TO, ROUTES.SIGNIN);
-  });
->>>>>>> c8598829
 }
 
 export { signIn, signOut, verifyAuthToken };