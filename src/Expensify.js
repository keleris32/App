import React, {Component} from 'react';
import {View} from 'react-native';
import PropTypes from 'prop-types';
import {recordCurrentlyViewedReportID, recordCurrentRoute} from './libs/actions/App';
import SignInPage from './pages/SignInPage';
import HomePage from './pages/home/HomePage';
import Ion from './libs/Ion';
import * as ActiveClientManager from './libs/ActiveClientManager';
import IONKEYS from './IONKEYS';
import withIon from './components/withIon';
import styles from './styles/StyleSheet';
import Log from './libs/Log';

import {
    Route,
    Router,
    Redirect,
    Switch
} from './libs/Router';
import ROUTES from './ROUTES';

// Initialize the store when the app loads for the first time
Ion.init({
<<<<<<< HEAD
    keys: IONKEYS,
    initialKeyStates: {

        // Clear any loading and error messages so they do not appear on app startup
        [IONKEYS.SESSION]: {loading: false, error: ''},
    }
});
Ion.registerLogger(({level, message}) => {
    console.debug(message);

    if (level === Log.LEVEL.ALERT) {
        Log.alert(message);
    }
=======
    safeEvictionKeys: [IONKEYS.COLLECTION.REPORT_ACTIONS],
>>>>>>> 16982451
});

const propTypes = {
    /* Ion Props */

    // A route set by Ion that we will redirect to if present. Always empty on app init.
    redirectTo: PropTypes.string,
};

const defaultProps = {
    redirectTo: '',
};

class Expensify extends Component {
    constructor(props) {
        super(props);

        // Initialize this client as being an active client
        ActiveClientManager.init();

        this.removeLoadingState = this.removeLoadingState.bind(this);

        this.state = {
            isLoading: true,
            authToken: null,
        };
    }

    componentDidMount() {
        Ion.connect({
            key: IONKEYS.SESSION,
            callback: this.removeLoadingState,
        });
    }

    /**
     * When the authToken is updated, the app should remove the loading state and handle the authToken
     *
     * @param {object} session
     * @param {string} session.authToken
     */
    removeLoadingState(session) {
        this.setState({
            authToken: session ? session.authToken : null,
            isLoading: false,
        });
    }

    render() {
        // Until the authToken has been initialized from Ion, display a blank page
        if (this.state.isLoading) {
            return (
                <View style={styles.genericView} />
            );
        }
        const redirectTo = !this.state.authToken ? ROUTES.SIGNIN : this.props.redirectTo;
        return (
            <Router>
                {/* If there is ever a property for redirecting, we do the redirect here */}
                {/* Leave this as a ternary or else iOS throws an error about text not being wrapped in <Text> */}
                {redirectTo ? <Redirect to={redirectTo} /> : null}
                <Route path="*" render={recordCurrentRoute} />
                <Route path={ROUTES.REPORT} exact render={recordCurrentlyViewedReportID} />

                <Switch>
                    <Route
                        exact
                        path="/"
                        render={() => (
                            this.state.authToken
                                ? <Redirect to={ROUTES.HOME} />
                                : <Redirect to={ROUTES.SIGNIN} />
                        )}
                    />
                    <Route path={[ROUTES.SIGNIN_WITH_EXITTO, ROUTES.SIGNIN]} component={SignInPage} />
                    <Route path={[ROUTES.HOME, ROUTES.ROOT]} component={HomePage} />
                </Switch>
            </Router>
        );
    }
}

Expensify.propTypes = propTypes;
Expensify.defaultProps = defaultProps;

export default withIon({
    redirectTo: {
        key: IONKEYS.APP_REDIRECT_TO,

        // Prevent the prefilling of Ion data or else the app will always redirect to what the last value was set to.
        // This ends up in a situation where you go to a report, refresh the page, and then rather than seeing the
        // report you are brought back to the root of the site (ie. "/").
        initWithStoredValues: false,
    },
})(Expensify);<|MERGE_RESOLUTION|>--- conflicted
+++ resolved
@@ -21,8 +21,8 @@
 
 // Initialize the store when the app loads for the first time
 Ion.init({
-<<<<<<< HEAD
     keys: IONKEYS,
+    safeEvictionKeys: [IONKEYS.COLLECTION.REPORT_ACTIONS],
     initialKeyStates: {
 
         // Clear any loading and error messages so they do not appear on app startup
@@ -35,9 +35,6 @@
     if (level === Log.LEVEL.ALERT) {
         Log.alert(message);
     }
-=======
-    safeEvictionKeys: [IONKEYS.COLLECTION.REPORT_ACTIONS],
->>>>>>> 16982451
 });
 
 const propTypes = {
