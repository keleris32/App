import lodashGet from 'lodash.get';
import {Platform} from 'react-native';
import Config from 'react-native-config';
import getPlatform from './libs/getPlatform/index';

/**
 * Let's make everyone's life just a bit easier by adding / to the end of any config URL's if it's not already present
 * @param {String} url
 * @returns {String}
 */
function wrapWithBackslash(url) {
    if (!url.endsWith('/')) {
        return `${url}/`;
    }
    return url;
}

// Set default values to contributor friendly values to make development work out of the box without an .env file
const expensifyCashURL = wrapWithBackslash(lodashGet(Config, 'EXPENSIFY_URL_CASH', 'https://expensify.cash/'));
const expensifyURL = wrapWithBackslash(lodashGet(Config, 'EXPENSIFY_URL_COM', 'https://www.expensify.com/'));
const ngrokURL = wrapWithBackslash(lodashGet(Config, 'NGROK_URL', ''));
const useNgrok = lodashGet(Config, 'USE_NGROK', 'false') === 'true';
const useWebProxy = lodashGet(Config, 'USE_WEB_PROXY', 'true') === 'true';
const expensifyComWithProxy = getPlatform() === 'web' && useWebProxy ? '/' : expensifyURL;

// Ngrok helps us avoid many of our cross-domain issues with connecting to our API
// and is required for viewing images on mobile and for developing on android
// To enable, set the USE_NGROK value to true in .env and update the NGROK_URL
const expensifyURLRoot = useNgrok && ngrokURL ? ngrokURL : expensifyComWithProxy;

export default {
    APP_NAME: 'ExpensifyCash',
    AUTH_TOKEN_EXPIRATION_TIME: 1000 * 60 * 90,
    EXPENSIFY: {
        URL_EXPENSIFY_COM: expensifyComWithProxy,
        URL_EXPENSIFY_CASH: expensifyCashURL,
        URL_API_ROOT: expensifyURLRoot,
        PARTNER_NAME: lodashGet(Config, 'EXPENSIFY_PARTNER_NAME', 'chat-expensify-com'),
        PARTNER_PASSWORD: lodashGet(Config, 'EXPENSIFY_PARTNER_PASSWORD', 'e21965746fd75f82bb66'),
    },
    // eslint-disable-next-line no-undef
    IS_IN_PRODUCTION: Platform.OS === 'web' ? process.env.NODE_ENV === 'production' : !__DEV__,
    PUSHER: {
        APP_KEY: lodashGet(Config, 'PUSHER_APP_KEY', '268df511a204fbb60884'),
        CLUSTER: 'mt1',
    },
    SITE_TITLE: 'Expensify.cash',
    FAVICON: {
        DEFAULT: 'favicon.png',
<<<<<<< HEAD
        UNREAD: 'favicon-unread.png',
    },
    LOGIN: {
        PARTNER_USER_ID: Config.PARTNER_USER_ID,
        PARTNER_USER_SECRET: Config.PARTNER_USER_SECRET,
    },
=======
        UNREAD: 'favicon-unread.png'
    }
>>>>>>> 7bda2b60
};<|MERGE_RESOLUTION|>--- conflicted
+++ resolved
@@ -47,15 +47,6 @@
     SITE_TITLE: 'Expensify.cash',
     FAVICON: {
         DEFAULT: 'favicon.png',
-<<<<<<< HEAD
         UNREAD: 'favicon-unread.png',
     },
-    LOGIN: {
-        PARTNER_USER_ID: Config.PARTNER_USER_ID,
-        PARTNER_USER_SECRET: Config.PARTNER_USER_SECRET,
-    },
-=======
-        UNREAD: 'favicon-unread.png'
-    }
->>>>>>> 7bda2b60
 };