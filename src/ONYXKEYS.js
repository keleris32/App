--- conflicted
+++ resolved
@@ -172,13 +172,10 @@
         ADD_DEBIT_CARD_FORM: 'addDebitCardForm',
         REQUEST_CALL_FORM: 'requestCallForm',
         REIMBURSEMENT_ACCOUNT_FORM: 'reimbursementAccount',
-<<<<<<< HEAD
         ACH_CONTRACT_FORM: 'ACHContractForm',
-=======
         WORKSPACE_SETTINGS_FORM: 'workspaceSettingsForm',
         PROFILE_SETTINGS_FORM: 'profileSettingsForm',
         DISPLAY_NAME_FORM: 'displayNameForm',
->>>>>>> e79e484e
     },
 
     // Whether we should show the compose input or not
