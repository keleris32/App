/**
 * This is a file containing constants for all the top level keys in our store
 */
export default {
    // Holds information about the users account that is logging in
    ACCOUNT: 'account',

    // Boolean flag only true when first set
    NVP_IS_FIRST_TIME_NEW_EXPENSIFY_USER: 'isFirstTimeNewExpensifyUser',

    // Holds an array of client IDs which is used for multi-tabs on web in order to know
    // which tab is the leader, and which ones are the followers
    ACTIVE_CLIENTS: 'activeClients',

    // A key that is set while we are still waiting for the initial round of reports to load. Once set it should not be
    // false unless we sign out. If there are reports in storage when the app inits this will be `true`.
    INITIAL_REPORT_DATA_LOADED: 'initialReportDataLoaded',

    // Boolean flag set whenever we are waiting for the reconnection callbacks to finish.
    IS_LOADING_AFTER_RECONNECT: 'isLoadingAfterReconnect',

    // Boolean flag set whenever the sidebar has loaded
    IS_SIDEBAR_LOADED: 'isSidebarLoaded',

    // Boolean flag set when workspace is being created
    IS_CREATING_WORKSPACE: 'isCreatingWorkspace',

    // Note: These are Persisted Requests - not all requests in the main queue as the key name might lead one to believe
    PERSISTED_REQUESTS: 'networkRequestQueue',

    // What the active route is for our navigator. Global route that determines what views to display.
    CURRENT_URL: 'currentURL',

    // Stores current date
    CURRENT_DATE: 'currentDate',

    // Currently viewed reportID
    CURRENTLY_VIEWED_REPORTID: 'currentlyViewedReportID',

    // Credentials to authenticate the user
    CREDENTIALS: 'credentials',

    // Contains loading data for the IOU feature (IOUModal, IOUDetail, & IOUPreview Components)
    IOU: 'iou',

    // Keeps track if there is modal currently visible or not
    MODAL: 'modal',

    // Has information about the network status (offline/online)
    NETWORK: 'network',

    // Contains all the personalDetails the user has access to
    PERSONAL_DETAILS: 'personalDetails',

    // Contains a list of all currencies available to the user - user can
    // select a currency based on the list
    CURRENCY_LIST: 'currencyList',

    // Indicates whether an update is available and ready to be installed.
    UPDATE_AVAILABLE: 'updateAvailable',

    // Indicates that a request to join a screen share with a GuidesPlus agent was received
    SCREEN_SHARE_REQUEST: 'screenShareRequest',

    // Saves the current country code which is displayed when the user types a phone number without
    // an international code
    COUNTRY_CODE: 'countryCode',

    // Contains all the users settings for the Settings page and sub pages
    USER: 'user',

    // Contains metadata (partner, login, validation date) for all of the user's logins
    LOGIN_LIST: 'loginList',

    // Information about the current session (authToken, accountID, email, loading, error)
    SESSION: 'session',
    BETAS: 'betas',

    // NVP keys
    // Contains the user's payPalMe address
    NVP_PAYPAL_ME_ADDRESS: 'nvp_paypalMeAddress',

    // Contains the user preference for the LHN priority mode
    NVP_PRIORITY_MODE: 'nvp_priorityMode',

    // Contains the users's block expiration (if they have one)
    NVP_BLOCKED_FROM_CONCIERGE: 'private_blockedFromConcierge',

    // Plaid data (access tokens, bank accounts ...)
    PLAID_DATA: 'plaidData',

    // Token needed to initialize Plaid link
    PLAID_LINK_TOKEN: 'plaidLinkToken',

    // Collection Keys
    COLLECTION: {
        REPORT: 'report_',
        REPORT_ACTIONS: 'reportActions_',
        REPORT_DRAFT_COMMENT: 'reportDraftComment_',
        REPORT_ACTIONS_DRAFTS: 'reportActionsDrafts_',
        REPORT_USER_IS_TYPING: 'reportUserIsTyping_',
        REPORT_IOUS: 'reportIOUs_',
        POLICY: 'policy_',
        REPORTS_WITH_DRAFT: 'reportWithDraft_',
        REPORT_IS_COMPOSER_FULL_SIZE: 'reportIsComposerFullSize_',
        IS_LOADING_REPORT_ACTIONS: 'isLoadingReportActions_',
    },

    // Indicates which locale should be used
    NVP_PREFERRED_LOCALE: 'preferredLocale',

    // List of transactionIDs in process of rejection
    TRANSACTIONS_BEING_REJECTED: 'transactionsBeingRejected',

    // User's Expensify Wallet
    USER_WALLET: 'userWallet',

    // Object containing Onfido SDK Token + applicantID
    WALLET_ONFIDO: 'walletOnfido',

    // Stores information about additional details form entry
    WALLET_ADDITIONAL_DETAILS: 'walletAdditionalDetails',

    // Stores values put into the additional details step of the wallet KYC flow
    WALLET_ADDITIONAL_DETAILS_DRAFT: 'walletAdditionalDetailsDraft',

    // Object containing Wallet terms step state
    WALLET_TERMS: 'walletTerms',

    // The user's bank accounts
    BANK_ACCOUNT_LIST: 'bankAccountList',

    // The user's credit cards
    CARD_LIST: 'cardList',

    // Stores information about the user's saved statements
    WALLET_STATEMENT: 'walletStatement',

    // Stores information about the active personal bank account being set up
    PERSONAL_BANK_ACCOUNT: 'personalBankAccount',

    // Stores information about the active reimbursement account being set up
    REIMBURSEMENT_ACCOUNT: 'reimbursementAccount',

    // Stores draft information about the active reimbursement account being set up
    REIMBURSEMENT_ACCOUNT_DRAFT: 'reimbursementAccountDraft',

    // Store preferred skintone for emoji
    PREFERRED_EMOJI_SKIN_TONE: 'preferredEmojiSkinTone',

    // Store frequently used emojis for this user
    FREQUENTLY_USED_EMOJIS: 'frequentlyUsedEmojis',

    // Stores Workspace ID that will be tied to reimbursement account during setup
    REIMBURSEMENT_ACCOUNT_WORKSPACE_ID: 'reimbursementAccountWorkspaceID',

    // Set when we are loading payment methods
    IS_LOADING_PAYMENT_METHODS: 'isLoadingPaymentMethods',

    // Stores values for the request call form
    REQUEST_CALL_FORM: 'requestCallForm',

    // The number of minutes a user has to wait for a call.
    INBOX_CALL_USER_WAIT_TIME: 'inboxCallUserWaitTime',

<<<<<<< HEAD
    // Are report actions loading?
    IS_LOADING_INITIAL_REPORT_ACTIONS: 'isLoadingInitialReportActions',

    // Are report actions loading with pagination?
    IS_LOADING_MORE_REPORT_ACTIONS: 'isLoadingMoreReportActions',

=======
>>>>>>> e5c7ad40
    // Is report data loading?
    IS_LOADING_REPORT_DATA: 'isLoadingReportData',

    // Is policy data loading?
    IS_LOADING_POLICY_DATA: 'isLoadingPolicyData',

    // Are we loading the create policy room command
    IS_LOADING_CREATE_POLICY_ROOM: 'isLoadingCratePolicyRoom',

    // Are we loading the rename policy room command
    IS_LOADING_RENAME_POLICY_ROOM: 'isLoadingRenamePolicyRoom',

    // Is Keyboard shortcuts modal open?
    IS_SHORTCUTS_MODAL_OPEN: 'isShortcutsModalOpen',

    // Is close acount modal open?
    IS_CLOSE_ACCOUNT_MODAL_OPEN: 'isCloseAccountModalOpen',

    // Stores information about active wallet transfer amount, selectedAccountID, status, etc
    WALLET_TRANSFER: 'walletTransfer',

    // The policyID of the last workspace whose settings were accessed by the user
    LAST_ACCESSED_WORKSPACE_POLICY_ID: 'lastAccessedWorkspacePolicyID',

    // Validating Email?
    USER_SIGN_UP: 'userSignUp',

    // List of Form ids
    FORMS: {
        ADD_DEBIT_CARD_FORM: 'addDebitCardForm',
    },
};<|MERGE_RESOLUTION|>--- conflicted
+++ resolved
@@ -163,15 +163,12 @@
     // The number of minutes a user has to wait for a call.
     INBOX_CALL_USER_WAIT_TIME: 'inboxCallUserWaitTime',
 
-<<<<<<< HEAD
     // Are report actions loading?
     IS_LOADING_INITIAL_REPORT_ACTIONS: 'isLoadingInitialReportActions',
 
     // Are report actions loading with pagination?
     IS_LOADING_MORE_REPORT_ACTIONS: 'isLoadingMoreReportActions',
 
-=======
->>>>>>> e5c7ad40
     // Is report data loading?
     IS_LOADING_REPORT_DATA: 'isLoadingReportData',
 
