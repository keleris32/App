--- conflicted
+++ resolved
@@ -120,13 +120,11 @@
     // Stores information about the active reimbursement account being set up
     REIMBURSEMENT_ACCOUNT: 'reimbursementAccount',
 
-<<<<<<< HEAD
     // Stores draft information about the active reimbursement account being set up
     REIMBURSEMENT_ACCOUNT_DRAFT: 'reimbursementAccountDraft',
-=======
+
     // Store preferred skintone for emoji
     PREFERRED_EMOJI_SKIN_TONE: 'preferredEmojiSkinTone',
->>>>>>> a53bbaa4
 
     // Stores Workspace ID that will be tied to reimbursement account during setup
     REIMBURSEMENT_ACCOUNT_WORKSPACE_ID: 'reimbursementAccountWorkspaceID',
