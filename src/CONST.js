const CLOUDFRONT_URL = 'https://d2k5nsl2zxldvw.cloudfront.net';
const NEW_EXPENSIFY_URL = 'https://new.expensify.com';

const CONST = {
    // 50 megabytes in bytes
    API_MAX_ATTACHMENT_SIZE: 52428800,
    APP_DOWNLOAD_LINKS: {
        ANDROID: 'https://play.google.com/store/apps/details?id=com.expensify.chat',
        IOS: 'https://apps.apple.com/us/app/expensify-cash/id1530278510',
        DESKTOP: `${NEW_EXPENSIFY_URL}/NewExpensify.dmg`,
    },
    DATE: {
        MOMENT_FORMAT_STRING: 'YYYY-MM-DD',
    },
    SMS: {
        DOMAIN: '@expensify.sms',
    },
    BANK_ACCOUNT: {
        PLAID: {
            ALLOWED_THROTTLED_COUNT: 2,
            ERROR: {
                TOO_MANY_ATTEMPTS: 'Too many attempts',
            },
        },
        ERROR: {
            MISSING_ROUTING_NUMBER: '402 Missing routingNumber',
            MAX_ROUTING_NUMBER: '402 Maximum Size Exceeded routingNumber',
            MISSING_INCORPORATION_STATE: '402 Missing incorporationState in additionalData',
            MISSING_INCORPORATION_TYPE: '402 Missing incorporationType in additionalData',
            MAX_VALIDATION_ATTEMPTS_REACHED: 'Validation for this bank account has been disabled due to too many incorrect attempts. Please contact us.',
            INCORRECT_VALIDATION_AMOUNTS: 'The validate code you entered is incorrect, please try again.',
        },
        STEP: {
            // In the order they appear in the VBA flow
            BANK_ACCOUNT: 'BankAccountStep',
            COMPANY: 'CompanyStep',
            REQUESTOR: 'RequestorStep',
            ACH_CONTRACT: 'ACHContractStep',
            VALIDATION: 'ValidationStep',
            ENABLE: 'EnableStep',
        },
        SUBSTEP: {
            MANUAL: 'manual',
        },
        VERIFICATIONS: {
            ERROR_MESSAGE: 'verifications.errorMessage',
            EXTERNAL_API_RESPONSES: 'verifications.externalApiResponses',
            REQUESTOR_IDENTITY_ID: 'verifications.externalApiResponses.requestorIdentityID',
            REQUESTOR_IDENTITY_ONFIDO: 'verifications.externalApiResponses.requestorIdentityOnfido',
            THROTTLED: 'verifications.throttled',
        },
        FIELDS_TYPE: {
            LOCAL: 'local',
        },
        ONFIDO_RESPONSE: {
            SDK_TOKEN: 'apiResult.sdkToken',
            PASS: 'pass',
        },
        QUESTIONS: {
            QUESTION: 'apiResult.questions.question',
            DIFFERENTIATOR_QUESTION: 'apiResult.differentiator-question',
        },
        SETUP_TYPE: {
            MANUAL: 'manual',
            PLAID: 'plaid',
        },
        REGEX: {
            IBAN: /^[A-Za-z0-9]{2,30}$/,
            SWIFT_BIC: /^[A-Za-z0-9]{8,11}$/,
        },
        VERIFICATION_MAX_ATTEMPTS: 7,
        STATE: {
            VERIFYING: 'VERIFYING',
            PENDING: 'PENDING',
        },
        MAX_LENGTH: {
            TAX_ID_NUMBER: 9,
            SSN: 4,
            ZIP_CODE: 5,
        },
    },
    INCORPORATION_TYPES: {
        LLC: 'LLC',
        CORPORATION: 'Corp',
        PARTNERSHIP: 'Partnership',
        COOPERATIVE: 'Cooperative',
        SOLE_PROPRIETORSHIP: 'Sole Proprietorship',
        OTHER: 'Other',
    },
    BETAS: {
        ALL: 'all',
        CHRONOS_IN_CASH: 'chronosInCash',
        IOU: 'IOU',
        PAY_WITH_EXPENSIFY: 'payWithExpensify',
        FREE_PLAN: 'freePlan',
        DEFAULT_ROOMS: 'defaultRooms',
        BETA_EXPENSIFY_WALLET: 'expensifyWallet',
        INTERNATIONALIZATION: 'internationalization',
        IOU_SEND: 'sendMoney',
    },
    BUTTON_STATES: {
        DEFAULT: 'default',
        ACTIVE: 'active',
        PRESSED: 'pressed',
        COMPLETE: 'complete',
        DISABLED: 'disabled',
    },
    BANK_ACCOUNT_TYPES: {
        WALLET: 'WALLET',
    },
    COUNTRY: {
        US: 'US',
        MX: 'MX',
        AU: 'AU',
        CA: 'CA',
    },
    PLATFORM: {
        IOS: 'ios',
        ANDROID: 'android',
    },
    CURRENCY: {
        USD: 'USD',
    },
    CONCIERGE_CHAT_NAME: 'Concierge',
    CLOUDFRONT_URL,
    NEW_ZOOM_MEETING_URL: 'https://zoom.us/start/videomeeting',
    NEW_GOOGLE_MEET_MEETING_URL: 'https://meet.google.com/new',
    DEEPLINK_BASE_URL: 'new-expensify://',
    PDF_VIEWER_URL: '/pdf/web/viewer.html',
    EXPENSIFY_ICON_URL: `${CLOUDFRONT_URL}/images/favicon-2019.png`,
    UPWORK_URL: 'https://github.com/Expensify/App/issues?q=is%3Aopen+is%3Aissue+label%3A%22Help+Wanted%22',
    GITHUB_URL: 'https://github.com/Expensify/App',
    TERMS_URL: 'https://use.expensify.com/terms',
    PRIVACY_URL: 'https://use.expensify.com/privacy',
    LICENSES_URL: 'https://use.expensify.com/licenses',
    PLAY_STORE_URL: 'https://play.google.com/store/apps/details?id=com.expensify.chat&hl=en',
    ADD_SECONDARY_LOGIN_URL: 'settings?param={%22section%22:%22account%22}',
    MANAGE_CARDS_URL: 'domain_companycards',
    FEES_URL: 'https://use.expensify.com/fees',
    CFPB_PREPAID_URL: 'https://cfpb.gov/prepaid',
    STAGING_SECURE_URL: 'https://staging-secure.expensify.com/',
    NEWDOT: 'new.expensify.com',
    NEW_EXPENSIFY_URL,
    STAGING_NEW_EXPENSIFY_URL: 'https://staging.new.expensify.com',
    OPTION_TYPE: {
        REPORT: 'report',
        PERSONAL_DETAIL: 'personalDetail',
    },
    REPORT: {
        DROP_NATIVE_ID: 'report-dropzone',
        MAXIMUM_PARTICIPANTS: 8,
        ACTIONS: {
            LIMIT: 50,
            TYPE: {
                IOU: 'IOU',
                ADDCOMMENT: 'ADDCOMMENT',
            },
        },
        ERROR: {
            INACCESSIBLE_REPORT: 'Report not found',
        },
        MESSAGE: {
            TYPE: {
                COMMENT: 'COMMENT',
            },
        },
        TYPE: {
            CHAT: 'chat',
            IOU: 'iou',
        },
        CHAT_TYPE: {
            POLICY_ANNOUNCE: 'policyAnnounce',
            POLICY_ADMINS: 'policyAdmins',
            DOMAIN_ALL: 'domainAll',
        },
        STATE_NUM: {
            OPEN: 0,
            PROCESSING: 1,
            SUBMITTED: 2,
        },
        NOTIFICATION_PREFERENCE: {
            MUTE: 'mute',
            DAILY: 'daily',
            ALWAYS: 'always',
        },
    },
    MODAL: {
        MODAL_TYPE: {
            CONFIRM: 'confirm',
            CENTERED: 'centered',
            CENTERED_UNSWIPEABLE: 'centered_unswipeable',
            BOTTOM_DOCKED: 'bottom_docked',
            POPOVER: 'popover',
            RIGHT_DOCKED: 'right_docked',
        },
        ANCHOR_ORIGIN_VERTICAL: {
            TOP: 'top',
            CENTER: 'center',
            BOTTOM: 'bottom',
        },
        ANCHOR_ORIGIN_HORIZONTAL: {
            LEFT: 'left',
            CENTER: 'center',
            RIGHT: 'right',
        },
    },
    TIMING: {
        SEARCH_RENDER: 'search_render',
        HOMEPAGE_INITIAL_RENDER: 'homepage_initial_render',
        REPORT_INITIAL_RENDER: 'report_initial_render',
        HOMEPAGE_REPORTS_LOADED: 'homepage_reports_loaded',
        SWITCH_REPORT: 'switch_report',
        SIDEBAR_LOADED: 'sidebar_loaded',
        COLD: 'cold',
        REPORT_ACTION_ITEM_LAYOUT_DEBOUNCE_TIME: 1500,
    },
    PRIORITY_MODE: {
        GSD: 'gsd',
        DEFAULT: 'default',
    },
    ERROR: {
        API_OFFLINE: 'session.offlineMessageRetry',
        UNKNOWN_ERROR: 'Unknown error',
    },
    NETWORK: {
        METHOD: {
            POST: 'post',
        },
    },
    NVP: {
        IS_FIRST_TIME_NEW_EXPENSIFY_USER: 'isFirstTimeNewExpensifyUser',
        BLOCKED_FROM_CONCIERGE: 'private_blockedFromConcierge',
        PAYPAL_ME_ADDRESS: 'expensify_payPalMeAddress',
        PRIORITY_MODE: 'priorityMode',
        TIMEZONE: 'timeZone',
        FREE_PLAN_BANK_ACCOUNT_ID: 'expensify_freePlanBankAccountID',
        ACH_DATA_THROTTLED: 'expensify_ACHData_throttled',
        FAILED_BANK_ACCOUNT_VALIDATIONS_PREFIX: 'private_failedBankValidations_',
        BANK_ACCOUNT_GET_THROTTLED: 'private_throttledHistory_BankAccount_Get',
        PREFERRED_LOCALE: 'preferredLocale',
        KYC_MIGRATION: 'expensify_migration_2020_04_28_RunKycVerifications',
        PREFERRED_EMOJI_SKIN_TONE: 'expensify_preferredEmojiSkinTone',
    },
    DEFAULT_TIME_ZONE: {automatic: true, selected: 'America/Los_Angeles'},
    DEFAULT_ACCOUNT_DATA: {error: '', success: '', loading: false},
    APP_STATE: {
        ACTIVE: 'active',
        BACKGROUND: 'background',
        INACTIVE: 'inactive',
    },

    // at least 8 characters, 1 capital letter, 1 lowercase number, 1 number
    PASSWORD_COMPLEXITY_REGEX_STRING: '^(?=.*[A-Z])(?=.*[0-9])(?=.*[a-z]).{8,}$',

    PASSWORD_PAGE: {
        ERROR: {
            ALREADY_VALIDATED: 'Account already validated',
            VALIDATE_CODE_FAILED: 'Validate code failed',
        },
    },

    EMOJI_SPACER: 'SPACER',

    LOGIN_TYPE: {
        PHONE: 'phone',
        EMAIL: 'email',
    },

    KEYBOARD_TYPE: {
        NUMERIC: 'numeric',
        PHONE_PAD: 'phone-pad',
    },

    ATTACHMENT_PICKER_TYPE: {
        FILE: 'file',
        IMAGE: 'image',
    },

    EMOJI_PICKER_SIZE: 320,
    NON_NATIVE_EMOJI_PICKER_LIST_HEIGHT: 300,
    EMOJI_PICKER_ITEM_HEIGHT: 40,
    EMOJI_PICKER_HEADER_HEIGHT: 38,

    COMPOSER_MAX_HEIGHT: 116,

    EMAIL: {
        CHRONOS: 'chronos@expensify.com',
        CONCIERGE: 'concierge@expensify.com',
        RECEIPTS: 'receipts@expensify.com',
        HELP: 'help@expensify.com',
        QA: 'qa@expensify.com',
        CONTRIBUTORS: 'contributors@expensify.com',
        FIRST_RESPONDER: 'firstresponders@expensify.com',
        QA_TRAVIS: 'qa+travisreceipts@expensify.com',
        BILLS: 'bills@expensify.com',
        STUDENT_AMBASSADOR: 'studentambassadors@expensify.com',
        SVFG: 'svfg@expensify.com',
        INTEGRATION_TESTING_CREDS: 'integrationtestingcreds@expensify.com',
    },

    ENVIRONMENT: {
        DEV: 'DEV',
        STAGING: 'STG',
        PRODUCTION: 'PROD',
    },

    // Used to delay the initial fetching of reportActions when the app first inits or reconnects (e.g. returning
    // from backgound). The times are based on how long it generally seems to take for the app to become interactive
    // in each scenario.
    FETCH_ACTIONS_DELAY: {
        STARTUP: 8000,
        RECONNECT: 1000,
    },

    WALLET: {
        ERROR: {
            IDENTITY_NOT_FOUND: 'Identity not found',
            INVALID_SSN: 'Invalid SSN',
            UNEXPECTED: 'Unexpected error',
            MISSING_FIELD: 'Missing required additional details fields',
            UNABLE_TO_VERIFY: 'Unable to verify identity',
        },
        STEP: {
            ONFIDO: 'OnfidoStep',
            ADDITIONAL_DETAILS: 'AdditionalDetailsStep',
            TERMS: 'TermsStep',
            ACTIVATE: 'ActivateStep',
        },
        TIER_NAME: {
            GOLD: 'GOLD',
            SILVER: 'SILVER',
        },
    },

    PLAID: {
        EVENT: {
            ERROR: 'ERROR',
            EXIT: 'EXIT',
        },
    },

    ONFIDO: {
        CONTAINER_ID: 'onfido-mount',
        TYPE: {
            DOCUMENT: 'document',
            FACE: 'face',
        },
        VARIANT: {
            VIDEO: 'video',
        },
        SMS_NUMBER_COUNTRY_CODE: 'US',
        ERROR: {
            USER_CANCELLED: 'User canceled flow',
            USER_TAPPED_BACK: 'User exited by clicking the back button.',
        },
    },

    OS: {
        WINDOWS: 'Windows',
        MAC_OS: 'Mac OS',
        ANDROID: 'Android',
        IOS: 'iOS',
        LINUX: 'Linux',
        NATIVE: 'Native',
    },

    BROWSER: {
        CHROME: 'chrome',
        FIREFOX: 'firefox',
        IE: 'ie',
        EDGE: 'edge',
        Opera: 'opera',
        SAFARI: 'safari',
        OTHER: 'other',
    },

    IOU: {
        // Note: These payment types are used when building IOU reportAction message values in the server and should
        // not be changed.
        PAYMENT_TYPE: {
            ELSEWHERE: 'Elsewhere',
            EXPENSIFY: 'Expensify',
            PAYPAL_ME: 'PayPal.me',
            VENMO: 'Venmo',
        },
<<<<<<< HEAD

=======
>>>>>>> d3f29345
        IOU_TYPE: {
            SEND: 'send',
            SPLIT: 'split',
            REQUEST: 'request',
        },
<<<<<<< HEAD

=======
>>>>>>> d3f29345
        AMOUNT_MAX_LENGTH: 10,
    },

    GROWL: {
        SUCCESS: 'success',
        ERROR: 'error',
        WARNING: 'warning',
        DURATION: 2000,
        DURATION_LONG: 3500,
    },

    DEFAULT_LOCALE: 'en',
    DEFAULT_SKIN_TONE: 'default',

    POLICY: {
        TYPE: {
            FREE: 'free',
            PERSONAL: 'personal',
        },
        ROLE: {
            ADMIN: 'admin',
        },
    },

    TERMS: {
        CFPB_PREPAID: 'cfpb.gov/prepaid',
        CFPB_COMPLAINT: 'cfpb.gov/complaint',
        FDIC_PREPAID: 'fdic.gov/deposit/deposits/prepaid.html',
        USE_EXPENSIFY_FEES: 'use.expensify.com/fees',
    },

    ICON_TYPE_ICON: 'icon',
    ICON_TYPE_AVATAR: 'avatar',
    AVATAR_SIZE: {
        LARGE: 'large',
        DEFAULT: 'default',
    },
    PHONE_MAX_LENGTH: 15,
    REGEX: {
        US_PHONE: /^\+1\d{10}$/,
        DIGITS_AND_PLUS: /^\+?[0-9]*$/,
        PHONE_E164_PLUS: /^\+?[1-9]\d{1,14}$/,
        PHONE_WITH_SPECIAL_CHARS: /^[+]*[(]{0,1}[0-9]{1,3}[)]{0,1}[-\s\\./0-9]{0,12}$/,
        NON_ALPHA_NUMERIC: /[^A-Za-z0-9+]/g,
        PO_BOX: /\b[P|p]?(OST|ost)?\.?\s*[O|o|0]?(ffice|FFICE)?\.?\s*[B|b][O|o|0]?[X|x]?\.?\s+[#]?(\d+)\b/,
        ANY_VALUE: /^.+$/,
        ZIP_CODE: /[0-9]{5}(?:[- ][0-9]{4})?/,
        INDUSTRY_CODE: /^[0-9]{6}$/,
        SSN_LAST_FOUR: /[0-9]{4}/,
        NUMBER: /^[0-9]+$/,
        CARD_NUMBER: /^[0-9]{15,16}$/,
        CARD_SECURITY_CODE: /^[0-9]{3,4}$/,
        CARD_EXPIRATION_DATE: /(0[1-9]|10|11|12)\/20[0-9]{2}$/,

        // Adapted from: https://gist.github.com/dperini/729294
        // eslint-disable-next-line max-len
        HYPERLINK: /^(?:(?:(?:https?|ftp):\/\/)?)(?:\S+(?::\S*)?@)?(?:(?!(?:10|127)(?:\.\d{1,3}){3})(?!(?:169\.254|192\.168)(?:\.\d{1,3}){2})(?!172\.(?:1[6-9]|2\d|3[0-1])(?:\.\d{1,3}){2})(?:[1-9]\d?|1\d\d|2[01]\d|22[0-3])(?:\.(?:1?\d{1,2}|2[0-4]\d|25[0-5])){2}(?:\.(?:[1-9]\d?|1\d\d|2[0-4]\d|25[0-4]))|(?:(?:[a-z0-9\u00a1-\uffff][a-z0-9\u00a1-\uffff_-]{0,62})?[a-z0-9\u00a1-\uffff]\.)+(?:[a-z\u00a1-\uffff]{2,}\.?))(?::\d{2,5})?(?:[/?#]\S*)?$/i,

        // eslint-disable-next-line max-len, no-misleading-character-class
        EMOJIS: /(?:\uD83D(?:\uDC41\u200D\uD83D\uDDE8|\uDC68\u200D\uD83D[\uDC68\uDC69]\u200D\uD83D(?:\uDC66(?:\u200D\uD83D\uDC66)?|\uDC67(?:\u200D\uD83D[\uDC66\uDC67])?)|\uDC69\u200D\uD83D\uDC69\u200D\uD83D(?:\uDC66(?:\u200D\uD83D\uDC66)?|\uDC67(?:\u200D\uD83D[\uDC66\uDC67])?))|[\u2700-\u27bf]|(?:\ud83c[\udde6-\uddff]){2}|[\ud800-\udbff][\udc00-\udfff]|[\u0023-\u0039]\ufe0f?\u20e3|\u3299|\u3297|\u303d|\u3030|\u24c2|\ud83c[\udd70-\udd71]|\ud83c[\udd7e-\udd7f]|\ud83c\udd8e|\ud83c[\udd91-\udd9a]|\ud83c[\udde6-\uddff]|[\ud83c\ude01-\ude02]|\ud83c\ude1a|\ud83c\ude2f|[\ud83c\ude32-\ude3a]|[\ud83c\ude50-\ude51]|\u203c|\u2049|[\u25aa-\u25ab]|\u25b6|\u25c0|[\u25fb-\u25fe]|\u00a9|\u00ae|\u2122|\u2139|\ud83c\udc04|[\u2600-\u26FF]|\u2b05|\u2b06|\u2b07|\u2b1b|\u2b1c|\u2b50|\u2b55|\u231a|\u231b|\u2328|\u23cf|[\u23e9-\u23f3]|[\u23f8-\u23fa]|\ud83c\udccf|\u2934|\u2935|[\u2190-\u21ff])/g,
    },
};

const EXPENSIFY_EMAILS = [
    CONST.EMAIL.CONCIERGE,
    CONST.EMAIL.CONTRIBUTORS,
    CONST.EMAIL.FIRST_RESPONDER,
    CONST.EMAIL.HELP,
    CONST.EMAIL.QA,
    CONST.EMAIL.CHRONOS,
    CONST.EMAIL.RECEIPTS,
    CONST.EMAIL.BILLS,
    CONST.EMAIL.STUDENT_AMBASSADOR,
    CONST.EMAIL.QA_TRAVIS,
    CONST.EMAIL.SVFG,
];

const EXCLUDED_GROUP_EMAILS = [
    CONST.EMAIL.CONTRIBUTORS,
    CONST.EMAIL.FIRST_RESPONDER,
    CONST.EMAIL.HELP,
    CONST.EMAIL.QA,
    CONST.EMAIL.CHRONOS,
    CONST.EMAIL.BILLS,
    CONST.EMAIL.STUDENT_AMBASSADOR,
    CONST.EMAIL.QA_TRAVIS,
    CONST.EMAIL.SVFG,
];

const EXCLUDED_IOU_EMAILS = [
    CONST.EMAIL.CONCIERGE,
    CONST.EMAIL.CONTRIBUTORS,
    CONST.EMAIL.FIRST_RESPONDER,
    CONST.EMAIL.HELP,
    CONST.EMAIL.QA,
    CONST.EMAIL.CHRONOS,
    CONST.EMAIL.RECEIPTS,
    CONST.EMAIL.BILLS,
    CONST.EMAIL.STUDENT_AMBASSADOR,
    CONST.EMAIL.QA_TRAVIS,
    CONST.EMAIL.SVFG,
    CONST.EMAIL.INTEGRATION_TESTING_CREDS,
];

export {
    EXPENSIFY_EMAILS,
    EXCLUDED_GROUP_EMAILS,
    EXCLUDED_IOU_EMAILS,
};
export default CONST;<|MERGE_RESOLUTION|>--- conflicted
+++ resolved
@@ -383,19 +383,11 @@
             PAYPAL_ME: 'PayPal.me',
             VENMO: 'Venmo',
         },
-<<<<<<< HEAD
-
-=======
->>>>>>> d3f29345
         IOU_TYPE: {
             SEND: 'send',
             SPLIT: 'split',
             REQUEST: 'request',
         },
-<<<<<<< HEAD
-
-=======
->>>>>>> d3f29345
         AMOUNT_MAX_LENGTH: 10,
     },
 
