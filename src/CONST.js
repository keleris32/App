import lodashGet from 'lodash/get';
import Config from 'react-native-config';
import * as Url from './libs/Url';

const CLOUDFRONT_URL = 'https://d2k5nsl2zxldvw.cloudfront.net';
const ACTIVE_EXPENSIFY_URL = Url.addTrailingForwardSlash(lodashGet(Config, 'NEW_EXPENSIFY_URL', 'https://new.expensify.com'));
const USE_EXPENSIFY_URL = 'https://use.expensify.com';
const PLATFORM_OS_MACOS = 'Mac OS';
const ANDROID_PACKAGE_NAME = 'com.expensify.chat';

const CONST = {
    ANDROID_PACKAGE_NAME,
    ANIMATED_TRANSITION: 300,

    API_ATTACHMENT_VALIDATIONS: {
        // Same as the PHP layer allows
        ALLOWED_EXTENSIONS: ['jpg', 'jpeg', 'png', 'gif', 'pdf', 'html', 'txt', 'rtf', 'doc', 'docx', 'htm', 'tiff', 'tif', 'xml', 'mp3', 'mp4', 'mov'],

        // 50 megabytes in bytes
        MAX_SIZE: 52428800,

        // An arbitrary size, but the same minimum as in the PHP layer
        MIN_SIZE: 240,
    },

    AVATAR_MAX_ATTACHMENT_SIZE: 6291456,

    // Minimum width and height size in px for a selected image
    AVATAR_MIN_WIDTH_PX: 80,
    AVATAR_MIN_HEIGHT_PX: 80,
    NEW_EXPENSIFY_URL: ACTIVE_EXPENSIFY_URL,
    APP_DOWNLOAD_LINKS: {
        ANDROID: `https://play.google.com/store/apps/details?id=${ANDROID_PACKAGE_NAME}`,
        IOS: 'https://apps.apple.com/us/app/expensify-cash/id1530278510',
        DESKTOP: `${ACTIVE_EXPENSIFY_URL}NewExpensify.dmg`,
    },
    DATE: {
        MOMENT_FORMAT_STRING: 'YYYY-MM-DD',
    },
    SMS: {
        DOMAIN: '@expensify.sms',
    },
    BANK_ACCOUNT: {
        PLAID: {
            ALLOWED_THROTTLED_COUNT: 2,
            ERROR: {
                TOO_MANY_ATTEMPTS: 'Too many attempts',
            },
        },
        ERROR: {
            MISSING_ROUTING_NUMBER: '402 Missing routingNumber',
            MAX_ROUTING_NUMBER: '402 Maximum Size Exceeded routingNumber',
            MISSING_INCORPORATION_STATE: '402 Missing incorporationState in additionalData',
            MISSING_INCORPORATION_TYPE: '402 Missing incorporationType in additionalData',
            MAX_VALIDATION_ATTEMPTS_REACHED: 'Validation for this bank account has been disabled due to too many incorrect attempts. Please contact us.',
            INCORRECT_VALIDATION_AMOUNTS: 'The validate code you entered is incorrect, please try again.',
        },
        STEP: {
            // In the order they appear in the VBA flow
            BANK_ACCOUNT: 'BankAccountStep',
            COMPANY: 'CompanyStep',
            REQUESTOR: 'RequestorStep',
            ACH_CONTRACT: 'ACHContractStep',
            VALIDATION: 'ValidationStep',
            ENABLE: 'EnableStep',
        },
        SUBSTEP: {
            MANUAL: 'manual',
        },
        VERIFICATIONS: {
            ERROR_MESSAGE: 'verifications.errorMessage',
            EXTERNAL_API_RESPONSES: 'verifications.externalApiResponses',
            REQUESTOR_IDENTITY_ID: 'verifications.externalApiResponses.requestorIdentityID',
            REQUESTOR_IDENTITY_ONFIDO: 'verifications.externalApiResponses.requestorIdentityOnfido',
            THROTTLED: 'verifications.throttled',
        },
        FIELDS_TYPE: {
            LOCAL: 'local',
        },
        ONFIDO_RESPONSE: {
            SDK_TOKEN: 'apiResult.sdkToken',
            PASS: 'pass',
        },
        QUESTIONS: {
            QUESTION: 'apiResult.questions.question',
            DIFFERENTIATOR_QUESTION: 'apiResult.differentiator-question',
        },
        SETUP_TYPE: {
            MANUAL: 'manual',
            PLAID: 'plaid',
        },
        REGEX: {
            US_ACCOUNT_NUMBER: /^[0-9]{4,17}$/,
            SWIFT_BIC: /^[A-Za-z0-9]{8,11}$/,
        },
        VERIFICATION_MAX_ATTEMPTS: 7,
        STATE: {
            VERIFYING: 'VERIFYING',
            PENDING: 'PENDING',
        },
        MAX_LENGTH: {
            SSN: 4,
            ZIP_CODE: 5,
        },
    },
    INCORPORATION_TYPES: {
        LLC: 'LLC',
        CORPORATION: 'Corp',
        PARTNERSHIP: 'Partnership',
        COOPERATIVE: 'Cooperative',
        SOLE_PROPRIETORSHIP: 'Sole Proprietorship',
        OTHER: 'Other',
    },
    BETAS: {
        ALL: 'all',
        CHRONOS_IN_CASH: 'chronosInCash',
        IOU: 'IOU',
        PAY_WITH_EXPENSIFY: 'payWithExpensify',
        FREE_PLAN: 'freePlan',
        DEFAULT_ROOMS: 'defaultRooms',
        BETA_EXPENSIFY_WALLET: 'expensifyWallet',
        BETA_COMMENT_LINKING: 'commentLinking',
        INTERNATIONALIZATION: 'internationalization',
        IOU_SEND: 'sendMoney',
        POLICY_ROOMS: 'policyRooms',
        POLICY_EXPENSE_CHAT: 'policyExpenseChat',
    },
    BUTTON_STATES: {
        DEFAULT: 'default',
        ACTIVE: 'active',
        PRESSED: 'pressed',
        COMPLETE: 'complete',
        DISABLED: 'disabled',
    },
    BANK_ACCOUNT_TYPES: {
        WALLET: 'WALLET',
    },
    COUNTRY: {
        US: 'US',
        MX: 'MX',
        AU: 'AU',
        CA: 'CA',
    },
    PLATFORM: {
        IOS: 'ios',
        ANDROID: 'android',
        WEB: 'web',
        DESKTOP: 'desktop',
    },
    PLATFORM_SPECIFIC_KEYS: {
        CTRL: {
            DEFAULT: 'control',
            [PLATFORM_OS_MACOS]: 'meta',
        },
        SHIFT: {
            DEFAULT: 'shift',
        },
    },
    KEYBOARD_SHORTCUTS: {
        SEARCH: {
            descriptionKey: 'search',
            shortcutKey: 'K',
            modifiers: ['CTRL'],
        },
        NEW_GROUP: {
            descriptionKey: 'newGroup',
            shortcutKey: 'K',
            modifiers: ['CTRL', 'SHIFT'],
        },
        SHORTCUT_MODAL: {
            descriptionKey: 'openShortcutDialog',
            shortcutKey: 'I',
            modifiers: ['CTRL'],
        },
        ESCAPE: {
            descriptionKey: 'escape',
            shortcutKey: 'Escape',
            modifiers: [],
        },
        ENTER: {
            descriptionKey: null,
            shortcutKey: 'Enter',
            modifiers: [],
        },
        CTRL_ENTER: {
            descriptionKey: null,
            shortcutKey: 'Enter',
            modifiers: ['CTRL'],
        },
        COPY: {
            descriptionKey: 'copy',
            shortcutKey: 'C',
            modifiers: ['CTRL'],
        },
        ARROW_UP: {
            descriptionKey: null,
            shortcutKey: 'ArrowUp',
            modifiers: [],
        },
        ARROW_DOWN: {
            descriptionKey: null,
            shortcutKey: 'ArrowDown',
            modifiers: [],
        },
    },
    KEYBOARD_SHORTCUT_KEY_DISPLAY_NAME: {
        CONTROL: 'CTRL',
        ESCAPE: 'ESC',
        META: 'CMD',
        SHIFT: 'Shift',
    },
    CURRENCY: {
        USD: 'USD',
    },
    EXAMPLE_PHONE_NUMBER: '+15005550006',
    CONCIERGE_CHAT_NAME: 'Concierge',
    CLOUDFRONT_URL,
    USE_EXPENSIFY_URL,
    NEW_ZOOM_MEETING_URL: 'https://zoom.us/start/videomeeting',
    NEW_GOOGLE_MEET_MEETING_URL: 'https://meet.google.com/new',
    GOOGLE_MEET_URL_ANDROID: 'https://meet.google.com',
    DEEPLINK_BASE_URL: 'new-expensify://',
    PDF_VIEWER_URL: '/pdf/web/viewer.html',
    EXPENSIFY_ICON_URL: `${CLOUDFRONT_URL}/images/favicon-2019.png`,
    UPWORK_URL: 'https://github.com/Expensify/App/issues?q=is%3Aopen+is%3Aissue+label%3A%22Help+Wanted%22',
    GITHUB_URL: 'https://github.com/Expensify/App',
    TERMS_URL: `${USE_EXPENSIFY_URL}/terms`,
    PRIVACY_URL: `${USE_EXPENSIFY_URL}/privacy`,
    LICENSES_URL: `${USE_EXPENSIFY_URL}/licenses`,
    PLAY_STORE_URL: `https://play.google.com/store/apps/details?id=${ANDROID_PACKAGE_NAME}&hl=en`,
    ADD_SECONDARY_LOGIN_URL: encodeURI('settings?param={"section":"account","openModal":"secondaryLogin"}'),
    MANAGE_CARDS_URL: 'domain_companycards',
    FEES_URL: `${USE_EXPENSIFY_URL}/fees`,
    CFPB_PREPAID_URL: 'https://cfpb.gov/prepaid',
    STAGING_SECURE_URL: 'https://staging-secure.expensify.com/',
    STAGING_NEW_EXPENSIFY_URL: 'https://staging.new.expensify.com',

    // Use Environment.getEnvironmentURL to get the complete URL with port number
    DEV_NEW_EXPENSIFY_URL: 'http://localhost:',

    OPTION_TYPE: {
        REPORT: 'report',
        PERSONAL_DETAIL: 'personalDetail',
    },
    REPORT: {
        DROP_NATIVE_ID: 'report-dropzone',
        MAXIMUM_PARTICIPANTS: 8,
        ACTIONS: {
            LIMIT: 50,
            TYPE: {
                ADDCOMMENT: 'ADDCOMMENT',
                CLOSED: 'CLOSED',
                CREATED: 'CREATED',
                IOU: 'IOU',
                RENAMED: 'RENAMED',
            },
        },
        ARCHIVE_REASON: {
            DEFAULT: 'default',
            ACCOUNT_CLOSED: 'accountClosed',
            ACCOUNT_MERGED: 'accountMerged',
            REMOVED_FROM_POLICY: 'removedFromPolicy',
            POLICY_DELETED: 'policyDeleted',
        },
        ERROR: {
            INACCESSIBLE_REPORT: 'Report not found',
        },
        MESSAGE: {
            TYPE: {
                COMMENT: 'COMMENT',
            },
        },
        TYPE: {
            CHAT: 'chat',
            IOU: 'iou',
        },
        CHAT_TYPE: {
            POLICY_ANNOUNCE: 'policyAnnounce',
            POLICY_ADMINS: 'policyAdmins',
            DOMAIN_ALL: 'domainAll',
            POLICY_ROOM: 'policyRoom',
            POLICY_EXPENSE_CHAT: 'policyExpenseChat',
        },
        STATE_NUM: {
            OPEN: 0,
            PROCESSING: 1,
            SUBMITTED: 2,
        },
        STATUS: {
            OPEN: 0,
            SUBMITTED: 1,
            CLOSED: 2,
            APPROVED: 3,
            REIMBURSED: 4,
        },
        NOTIFICATION_PREFERENCE: {
            MUTE: 'mute',
            DAILY: 'daily',
            ALWAYS: 'always',
        },
        VISIBILITY: {
            RESTRICTED: 'restricted',
            PRIVATE: 'private',
        },
        RESERVED_ROOM_NAMES: ['#admins', '#announce'],
        MAX_PREVIEW_AVATARS: 4,
        MAX_ROOM_NAME_LENGTH: 80,
        LAST_MESSAGE_TEXT_MAX_LENGTH: 80,
    },
    COMPOSER: {
        MAX_LINES: 16,
        MAX_LINES_SMALL_SCREEN: 6,
        MAX_LINES_FULL: -1,

        // The minimum number of typed lines needed to enable the full screen composer
        FULL_COMPOSER_MIN_LINES: 3,
    },
    MODAL: {
        MODAL_TYPE: {
            CONFIRM: 'confirm',
            CENTERED: 'centered',
            CENTERED_UNSWIPEABLE: 'centered_unswipeable',
            BOTTOM_DOCKED: 'bottom_docked',
            POPOVER: 'popover',
            RIGHT_DOCKED: 'right_docked',
        },
        ANCHOR_ORIGIN_VERTICAL: {
            TOP: 'top',
            CENTER: 'center',
            BOTTOM: 'bottom',
        },
        ANCHOR_ORIGIN_HORIZONTAL: {
            LEFT: 'left',
            CENTER: 'center',
            RIGHT: 'right',
        },
    },
    TIMING: {
        SEARCH_RENDER: 'search_render',
        HOMEPAGE_INITIAL_RENDER: 'homepage_initial_render',
        REPORT_INITIAL_RENDER: 'report_initial_render',
        HOMEPAGE_REPORTS_LOADED: 'homepage_reports_loaded',
        SWITCH_REPORT: 'switch_report',
        SIDEBAR_LOADED: 'sidebar_loaded',
        PERSONAL_DETAILS_FORMATTED: 'personal_details_formatted',
        COLD: 'cold',
        REPORT_ACTION_ITEM_LAYOUT_DEBOUNCE_TIME: 1500,
        TOOLTIP_SENSE: 1000,
        SPINNER_TIMEOUT: 15 * 1000,
    },
    PRIORITY_MODE: {
        GSD: 'gsd',
        DEFAULT: 'default',
    },
    JSON_CODE: {
        SUCCESS: 200,
        NOT_AUTHENTICATED: 407,
        EXP_ERROR: 666,
        UNABLE_TO_RETRY: 'unableToRetry',
    },
    ERROR: {
        XHR_FAILED: 'xhrFailed',
        UNKNOWN_ERROR: 'Unknown error',
        REQUEST_CANCELLED: 'AbortError',
        FAILED_TO_FETCH: 'Failed to fetch',
        ENSURE_BUGBOT: 'ENSURE_BUGBOT',
        PUSHER_ERROR: 'PusherError',
        WEB_SOCKET_ERROR: 'WebSocketError',
        NETWORK_REQUEST_FAILED: 'Network request failed',
        SAFARI_DOCUMENT_LOAD_ABORTED: 'cancelled',
        FIREFOX_DOCUMENT_LOAD_ABORTED: 'NetworkError when attempting to fetch resource.',
        IOS_NETWORK_CONNECTION_LOST: 'The network connection was lost.',
        IOS_NETWORK_CONNECTION_LOST_RUSSIAN: 'Сетевое соединение потеряно.',
        IOS_NETWORK_CONNECTION_LOST_SWEDISH: 'Nätverksanslutningen förlorades.',
        IOS_NETWORK_CONNECTION_LOST_SPANISH: 'La conexión a Internet parece estar desactivada.',
        IOS_LOAD_FAILED: 'Load failed',
        SAFARI_CANNOT_PARSE_RESPONSE: 'cannot parse response',
        GATEWAY_TIMEOUT: 'Gateway Timeout',
        EXPENSIFY_SERVICE_INTERRUPTED: 'Expensify service interrupted',
    },
    ERROR_TYPE: {
        SOCKET: 'Expensify\\Auth\\Error\\Socket',
    },
    ERROR_TITLE: {
        SOCKET: 'Issue connecting to database',
    },
    NETWORK: {
        METHOD: {
            POST: 'post',
        },
        MAX_REQUEST_RETRIES: 10,
        PROCESS_REQUEST_DELAY_MS: 1000,
        MAX_PENDING_TIME_MS: 10 * 1000,
    },
    NVP: {
        IS_FIRST_TIME_NEW_EXPENSIFY_USER: 'isFirstTimeNewExpensifyUser',
        BLOCKED_FROM_CONCIERGE: 'private_blockedFromConcierge',
        PAYPAL_ME_ADDRESS: 'expensify_payPalMeAddress',
        PRIORITY_MODE: 'priorityMode',
        TIMEZONE: 'timeZone',
        FREE_PLAN_BANK_ACCOUNT_ID: 'expensify_freePlanBankAccountID',
        ACH_DATA_THROTTLED: 'expensify_ACHData_throttled',
        FAILED_BANK_ACCOUNT_VALIDATIONS_PREFIX: 'private_failedBankValidations_',
        PLAID_THROTTLED: 'private_throttledHistory_openPlaidBankAccountSelector',
        PREFERRED_LOCALE: 'preferredLocale',
        KYC_MIGRATION: 'expensify_migration_2020_04_28_RunKycVerifications',
        PREFERRED_EMOJI_SKIN_TONE: 'expensify_preferredEmojiSkinTone',
        FREQUENTLY_USED_EMOJIS: 'expensify_frequentlyUsedEmojis',
    },
    DEFAULT_TIME_ZONE: {automatic: true, selected: 'America/Los_Angeles'},
    DEFAULT_ACCOUNT_DATA: {error: '', success: '', loading: false},
    APP_STATE: {
        ACTIVE: 'active',
        BACKGROUND: 'background',
        INACTIVE: 'inactive',
    },

    // at least 8 characters, 1 capital letter, 1 lowercase number, 1 number
    PASSWORD_COMPLEXITY_REGEX_STRING: '^(?=.*[A-Z])(?=.*[0-9])(?=.*[a-z]).{8,}$',

    PASSWORD_PAGE: {
        ERROR: {
            ALREADY_VALIDATED: 'Account already validated',
            VALIDATE_CODE_FAILED: 'Validate code failed',
        },
    },

    PUSHER: {
        PRIVATE_USER_CHANNEL_PREFIX: 'private-encrypted-user-accountID-',
        PRIVATE_REPORT_CHANNEL_PREFIX: 'private-report-reportID-',
    },

    EMOJI_SPACER: 'SPACER',

    EMOJI_NUM_PER_ROW: 8,

    EMOJI_FREQUENT_ROW_COUNT: 3,

    EMOJI_INVISIBLE_CODEPOINT: 'fe0f',

    TOOLTIP_MAX_LINES: 3,

    LOGIN_TYPE: {
        PHONE: 'phone',
        EMAIL: 'email',
    },

    KEYBOARD_TYPE: {
        PHONE_PAD: 'phone-pad',
        NUMBER_PAD: 'number-pad',
        DECIMAL_PAD: 'decimal-pad',
        VISIBLE_PASSWORD: 'visible-password',
    },

    ATTACHMENT_SOURCE_ATTRIBUTE: 'data-expensify-source',
    ATTACHMENT_PREVIEW_ATTRIBUTE: 'src',
    ATTACHMENT_ORIGINAL_FILENAME_ATTRIBUTE: 'data-name',

    ATTACHMENT_PICKER_TYPE: {
        FILE: 'file',
        IMAGE: 'image',
    },

    ATTACHMENT_FILE_TYPE: {
        FILE: 'file',
        IMAGE: 'image',
        VIDEO: 'video',
    },

    FILE_TYPE_REGEX: {
        IMAGE: /\.(jpg|jpeg|png|webp|avif|gif|tiff|wbmp|ico|jng|bmp|heic|svg|svg2)$/,
        VIDEO: /\.(3gp|h261|h263|h264|m4s|jpgv|jpm|jpgm|mp4|mp4v|mpg4|mpeg|mpg|ogv|ogg|mov|qt|webm|flv|mkv|wmv|wav|avi|movie|f4v|avchd|mp2|mpe|mpv|m4v|swf)$/,
    },
    IOS_CAMERAROLL_ACCESS_ERROR: 'Access to photo library was denied',
    ADD_PAYMENT_MENU_POSITION_Y: 226,
    ADD_PAYMENT_MENU_POSITION_X: 356,
    EMOJI_PICKER_SIZE: {
        WIDTH: 320,
        HEIGHT: 400,
    },
    NON_NATIVE_EMOJI_PICKER_LIST_HEIGHT: 300,
    EMOJI_PICKER_ITEM_HEIGHT: 40,
    EMOJI_PICKER_HEADER_HEIGHT: 38,
    COMPOSER_MAX_HEIGHT: 125,
    CHAT_FOOTER_MIN_HEIGHT: 65,
    CHAT_SKELETON_VIEW: {
        AVERAGE_ROW_HEIGHT: 80,
        HEIGHT_FOR_ROW_COUNT: {
            1: 60,
            2: 80,
            3: 100,
        },
    },
    EMAIL: {
        CONCIERGE: 'concierge@expensify.com',
        HELP: 'help@expensify.com',
        RECEIPTS: 'receipts@expensify.com',
        CHRONOS: 'chronos@expensify.com',
        QA: 'qa@expensify.com',
        CONTRIBUTORS: 'contributors@expensify.com',
        FIRST_RESPONDER: 'firstresponders@expensify.com',
        QA_TRAVIS: 'qa+travisreceipts@expensify.com',
        BILLS: 'bills@expensify.com',
        STUDENT_AMBASSADOR: 'studentambassadors@expensify.com',
        ACCOUNTING: 'accounting@expensify.com',
        PAYROLL: 'payroll@expensify.com',
        SVFG: 'svfg@expensify.com',
        INTEGRATION_TESTING_CREDS: 'integrationtestingcreds@expensify.com',
        ADMIN: 'admin@expensify.com',
    },

    ENVIRONMENT: {
        DEV: 'development',
        STAGING: 'staging',
        PRODUCTION: 'production',
    },

    // Used to delay the initial fetching of reportActions when the app first inits or reconnects (e.g. returning
    // from backgound). The times are based on how long it generally seems to take for the app to become interactive
    // in each scenario.
    FETCH_ACTIONS_DELAY: {
        STARTUP: 8000,
        RECONNECT: 1000,
    },

    WALLET: {
        TRANSFER_METHOD_TYPE: {
            INSTANT: 'instant',
            ACH: 'ach',
        },
        TRANSFER_METHOD_TYPE_FEE: {
            INSTANT: {
                RATE: 1.5,
                MINIMUM_FEE: 25,
            },
            ACH: {
                RATE: 0,
                MINIMUM_FEE: 0,
            },
        },
        ERROR: {
            // If these get updated, we need to update the codes on the Web side too
            SSN: 'ssnError',
            KBA: 'kbaNeeded',
            KYC: 'kycFailed',
            FULL_SSN_NOT_FOUND: 'Full SSN not found',
            MISSING_FIELD: 'Missing required additional details fields',
            WRONG_ANSWERS: 'Wrong answers',
            ONFIDO_FIXABLE_ERROR: 'Onfido returned a fixable error',

            // KBA stands for Knowledge Based Answers (requiring us to show Idology questions)
            KBA_NEEDED: 'KBA needed',
            NO_ACCOUNT_TO_LINK: '405 No account to link to wallet',
            INVALID_WALLET: '405 Invalid wallet account',
            NOT_OWNER_OF_BANK_ACCOUNT: '401 Wallet owner does not own linked bank account',
            INVALID_BANK_ACCOUNT: '405 Attempting to link an invalid bank account to a wallet',
            NOT_OWNER_OF_FUND: '401 Wallet owner does not own linked fund',
            INVALID_FUND: '405 Attempting to link an invalid fund to a wallet',
        },
        STEP: {
            // In the order they appear in the Wallet flow
            ADDITIONAL_DETAILS: 'AdditionalDetailsStep',
            ONFIDO: 'OnfidoStep',
            TERMS: 'TermsStep',
            ACTIVATE: 'ActivateStep',
        },
        TIER_NAME: {
            GOLD: 'GOLD',
            SILVER: 'SILVER',
        },
    },

    PLAID: {
        EVENT: {
            ERROR: 'ERROR',
            EXIT: 'EXIT',
        },
    },

    ONFIDO: {
        CONTAINER_ID: 'onfido-mount',
        TYPE: {
            DOCUMENT: 'document',
            FACE: 'face',
        },
        VARIANT: {
            VIDEO: 'video',
        },
        SMS_NUMBER_COUNTRY_CODE: 'US',
        ERROR: {
            USER_CANCELLED: 'User canceled flow',
            USER_TAPPED_BACK: 'User exited by clicking the back button.',
            USER_CAMERA_DENINED: 'Onfido.OnfidoFlowError',
            USER_CAMERA_PERMISSION: 'Encountered an error: cameraPermission',
            // eslint-disable-next-line max-len
            USER_CAMERA_CONSENT_DENIED: 'Unexpected result Intent. It might be a result of incorrect integration, make sure you only pass Onfido intent to handleActivityResult. It might be due to unpredictable crash or error. Please report the problem to android-sdk@onfido.com. Intent: null \n resultCode: 0',
        },
    },

    OS: {
        WINDOWS: 'Windows',
        MAC_OS: PLATFORM_OS_MACOS,
        ANDROID: 'Android',
        IOS: 'iOS',
        LINUX: 'Linux',
        NATIVE: 'Native',
    },

    BROWSER: {
        CHROME: 'chrome',
        FIREFOX: 'firefox',
        IE: 'ie',
        EDGE: 'edge',
        Opera: 'opera',
        SAFARI: 'safari',
        OTHER: 'other',
    },

    PAYMENT_METHODS: {
        PAYPAL: 'payPalMe',
        DEBIT_CARD: 'debitCard',
        BANK_ACCOUNT: 'bankAccount',
    },

    PAYMENT_METHOD_ID_KEYS: {
        DEBIT_CARD: 'fundID',
        BANK_ACCOUNT: 'bankAccountID',
    },

    IOU: {
        // Note: These payment types are used when building IOU reportAction message values in the server and should
        // not be changed.
        PAYMENT_TYPE: {
            ELSEWHERE: 'Elsewhere',
            EXPENSIFY: 'Expensify',
            PAYPAL_ME: 'PayPal.me',
        },
        IOU_TYPE: {
            SEND: 'send',
            SPLIT: 'split',
            REQUEST: 'request',
        },
        AMOUNT_MAX_LENGTH: 10,
    },

    GROWL: {
        SUCCESS: 'success',
        ERROR: 'error',
        WARNING: 'warning',
        DURATION: 2000,
        DURATION_LONG: 3500,
    },

    DEFAULT_LOCALE: 'en',
    DEFAULT_SKIN_TONE: 'default',

    POLICY: {
        TYPE: {
            FREE: 'free',
            PERSONAL: 'personal',
        },
        ROLE: {
            ADMIN: 'admin',
        },
        ROOM_PREFIX: '#',
    },

    TERMS: {
        CFPB_PREPAID: 'cfpb.gov/prepaid',
        CFPB_COMPLAINT: 'cfpb.gov/complaint',
        FDIC_PREPAID: 'fdic.gov/deposit/deposits/prepaid.html',
        USE_EXPENSIFY_FEES: 'use.expensify.com/fees',
    },

    ICON_TYPE_ICON: 'icon',
    ICON_TYPE_AVATAR: 'avatar',
    AVATAR_SIZE: {
        LARGE: 'large',
        DEFAULT: 'default',
        SMALL: 'small',
        SUBSCRIPT: 'subscript',
        SMALL_SUBSCRIPT: 'small-subscript',
    },
    OPTION_MODE: {
        COMPACT: 'compact',
        DEFAULT: 'default',
    },
    REGEX: {
        SPECIAL_CHARS_WITHOUT_NEWLINE: /((?!\n)[()-\s\t])/g,
        US_PHONE: /^\+1\d{10}$/,
        US_PHONE_WITH_OPTIONAL_COUNTRY_CODE: /^(\+1)?\d{10}$/,
        DIGITS_AND_PLUS: /^\+?[0-9]*$/,
        PHONE_E164_PLUS: /^\+?[1-9]\d{1,14}$/,
        PHONE_WITH_SPECIAL_CHARS: /^[+]*[(]{0,1}[0-9]{1,3}[)]{0,1}[-\s\\./0-9]{0,12}$/,
        ALPHABETIC_CHARS: /[a-zA-Z]+/,
        POSITIVE_INTEGER: /^\d+$/,
        NON_ALPHA_NUMERIC: /[^A-Za-z0-9+]/g,
        PO_BOX: /\b[P|p]?(OST|ost)?\.?\s*[O|o|0]?(ffice|FFICE)?\.?\s*[B|b][O|o|0]?[X|x]?\.?\s+[#]?(\d+)\b/,
        ANY_VALUE: /^.+$/,
        ZIP_CODE: /[0-9]{5}(?:[- ][0-9]{4})?/,
        INDUSTRY_CODE: /^[0-9]{6}$/,
        SSN_LAST_FOUR: /^(?!0000)[0-9]{4}$/,
        SSN_FULL_NINE: /^(?!0000)[0-9]{9}$/,
        NUMBER: /^[0-9]+$/,
        CARD_NUMBER: /^[0-9]{15,16}$/,
        CARD_SECURITY_CODE: /^[0-9]{3,4}$/,
        CARD_EXPIRATION_DATE: /^(0[1-9]|1[0-2])([^0-9])?([0-9]{4}|([0-9]{2}))$/,
        PAYPAL_ME_USERNAME: /^[a-zA-Z0-9]+$/,
        RATE_VALUE: /^\d{1,8}(\.\d*)?$/,

        // Adapted from: https://gist.github.com/dperini/729294
        // eslint-disable-next-line max-len
        HYPERLINK: /^(?:(?:(?:https?|ftp):\/\/)?)(?:\S+(?::\S*)?@)?(?:(?!(?:10|127)(?:\.\d{1,3}){3})(?!(?:169\.254|192\.168)(?:\.\d{1,3}){2})(?!172\.(?:1[6-9]|2\d|3[0-1])(?:\.\d{1,3}){2})(?:[1-9]\d?|1\d\d|2[01]\d|22[0-3])(?:\.(?:1?\d{1,2}|2[0-4]\d|25[0-5])){2}(?:\.(?:[1-9]\d?|1\d\d|2[0-4]\d|25[0-4]))|(?:(?:[a-z0-9\u00a1-\uffff][a-z0-9\u00a1-\uffff_-]{0,62})?[a-z0-9\u00a1-\uffff]\.)+(?:[a-z\u00a1-\uffff]{2,}\.?))(?::\d{2,5})?(?:[/?#]\S*)?$/i,

        // eslint-disable-next-line max-len, no-misleading-character-class
        EMOJIS: /(?:\uD83D(?:\uDC41\u200D\uD83D\uDDE8|\uDC68\u200D\uD83D[\uDC68\uDC69]\u200D\uD83D(?:\uDC66(?:\u200D\uD83D\uDC66)?|\uDC67(?:\u200D\uD83D[\uDC66\uDC67])?)|\uDC69\u200D\uD83D\uDC69\u200D\uD83D(?:\uDC66(?:\u200D\uD83D\uDC66)?|\uDC67(?:\u200D\uD83D[\uDC66\uDC67])?))|[\u2700-\u27bf]|(?:\ud83c[\udde6-\uddff]){2}|[\ud800-\udbff][\udc00-\udfff]|[\u0023-\u0039]\ufe0f?\u20e3|\u3299|\u3297|\u303d|\u3030|\u24c2|\ud83c[\udd70-\udd71]|\ud83c[\udd7e-\udd7f]|\ud83c\udd8e|\ud83c[\udd91-\udd9a]|\ud83c[\udde6-\uddff]|[\ud83c\ude01-\ude02]|\ud83c\ude1a|\ud83c\ude2f|[\ud83c\ude32-\ude3a]|[\ud83c\ude50-\ude51]|\u203c|\u2049|[\u25aa-\u25ab]|\u25b6|\u25c0|[\u25fb-\u25fe]|\u00a9|\u00ae|\u2122|\u2139|\ud83c\udc04|[\u2600-\u26FF]|\u2b05|\u2b06|\u2b07|\u2b1b|\u2b1c|\u2b50|\u2b55|\u231a|\u231b|\u2328|\u23cf|[\u23e9-\u23f3]|[\u23f8-\u23fa]|\ud83c\udccf|\u2934|\u2935|[\u2190-\u21ff])/g,
        TAX_ID: /^\d{9}$/,
        NON_NUMERIC: /\D/g,
    },

    PRONOUNS: {
        PREFIX: '__predefined_',
        SELF_SELECT: '__predefined_selfSelect',
    },
    GUIDES_CALL_TASK_IDS: {
        CONCIERGE_DM: 'NewExpensifyConciergeDM',
        WORKSPACE_INITIAL: 'WorkspaceHome',
        WORKSPACE_SETTINGS: 'WorkspaceGeneralSettings',
        WORKSPACE_CARD: 'WorkspaceCorporateCards',
        WORKSPACE_REIMBURSE: 'WorkspaceReimburseReceipts',
        WORKSPACE_BILLS: 'WorkspacePayBills',
        WORKSPACE_INVOICES: 'WorkspaceSendInvoices',
        WORKSPACE_TRAVEL: 'WorkspaceBookTravel',
        WORKSPACE_MEMBERS: 'WorkspaceManageMembers',
        WORKSPACE_BANK_ACCOUNT: 'WorkspaceBankAccount',
    },
    get EXPENSIFY_EMAILS() {
        return [
            this.EMAIL.CONCIERGE,
            this.EMAIL.HELP,
            this.EMAIL.RECEIPTS,
            this.EMAIL.CHRONOS,
            this.EMAIL.QA,
            this.EMAIL.CONTRIBUTORS,
            this.EMAIL.FIRST_RESPONDER,
            this.EMAIL.QA_TRAVIS,
            this.EMAIL.BILLS,
            this.EMAIL.STUDENT_AMBASSADOR,
            this.EMAIL.ACCOUNTING,
            this.EMAIL.PAYROLL,
            this.EMAIL.SVFG,
            this.EMAIL.INTEGRATION_TESTING_CREDS,
            this.EMAIL.ADMIN,
        ];
    },

    // There's a limit of 60k characters in Auth - https://github.com/Expensify/Auth/blob/198d59547f71fdee8121325e8bc9241fc9c3236a/auth/lib/Request.h#L28
    MAX_COMMENT_LENGTH: 60000,

    AVATAR_CROP_MODAL: {
        // The next two constants control what is min and max value of the image crop scale.
        // Values define in how many times the image can be bigger than its container.
        // Notice: that values less than 1 mean that the image won't cover the container fully.
        MAX_SCALE: 3, // 3x scale is used commonly in different apps.
        MIN_SCALE: 1, // 1x min scale means that the image covers the container completely

        // This const defines the initial container size, before layout measurement.
        // Since size cant be null, we have to define some initial value.
        INITIAL_SIZE: 1, // 1 was chosen because there is a very low probability that initialized component will have such size.
    },

    ONYX: {
        METHOD: {
            MERGE: 'merge',
            SET: 'set',
        },
    },
    MICROSECONDS_PER_MS: 1000,
    RED_BRICK_ROAD_PENDING_ACTION: {
        ADD: 'add',
        DELETE: 'delete',
        UPDATE: 'update',
    },
    BRICK_ROAD_INDICATOR_STATUS: {
        ERROR: 'error',
    },
<<<<<<< HEAD
    IOS_KEYBOARD_SPACE_OFFSET: -30,
=======
    REPORT_DETAILS_MENU_ITEM: {
        MEMBERS: 'member',
        SETTINGS: 'settings',
        INVITE: 'invite',
        LEAVE_ROOM: 'leaveRoom',
    },
>>>>>>> 3faeca0e
};

export default CONST;<|MERGE_RESOLUTION|>--- conflicted
+++ resolved
@@ -784,16 +784,13 @@
     BRICK_ROAD_INDICATOR_STATUS: {
         ERROR: 'error',
     },
-<<<<<<< HEAD
-    IOS_KEYBOARD_SPACE_OFFSET: -30,
-=======
     REPORT_DETAILS_MENU_ITEM: {
         MEMBERS: 'member',
         SETTINGS: 'settings',
         INVITE: 'invite',
         LEAVE_ROOM: 'leaveRoom',
     },
->>>>>>> 3faeca0e
+    IOS_KEYBOARD_SPACE_OFFSET: -30,
 };
 
 export default CONST;