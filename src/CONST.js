import lodashGet from 'lodash/get';
import Config from 'react-native-config';
import * as Url from './libs/Url';

const CLOUDFRONT_URL = 'https://d2k5nsl2zxldvw.cloudfront.net';
const ACTIVE_EXPENSIFY_URL = Url.addTrailingForwardSlash(lodashGet(Config, 'NEW_EXPENSIFY_URL', 'https://new.expensify.com'));
const USE_EXPENSIFY_URL = 'https://use.expensify.com';
const PLATFORM_OS_MACOS = 'Mac OS';
const ANDROID_PACKAGE_NAME = 'com.expensify.chat';

const CONST = {
    ANDROID_PACKAGE_NAME,
    ANIMATED_TRANSITION: 300,

    // 50 megabytes in bytes
    API_MAX_ATTACHMENT_SIZE: 52428800,
    AVATAR_MAX_ATTACHMENT_SIZE: 6291456,
    NEW_EXPENSIFY_URL: ACTIVE_EXPENSIFY_URL,
    APP_DOWNLOAD_LINKS: {
        ANDROID: `https://play.google.com/store/apps/details?id=${ANDROID_PACKAGE_NAME}`,
        IOS: 'https://apps.apple.com/us/app/expensify-cash/id1530278510',
        DESKTOP: `${ACTIVE_EXPENSIFY_URL}NewExpensify.dmg`,
    },
    DATE: {
        MOMENT_FORMAT_STRING: 'YYYY-MM-DD',
    },
    SMS: {
        DOMAIN: '@expensify.sms',
    },
    BANK_ACCOUNT: {
        PLAID: {
            ALLOWED_THROTTLED_COUNT: 2,
            ERROR: {
                TOO_MANY_ATTEMPTS: 'Too many attempts',
            },
        },
        ERROR: {
            MISSING_ROUTING_NUMBER: '402 Missing routingNumber',
            MAX_ROUTING_NUMBER: '402 Maximum Size Exceeded routingNumber',
            MISSING_INCORPORATION_STATE: '402 Missing incorporationState in additionalData',
            MISSING_INCORPORATION_TYPE: '402 Missing incorporationType in additionalData',
            MAX_VALIDATION_ATTEMPTS_REACHED: 'Validation for this bank account has been disabled due to too many incorrect attempts. Please contact us.',
            INCORRECT_VALIDATION_AMOUNTS: 'The validate code you entered is incorrect, please try again.',
        },
        STEP: {
            // In the order they appear in the VBA flow
            BANK_ACCOUNT: 'BankAccountStep',
            COMPANY: 'CompanyStep',
            REQUESTOR: 'RequestorStep',
            ACH_CONTRACT: 'ACHContractStep',
            VALIDATION: 'ValidationStep',
            ENABLE: 'EnableStep',
        },
        SUBSTEP: {
            MANUAL: 'manual',
        },
        VERIFICATIONS: {
            ERROR_MESSAGE: 'verifications.errorMessage',
            EXTERNAL_API_RESPONSES: 'verifications.externalApiResponses',
            REQUESTOR_IDENTITY_ID: 'verifications.externalApiResponses.requestorIdentityID',
            REQUESTOR_IDENTITY_ONFIDO: 'verifications.externalApiResponses.requestorIdentityOnfido',
            THROTTLED: 'verifications.throttled',
        },
        FIELDS_TYPE: {
            LOCAL: 'local',
        },
        ONFIDO_RESPONSE: {
            SDK_TOKEN: 'apiResult.sdkToken',
            PASS: 'pass',
        },
        QUESTIONS: {
            QUESTION: 'apiResult.questions.question',
            DIFFERENTIATOR_QUESTION: 'apiResult.differentiator-question',
        },
        SETUP_TYPE: {
            MANUAL: 'manual',
            PLAID: 'plaid',
        },
        REGEX: {
            US_ACCOUNT_NUMBER: /^[0-9]{4,17}$/,
            SWIFT_BIC: /^[A-Za-z0-9]{8,11}$/,
        },
        VERIFICATION_MAX_ATTEMPTS: 7,
        STATE: {
            VERIFYING: 'VERIFYING',
            PENDING: 'PENDING',
        },
        MAX_LENGTH: {
            SSN: 4,
            ZIP_CODE: 5,
        },
    },
    INCORPORATION_TYPES: {
        LLC: 'LLC',
        CORPORATION: 'Corp',
        PARTNERSHIP: 'Partnership',
        COOPERATIVE: 'Cooperative',
        SOLE_PROPRIETORSHIP: 'Sole Proprietorship',
        OTHER: 'Other',
    },
    BETAS: {
        ALL: 'all',
        CHRONOS_IN_CASH: 'chronosInCash',
        IOU: 'IOU',
        PAY_WITH_EXPENSIFY: 'payWithExpensify',
        FREE_PLAN: 'freePlan',
        DEFAULT_ROOMS: 'defaultRooms',
        BETA_EXPENSIFY_WALLET: 'expensifyWallet',
        INTERNATIONALIZATION: 'internationalization',
        IOU_SEND: 'sendMoney',
        POLICY_ROOMS: 'policyRooms',
        POLICY_EXPENSE_CHAT: 'policyExpenseChat',
    },
    BUTTON_STATES: {
        DEFAULT: 'default',
        ACTIVE: 'active',
        PRESSED: 'pressed',
        COMPLETE: 'complete',
        DISABLED: 'disabled',
    },
    BANK_ACCOUNT_TYPES: {
        WALLET: 'WALLET',
    },
    COUNTRY: {
        US: 'US',
        MX: 'MX',
        AU: 'AU',
        CA: 'CA',
    },
    PLATFORM: {
        IOS: 'ios',
        ANDROID: 'android',
        WEB: 'web',
        DESKTOP: 'desktop',
    },
    PLATFORM_SPECIFIC_KEYS: {
        CTRL: {
            DEFAULT: 'control',
            [PLATFORM_OS_MACOS]: 'meta',
        },
        SHIFT: {
            DEFAULT: 'shift',
        },
    },
    KEYBOARD_SHORTCUTS: {
        SEARCH: {
            descriptionKey: 'search',
            shortcutKey: 'K',
            modifiers: ['CTRL'],
        },
        NEW_GROUP: {
            descriptionKey: 'newGroup',
            shortcutKey: 'K',
            modifiers: ['CTRL', 'SHIFT'],
        },
        SHORTCUT_MODAL: {
            descriptionKey: 'openShortcutDialog',
            shortcutKey: 'I',
            modifiers: ['CTRL'],
        },
        ESCAPE: {
            descriptionKey: 'escape',
            shortcutKey: 'Escape',
            modifiers: [],
        },
        ENTER: {
            descriptionKey: null,
            shortcutKey: 'Enter',
            modifiers: [],
        },
        CTRL_ENTER: {
            descriptionKey: null,
            shortcutKey: 'Enter',
            modifiers: ['CTRL'],
        },
        COPY: {
            descriptionKey: 'copy',
            shortcutKey: 'C',
            modifiers: ['CTRL'],
        },
        ARROW_UP: {
            descriptionKey: null,
            shortcutKey: 'ArrowUp',
            modifiers: [],
        },
        ARROW_DOWN: {
            descriptionKey: null,
            shortcutKey: 'ArrowDown',
            modifiers: [],
        },
    },
    KEYBOARD_SHORTCUT_KEY_DISPLAY_NAME: {
        CONTROL: 'CTRL',
        ESCAPE: 'ESC',
        META: 'CMD',
        SHIFT: 'Shift',
    },
    CURRENCY: {
        USD: 'USD',
    },
    CONCIERGE_CHAT_NAME: 'Concierge',
    CLOUDFRONT_URL,
    USE_EXPENSIFY_URL,
    NEW_ZOOM_MEETING_URL: 'https://zoom.us/start/videomeeting',
    NEW_GOOGLE_MEET_MEETING_URL: 'https://meet.google.com/new',
    GOOGLE_MEET_URL_ANDROID: 'https://meet.google.com',
    DEEPLINK_BASE_URL: 'new-expensify://',
    PDF_VIEWER_URL: '/pdf/web/viewer.html',
    EXPENSIFY_ICON_URL: `${CLOUDFRONT_URL}/images/favicon-2019.png`,
    UPWORK_URL: 'https://github.com/Expensify/App/issues?q=is%3Aopen+is%3Aissue+label%3A%22Help+Wanted%22',
    GITHUB_URL: 'https://github.com/Expensify/App',
    TERMS_URL: `${USE_EXPENSIFY_URL}/terms`,
    PRIVACY_URL: `${USE_EXPENSIFY_URL}/privacy`,
    LICENSES_URL: `${USE_EXPENSIFY_URL}/licenses`,
    PLAY_STORE_URL: `https://play.google.com/store/apps/details?id=${ANDROID_PACKAGE_NAME}&hl=en`,
    ADD_SECONDARY_LOGIN_URL: encodeURI('settings?param={"section":"account","openModal":"secondaryLogin"}'),
    MANAGE_CARDS_URL: 'domain_companycards',
    FEES_URL: `${USE_EXPENSIFY_URL}/fees`,
    CFPB_PREPAID_URL: 'https://cfpb.gov/prepaid',
    STAGING_SECURE_URL: 'https://staging-secure.expensify.com/',
    STAGING_NEW_EXPENSIFY_URL: 'https://staging.new.expensify.com',

    // Use Environment.getEnvironmentURL to get the complete URL with port number
    DEV_NEW_EXPENSIFY_URL: 'http://localhost:',

    OPTION_TYPE: {
        REPORT: 'report',
        PERSONAL_DETAIL: 'personalDetail',
    },
    REPORT: {
        DROP_NATIVE_ID: 'report-dropzone',
        MAXIMUM_PARTICIPANTS: 8,
        ACTIONS: {
            LIMIT: 50,
            TYPE: {
                ADDCOMMENT: 'ADDCOMMENT',
                CLOSED: 'CLOSED',
                CREATED: 'CREATED',
                IOU: 'IOU',
                RENAMED: 'RENAMED',
            },
        },
        ARCHIVE_REASON: {
            DEFAULT: 'default',
            ACCOUNT_CLOSED: 'accountClosed',
            ACCOUNT_MERGED: 'accountMerged',
            REMOVED_FROM_POLICY: 'removedFromPolicy',
            POLICY_DELETED: 'policyDeleted',
        },
        ERROR: {
            INACCESSIBLE_REPORT: 'Report not found',
        },
        MESSAGE: {
            TYPE: {
                COMMENT: 'COMMENT',
            },
        },
        TYPE: {
            CHAT: 'chat',
            IOU: 'iou',
        },
        CHAT_TYPE: {
            POLICY_ANNOUNCE: 'policyAnnounce',
            POLICY_ADMINS: 'policyAdmins',
            DOMAIN_ALL: 'domainAll',
            POLICY_ROOM: 'policyRoom',
            POLICY_EXPENSE_CHAT: 'policyExpenseChat',
        },
        STATE_NUM: {
            OPEN: 0,
            PROCESSING: 1,
            SUBMITTED: 2,
        },
        STATUS: {
            OPEN: 0,
            SUBMITTED: 1,
            CLOSED: 2,
            APPROVED: 3,
            REIMBURSED: 4,
        },
        NOTIFICATION_PREFERENCE: {
            MUTE: 'mute',
            DAILY: 'daily',
            ALWAYS: 'always',
        },
        VISIBILITY: {
            RESTRICTED: 'restricted',
            PRIVATE: 'private',
        },
        RESERVED_ROOM_NAMES: ['#admins', '#announce'],
        MAX_PREVIEW_AVATARS: 4,
        MAX_ROOM_NAME_LENGTH: 80,
        LAST_MESSAGE_TEXT_MAX_LENGTH: 80,
    },
    COMPOSER: {
        MAX_LINES: 16,
        MAX_LINES_SMALL_SCREEN: 6,
        MAX_LINES_FULL: -1,

        // The minimum number of typed lines needed to enable the full screen composer
        FULL_COMPOSER_MIN_LINES: 3,
    },
    MODAL: {
        MODAL_TYPE: {
            CONFIRM: 'confirm',
            CENTERED: 'centered',
            CENTERED_UNSWIPEABLE: 'centered_unswipeable',
            BOTTOM_DOCKED: 'bottom_docked',
            POPOVER: 'popover',
            RIGHT_DOCKED: 'right_docked',
        },
        ANCHOR_ORIGIN_VERTICAL: {
            TOP: 'top',
            CENTER: 'center',
            BOTTOM: 'bottom',
        },
        ANCHOR_ORIGIN_HORIZONTAL: {
            LEFT: 'left',
            CENTER: 'center',
            RIGHT: 'right',
        },
    },
    TIMING: {
        SEARCH_RENDER: 'search_render',
        HOMEPAGE_INITIAL_RENDER: 'homepage_initial_render',
        REPORT_INITIAL_RENDER: 'report_initial_render',
        HOMEPAGE_REPORTS_LOADED: 'homepage_reports_loaded',
        SWITCH_REPORT: 'switch_report',
        SIDEBAR_LOADED: 'sidebar_loaded',
        PERSONAL_DETAILS_FORMATTED: 'personal_details_formatted',
        COLD: 'cold',
        REPORT_ACTION_ITEM_LAYOUT_DEBOUNCE_TIME: 1500,
        TOOLTIP_SENSE: 1000,
        SPINNER_TIMEOUT: 15 * 1000,
    },
    PRIORITY_MODE: {
        GSD: 'gsd',
        DEFAULT: 'default',
    },
    JSON_CODE: {
        SUCCESS: 200,
        NOT_AUTHENTICATED: 407,
        EXP_ERROR: 666,
        UNABLE_TO_RETRY: 'unableToRetry',
    },
    ERROR: {
        XHR_FAILED: 'xhrFailed',
        UNKNOWN_ERROR: 'Unknown error',
        REQUEST_CANCELLED: 'AbortError',
        FAILED_TO_FETCH: 'Failed to fetch',
        ENSURE_BUGBOT: 'ENSURE_BUGBOT',
        PUSHER_ERROR: 'PusherError',
        WEB_SOCKET_ERROR: 'WebSocketError',
        NETWORK_REQUEST_FAILED: 'Network request failed',
        SAFARI_DOCUMENT_LOAD_ABORTED: 'cancelled',
        FIREFOX_DOCUMENT_LOAD_ABORTED: 'NetworkError when attempting to fetch resource.',
        IOS_NETWORK_CONNECTION_LOST: 'The network connection was lost.',
        IOS_NETWORK_CONNECTION_LOST_RUSSIAN: 'Сетевое соединение потеряно.',
        IOS_NETWORK_CONNECTION_LOST_SWEDISH: 'Nätverksanslutningen förlorades.',
        IOS_NETWORK_CONNECTION_LOST_SPANISH: 'La conexión a Internet parece estar desactivada.',
        IOS_LOAD_FAILED: 'Load failed',
        SAFARI_CANNOT_PARSE_RESPONSE: 'cannot parse response',
        GATEWAY_TIMEOUT: 'Gateway Timeout',
        EXPENSIFY_SERVICE_INTERRUPTED: 'Expensify service interrupted',
    },
    ERROR_TYPE: {
        SOCKET: 'Expensify\\Auth\\Error\\Socket',
    },
    ERROR_TITLE: {
        SOCKET: 'Issue connecting to database',
    },
    NETWORK: {
        METHOD: {
            POST: 'post',
        },
        MAX_REQUEST_RETRIES: 10,
        PROCESS_REQUEST_DELAY_MS: 1000,
        MAX_PENDING_TIME_MS: 10 * 1000,
    },
    NVP: {
        IS_FIRST_TIME_NEW_EXPENSIFY_USER: 'isFirstTimeNewExpensifyUser',
        BLOCKED_FROM_CONCIERGE: 'private_blockedFromConcierge',
        PAYPAL_ME_ADDRESS: 'expensify_payPalMeAddress',
        PRIORITY_MODE: 'priorityMode',
        TIMEZONE: 'timeZone',
        FREE_PLAN_BANK_ACCOUNT_ID: 'expensify_freePlanBankAccountID',
        ACH_DATA_THROTTLED: 'expensify_ACHData_throttled',
        FAILED_BANK_ACCOUNT_VALIDATIONS_PREFIX: 'private_failedBankValidations_',
        BANK_ACCOUNT_GET_THROTTLED: 'private_throttledHistory_BankAccount_Get',
        PREFERRED_LOCALE: 'preferredLocale',
        KYC_MIGRATION: 'expensify_migration_2020_04_28_RunKycVerifications',
        PREFERRED_EMOJI_SKIN_TONE: 'expensify_preferredEmojiSkinTone',
        FREQUENTLY_USED_EMOJIS: 'expensify_frequentlyUsedEmojis',
    },
    DEFAULT_TIME_ZONE: {automatic: true, selected: 'America/Los_Angeles'},
    DEFAULT_ACCOUNT_DATA: {error: '', success: '', loading: false},
    APP_STATE: {
        ACTIVE: 'active',
        BACKGROUND: 'background',
        INACTIVE: 'inactive',
    },

    // at least 8 characters, 1 capital letter, 1 lowercase number, 1 number
    PASSWORD_COMPLEXITY_REGEX_STRING: '^(?=.*[A-Z])(?=.*[0-9])(?=.*[a-z]).{8,}$',

    PASSWORD_PAGE: {
        ERROR: {
            ALREADY_VALIDATED: 'Account already validated',
            VALIDATE_CODE_FAILED: 'Validate code failed',
        },
    },

    PUSHER: {
        PRIVATE_USER_CHANNEL_PREFIX: 'private-encrypted-user-accountID-',
        PRIVATE_REPORT_CHANNEL_PREFIX: 'private-report-reportID-',
    },

    EMOJI_SPACER: 'SPACER',

    EMOJI_NUM_PER_ROW: 8,

    EMOJI_FREQUENT_ROW_COUNT: 3,

    EMOJI_INVISIBLE_CODEPOINT: 'fe0f',

    TOOLTIP_MAX_LINES: 3,

    LOGIN_TYPE: {
        PHONE: 'phone',
        EMAIL: 'email',
    },

    KEYBOARD_TYPE: {
        PHONE_PAD: 'phone-pad',
        NUMBER_PAD: 'number-pad',
        DECIMAL_PAD: 'decimal-pad',
    },

    ATTACHMENT_SOURCE_ATTRIBUTE: 'data-expensify-source',
    ATTACHMENT_PREVIEW_ATTRIBUTE: 'src',
    ATTACHMENT_ORIGINAL_FILENAME_ATTRIBUTE: 'data-name',

    ATTACHMENT_PICKER_TYPE: {
        FILE: 'file',
        IMAGE: 'image',
    },

    ATTACHMENT_FILE_TYPE: {
        FILE: 'file',
        IMAGE: 'image',
        VIDEO: 'video',
    },

    FILE_TYPE_REGEX: {
        IMAGE: /\.(jpg|jpeg|png|webp|avif|gif|tiff|wbmp|ico|jng|bmp|heic|svg|svg2)$/,
        VIDEO: /\.(3gp|h261|h263|h264|m4s|jpgv|jpm|jpgm|mp4|mp4v|mpg4|mpeg|mpg|ogv|ogg|mov|qt|webm|flv|mkv|wmv|wav|avi|movie|f4v|avchd|mp2|mpe|mpv|m4v|swf)$/,
    },
    IOS_CAMERAROLL_ACCESS_ERROR: 'Access to photo library was denied',
    ADD_PAYMENT_MENU_POSITION_Y: 226,
    ADD_PAYMENT_MENU_POSITION_X: 356,
    EMOJI_PICKER_SIZE: {
        WIDTH: 320,
        HEIGHT: 400,
    },
    NON_NATIVE_EMOJI_PICKER_LIST_HEIGHT: 300,
    EMOJI_PICKER_ITEM_HEIGHT: 40,
    EMOJI_PICKER_HEADER_HEIGHT: 38,

    COMPOSER_MAX_HEIGHT: 125,

    EMAIL: {
        CONCIERGE: 'concierge@expensify.com',
        HELP: 'help@expensify.com',
        RECEIPTS: 'receipts@expensify.com',
        CHRONOS: 'chronos@expensify.com',
        QA: 'qa@expensify.com',
        CONTRIBUTORS: 'contributors@expensify.com',
        FIRST_RESPONDER: 'firstresponders@expensify.com',
        QA_TRAVIS: 'qa+travisreceipts@expensify.com',
        BILLS: 'bills@expensify.com',
        STUDENT_AMBASSADOR: 'studentambassadors@expensify.com',
        ACCOUNTING: 'accounting@expensify.com',
        PAYROLL: 'payroll@expensify.com',
        SVFG: 'svfg@expensify.com',
        INTEGRATION_TESTING_CREDS: 'integrationtestingcreds@expensify.com',
        ADMIN: 'admin@expensify.com',
    },

    ENVIRONMENT: {
        DEV: 'development',
        STAGING: 'staging',
        PRODUCTION: 'production',
    },

    // Used to delay the initial fetching of reportActions when the app first inits or reconnects (e.g. returning
    // from backgound). The times are based on how long it generally seems to take for the app to become interactive
    // in each scenario.
    FETCH_ACTIONS_DELAY: {
        STARTUP: 8000,
        RECONNECT: 1000,
    },

    WALLET: {
        TRANSFER_METHOD_TYPE: {
            INSTANT: 'instant',
            ACH: 'ach',
        },
        TRANSFER_METHOD_TYPE_FEE: {
            INSTANT: {
                RATE: 1.5,
                MINIMUM_FEE: 25,
            },
            ACH: {
                RATE: 0,
                MINIMUM_FEE: 0,
            },
        },
        ERROR: {
            FULL_SSN_NOT_FOUND: 'Full SSN not found',
            MISSING_FIELD: 'Missing required additional details fields',
            WRONG_ANSWERS: 'Wrong answers',
            ONFIDO_FIXABLE_ERROR: 'Onfido returned a fixable error',

            // KBA stands for Knowledge Based Answers (requiring us to show Idology questions)
            KBA_NEEDED: 'KBA needed',
            NO_ACCOUNT_TO_LINK: '405 No account to link to wallet',
            INVALID_WALLET: '405 Invalid wallet account',
            NOT_OWNER_OF_BANK_ACCOUNT: '401 Wallet owner does not own linked bank account',
            INVALID_BANK_ACCOUNT: '405 Attempting to link an invalid bank account to a wallet',
            NOT_OWNER_OF_FUND: '401 Wallet owner does not own linked fund',
            INVALID_FUND: '405 Attempting to link an invalid fund to a wallet',
        },
        STEP: {
            // In the order they appear in the Wallet flow
            ADDITIONAL_DETAILS: 'AdditionalDetailsStep',
            ONFIDO: 'OnfidoStep',
            TERMS: 'TermsStep',
            ACTIVATE: 'ActivateStep',
        },
        TIER_NAME: {
            GOLD: 'GOLD',
            SILVER: 'SILVER',
        },
    },

    PLAID: {
        EVENT: {
            ERROR: 'ERROR',
            EXIT: 'EXIT',
        },
    },

    ONFIDO: {
        CONTAINER_ID: 'onfido-mount',
        TYPE: {
            DOCUMENT: 'document',
            FACE: 'face',
        },
        VARIANT: {
            VIDEO: 'video',
        },
        SMS_NUMBER_COUNTRY_CODE: 'US',
        ERROR: {
            USER_CANCELLED: 'User canceled flow',
            USER_TAPPED_BACK: 'User exited by clicking the back button.',
            USER_CAMERA_DENINED: 'Onfido.OnfidoFlowError',
            USER_CAMERA_PERMISSION: 'Encountered an error: cameraPermission',
            // eslint-disable-next-line max-len
            USER_CAMERA_CONSENT_DENIED: 'Unexpected result Intent. It might be a result of incorrect integration, make sure you only pass Onfido intent to handleActivityResult. It might be due to unpredictable crash or error. Please report the problem to android-sdk@onfido.com. Intent: null \n resultCode: 0',
        },
    },

    OS: {
        WINDOWS: 'Windows',
        MAC_OS: PLATFORM_OS_MACOS,
        ANDROID: 'Android',
        IOS: 'iOS',
        LINUX: 'Linux',
        NATIVE: 'Native',
    },

    BROWSER: {
        CHROME: 'chrome',
        FIREFOX: 'firefox',
        IE: 'ie',
        EDGE: 'edge',
        Opera: 'opera',
        SAFARI: 'safari',
        OTHER: 'other',
    },

    PAYMENT_METHODS: {
        PAYPAL: 'payPalMe',
        DEBIT_CARD: 'debitCard',
        BANK_ACCOUNT: 'bankAccount',
    },

    PAYMENT_METHOD_ID_KEYS: {
        DEBIT_CARD: 'fundID',
        BANK_ACCOUNT: 'bankAccountID',
    },

    IOU: {
        // Note: These payment types are used when building IOU reportAction message values in the server and should
        // not be changed.
        PAYMENT_TYPE: {
            ELSEWHERE: 'Elsewhere',
            EXPENSIFY: 'Expensify',
            PAYPAL_ME: 'PayPal.me',
        },
        IOU_TYPE: {
            SEND: 'send',
            SPLIT: 'split',
            REQUEST: 'request',
        },
        AMOUNT_MAX_LENGTH: 10,
    },

    GROWL: {
        SUCCESS: 'success',
        ERROR: 'error',
        WARNING: 'warning',
        DURATION: 2000,
        DURATION_LONG: 3500,
    },

    DEFAULT_LOCALE: 'en',
    DEFAULT_SKIN_TONE: 'default',

    POLICY: {
        TYPE: {
            FREE: 'free',
            PERSONAL: 'personal',
        },
        ROLE: {
            ADMIN: 'admin',
        },
        ROOM_PREFIX: '#',
    },

    TERMS: {
        CFPB_PREPAID: 'cfpb.gov/prepaid',
        CFPB_COMPLAINT: 'cfpb.gov/complaint',
        FDIC_PREPAID: 'fdic.gov/deposit/deposits/prepaid.html',
        USE_EXPENSIFY_FEES: 'use.expensify.com/fees',
    },

    ICON_TYPE_ICON: 'icon',
    ICON_TYPE_AVATAR: 'avatar',
    AVATAR_SIZE: {
        LARGE: 'large',
        DEFAULT: 'default',
        SMALL: 'small',
        SUBSCRIPT: 'subscript',
        SMALL_SUBSCRIPT: 'small-subscript',
    },
    OPTION_MODE: {
        COMPACT: 'compact',
        DEFAULT: 'default',
    },
    REGEX: {
        SPECIAL_CHARS_WITHOUT_NEWLINE: /((?!\n)[()-\s\t])/g,
        US_PHONE: /^\+1\d{10}$/,
        US_PHONE_WITH_OPTIONAL_COUNTRY_CODE: /^(\+1)?\d{10}$/,
        DIGITS_AND_PLUS: /^\+?[0-9]*$/,
        PHONE_E164_PLUS: /^\+?[1-9]\d{1,14}$/,
        PHONE_WITH_SPECIAL_CHARS: /^[+]*[(]{0,1}[0-9]{1,3}[)]{0,1}[-\s\\./0-9]{0,12}$/,
        ALPHABETIC_CHARS: /[a-zA-Z]+/,
        POSITIVE_INTEGER: /^\d+$/,
        NON_ALPHA_NUMERIC: /[^A-Za-z0-9+]/g,
        PO_BOX: /\b[P|p]?(OST|ost)?\.?\s*[O|o|0]?(ffice|FFICE)?\.?\s*[B|b][O|o|0]?[X|x]?\.?\s+[#]?(\d+)\b/,
        ANY_VALUE: /^.+$/,
        ZIP_CODE: /[0-9]{5}(?:[- ][0-9]{4})?/,
        INDUSTRY_CODE: /^[0-9]{6}$/,
        SSN_LAST_FOUR: /^(?!0000)[0-9]{4}$/,
        SSN_FULL_NINE: /^(?!0000)[0-9]{9}$/,
        NUMBER: /^[0-9]+$/,
        CARD_NUMBER: /^[0-9]{15,16}$/,
        CARD_SECURITY_CODE: /^[0-9]{3,4}$/,
        CARD_EXPIRATION_DATE: /^(0[1-9]|1[0-2])([^0-9])?([0-9]{4}|([0-9]{2}))$/,
        PAYPAL_ME_USERNAME: /^[a-zA-Z0-9]+$/,
        RATE_VALUE: /^\d{1,8}(\.\d*)?$/,

        // Adapted from: https://gist.github.com/dperini/729294
        // eslint-disable-next-line max-len
        HYPERLINK: /^(?:(?:(?:https?|ftp):\/\/)?)(?:\S+(?::\S*)?@)?(?:(?!(?:10|127)(?:\.\d{1,3}){3})(?!(?:169\.254|192\.168)(?:\.\d{1,3}){2})(?!172\.(?:1[6-9]|2\d|3[0-1])(?:\.\d{1,3}){2})(?:[1-9]\d?|1\d\d|2[01]\d|22[0-3])(?:\.(?:1?\d{1,2}|2[0-4]\d|25[0-5])){2}(?:\.(?:[1-9]\d?|1\d\d|2[0-4]\d|25[0-4]))|(?:(?:[a-z0-9\u00a1-\uffff][a-z0-9\u00a1-\uffff_-]{0,62})?[a-z0-9\u00a1-\uffff]\.)+(?:[a-z\u00a1-\uffff]{2,}\.?))(?::\d{2,5})?(?:[/?#]\S*)?$/i,

        // eslint-disable-next-line max-len, no-misleading-character-class
        EMOJIS: /(?:\uD83D(?:\uDC41\u200D\uD83D\uDDE8|\uDC68\u200D\uD83D[\uDC68\uDC69]\u200D\uD83D(?:\uDC66(?:\u200D\uD83D\uDC66)?|\uDC67(?:\u200D\uD83D[\uDC66\uDC67])?)|\uDC69\u200D\uD83D\uDC69\u200D\uD83D(?:\uDC66(?:\u200D\uD83D\uDC66)?|\uDC67(?:\u200D\uD83D[\uDC66\uDC67])?))|[\u2700-\u27bf]|(?:\ud83c[\udde6-\uddff]){2}|[\ud800-\udbff][\udc00-\udfff]|[\u0023-\u0039]\ufe0f?\u20e3|\u3299|\u3297|\u303d|\u3030|\u24c2|\ud83c[\udd70-\udd71]|\ud83c[\udd7e-\udd7f]|\ud83c\udd8e|\ud83c[\udd91-\udd9a]|\ud83c[\udde6-\uddff]|[\ud83c\ude01-\ude02]|\ud83c\ude1a|\ud83c\ude2f|[\ud83c\ude32-\ude3a]|[\ud83c\ude50-\ude51]|\u203c|\u2049|[\u25aa-\u25ab]|\u25b6|\u25c0|[\u25fb-\u25fe]|\u00a9|\u00ae|\u2122|\u2139|\ud83c\udc04|[\u2600-\u26FF]|\u2b05|\u2b06|\u2b07|\u2b1b|\u2b1c|\u2b50|\u2b55|\u231a|\u231b|\u2328|\u23cf|[\u23e9-\u23f3]|[\u23f8-\u23fa]|\ud83c\udccf|\u2934|\u2935|[\u2190-\u21ff])/g,
        TAX_ID: /^\d{9}$/,
        NON_NUMERIC: /\D/g,
    },

    PRONOUNS: {
        PREFIX: '__predefined_',
        SELF_SELECT: '__predefined_selfSelect',
    },
    GUIDES_CALL_TASK_IDS: {
        CONCIERGE_DM: 'NewExpensifyConciergeDM',
        WORKSPACE_INITIAL: 'WorkspaceHome',
        WORKSPACE_SETTINGS: 'WorkspaceGeneralSettings',
        WORKSPACE_CARD: 'WorkspaceCorporateCards',
        WORKSPACE_REIMBURSE: 'WorkspaceReimburseReceipts',
        WORKSPACE_BILLS: 'WorkspacePayBills',
        WORKSPACE_INVOICES: 'WorkspaceSendInvoices',
        WORKSPACE_TRAVEL: 'WorkspaceBookTravel',
        WORKSPACE_MEMBERS: 'WorkspaceManageMembers',
        WORKSPACE_BANK_ACCOUNT: 'WorkspaceBankAccount',
    },
    get EXPENSIFY_EMAILS() {
        return [
            this.EMAIL.CONCIERGE,
            this.EMAIL.HELP,
            this.EMAIL.RECEIPTS,
            this.EMAIL.CHRONOS,
            this.EMAIL.QA,
            this.EMAIL.CONTRIBUTORS,
            this.EMAIL.FIRST_RESPONDER,
            this.EMAIL.QA_TRAVIS,
            this.EMAIL.BILLS,
            this.EMAIL.STUDENT_AMBASSADOR,
            this.EMAIL.ACCOUNTING,
            this.EMAIL.PAYROLL,
            this.EMAIL.SVFG,
            this.EMAIL.INTEGRATION_TESTING_CREDS,
            this.EMAIL.ADMIN,
        ];
    },

    // There's a limit of 60k characters in Auth - https://github.com/Expensify/Auth/blob/198d59547f71fdee8121325e8bc9241fc9c3236a/auth/lib/Request.h#L28
    MAX_COMMENT_LENGTH: 60000,

<<<<<<< HEAD
    FORM_CHARACTER_LIMIT: 50,
=======
    ONYX: {
        METHOD: {
            MERGE: 'merge',
        },
    },
>>>>>>> 1fc51f49
};

export default CONST;<|MERGE_RESOLUTION|>--- conflicted
+++ resolved
@@ -730,15 +730,12 @@
     // There's a limit of 60k characters in Auth - https://github.com/Expensify/Auth/blob/198d59547f71fdee8121325e8bc9241fc9c3236a/auth/lib/Request.h#L28
     MAX_COMMENT_LENGTH: 60000,
 
-<<<<<<< HEAD
     FORM_CHARACTER_LIMIT: 50,
-=======
     ONYX: {
         METHOD: {
             MERGE: 'merge',
         },
     },
->>>>>>> 1fc51f49
 };
 
 export default CONST;