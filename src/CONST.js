import lodashGet from 'lodash/get';
import Config from 'react-native-config';
import * as Url from './libs/Url';

const CLOUDFRONT_URL = 'https://d2k5nsl2zxldvw.cloudfront.net';
const ACTIVE_EXPENSIFY_URL = Url.addTrailingForwardSlash(lodashGet(Config, 'NEW_EXPENSIFY_URL', 'https://new.expensify.com'));
const USE_EXPENSIFY_URL = 'https://use.expensify.com';
const PLATFORM_OS_MACOS = 'Mac OS';
const ANDROID_PACKAGE_NAME = 'com.expensify.chat';

const CONST = {
    ANDROID_PACKAGE_NAME,
    ANIMATED_TRANSITION: 300,

    API_ATTACHMENT_VALIDATIONS: {
        // Same as the PHP layer allows
        ALLOWED_EXTENSIONS: ['jpg', 'jpeg', 'png', 'gif', 'pdf', 'html', 'txt', 'rtf', 'doc', 'docx', 'htm', 'tiff', 'tif', 'xml', 'mp3', 'mp4', 'mov'],

        // 50 megabytes in bytes
        MAX_SIZE: 52428800,

        // An arbitrary size, but the same minimum as in the PHP layer
        MIN_SIZE: 240,
    },

    AVATAR_MAX_ATTACHMENT_SIZE: 6291456,

    // Minimum width and height size in px for a selected image
    AVATAR_MIN_WIDTH_PX: 80,
    AVATAR_MIN_HEIGHT_PX: 80,
    NEW_EXPENSIFY_URL: ACTIVE_EXPENSIFY_URL,
    APP_DOWNLOAD_LINKS: {
        ANDROID: `https://play.google.com/store/apps/details?id=${ANDROID_PACKAGE_NAME}`,
        IOS: 'https://apps.apple.com/us/app/expensify-cash/id1530278510',
        DESKTOP: `${ACTIVE_EXPENSIFY_URL}NewExpensify.dmg`,
    },
    DATE: {
        MOMENT_FORMAT_STRING: 'YYYY-MM-DD',
    },
    SMS: {
        DOMAIN: '@expensify.sms',
    },
    BANK_ACCOUNT: {
        PLAID: {
            ALLOWED_THROTTLED_COUNT: 2,
            ERROR: {
                TOO_MANY_ATTEMPTS: 'Too many attempts',
            },
        },
        ERROR: {
            MISSING_ROUTING_NUMBER: '402 Missing routingNumber',
            MAX_ROUTING_NUMBER: '402 Maximum Size Exceeded routingNumber',
            MISSING_INCORPORATION_STATE: '402 Missing incorporationState in additionalData',
            MISSING_INCORPORATION_TYPE: '402 Missing incorporationType in additionalData',
            MAX_VALIDATION_ATTEMPTS_REACHED: 'Validation for this bank account has been disabled due to too many incorrect attempts. Please contact us.',
            INCORRECT_VALIDATION_AMOUNTS: 'The validate code you entered is incorrect, please try again.',
        },
        STEP: {
            // In the order they appear in the VBA flow
            BANK_ACCOUNT: 'BankAccountStep',
            COMPANY: 'CompanyStep',
            REQUESTOR: 'RequestorStep',
            ACH_CONTRACT: 'ACHContractStep',
            VALIDATION: 'ValidationStep',
            ENABLE: 'EnableStep',
        },
        SUBSTEP: {
            MANUAL: 'manual',
        },
        VERIFICATIONS: {
            ERROR_MESSAGE: 'verifications.errorMessage',
            EXTERNAL_API_RESPONSES: 'verifications.externalApiResponses',
            REQUESTOR_IDENTITY_ID: 'verifications.externalApiResponses.requestorIdentityID',
            REQUESTOR_IDENTITY_ONFIDO: 'verifications.externalApiResponses.requestorIdentityOnfido',
            THROTTLED: 'verifications.throttled',
        },
        FIELDS_TYPE: {
            LOCAL: 'local',
        },
        ONFIDO_RESPONSE: {
            SDK_TOKEN: 'apiResult.sdkToken',
            PASS: 'pass',
        },
        QUESTIONS: {
            QUESTION: 'apiResult.questions.question',
            DIFFERENTIATOR_QUESTION: 'apiResult.differentiator-question',
        },
        SETUP_TYPE: {
            MANUAL: 'manual',
            PLAID: 'plaid',
        },
        REGEX: {
            US_ACCOUNT_NUMBER: /^[0-9]{4,17}$/,
            SWIFT_BIC: /^[A-Za-z0-9]{8,11}$/,
        },
        VERIFICATION_MAX_ATTEMPTS: 7,
        STATE: {
            VERIFYING: 'VERIFYING',
            PENDING: 'PENDING',
        },
        MAX_LENGTH: {
            SSN: 4,
            ZIP_CODE: 5,
        },
    },
    INCORPORATION_TYPES: {
        LLC: 'LLC',
        CORPORATION: 'Corp',
        PARTNERSHIP: 'Partnership',
        COOPERATIVE: 'Cooperative',
        SOLE_PROPRIETORSHIP: 'Sole Proprietorship',
        OTHER: 'Other',
    },
    BETAS: {
        ALL: 'all',
        CHRONOS_IN_CASH: 'chronosInCash',
        IOU: 'IOU',
        PAY_WITH_EXPENSIFY: 'payWithExpensify',
        FREE_PLAN: 'freePlan',
        DEFAULT_ROOMS: 'defaultRooms',
        BETA_EXPENSIFY_WALLET: 'expensifyWallet',
        BETA_COMMENT_LINKING: 'commentLinking',
        INTERNATIONALIZATION: 'internationalization',
        IOU_SEND: 'sendMoney',
        POLICY_ROOMS: 'policyRooms',
        POLICY_EXPENSE_CHAT: 'policyExpenseChat',
    },
    BUTTON_STATES: {
        DEFAULT: 'default',
        ACTIVE: 'active',
        PRESSED: 'pressed',
        COMPLETE: 'complete',
        DISABLED: 'disabled',
    },
    BANK_ACCOUNT_TYPES: {
        WALLET: 'WALLET',
    },
    COUNTRY: {
        US: 'US',
        MX: 'MX',
        AU: 'AU',
        CA: 'CA',
    },
    PLATFORM: {
        IOS: 'ios',
        ANDROID: 'android',
        WEB: 'web',
        DESKTOP: 'desktop',
    },
    PLATFORM_SPECIFIC_KEYS: {
        CTRL: {
            DEFAULT: 'control',
            [PLATFORM_OS_MACOS]: 'meta',
        },
        SHIFT: {
            DEFAULT: 'shift',
        },
    },
    KEYBOARD_SHORTCUTS: {
        SEARCH: {
            descriptionKey: 'search',
            shortcutKey: 'K',
            modifiers: ['CTRL'],
        },
        NEW_GROUP: {
            descriptionKey: 'newGroup',
            shortcutKey: 'K',
            modifiers: ['CTRL', 'SHIFT'],
        },
        SHORTCUT_MODAL: {
            descriptionKey: 'openShortcutDialog',
            shortcutKey: 'I',
            modifiers: ['CTRL'],
        },
        ESCAPE: {
            descriptionKey: 'escape',
            shortcutKey: 'Escape',
            modifiers: [],
        },
        ENTER: {
            descriptionKey: null,
            shortcutKey: 'Enter',
            modifiers: [],
        },
        CTRL_ENTER: {
            descriptionKey: null,
            shortcutKey: 'Enter',
            modifiers: ['CTRL'],
        },
        COPY: {
            descriptionKey: 'copy',
            shortcutKey: 'C',
            modifiers: ['CTRL'],
        },
        ARROW_UP: {
            descriptionKey: null,
            shortcutKey: 'ArrowUp',
            modifiers: [],
        },
        ARROW_DOWN: {
            descriptionKey: null,
            shortcutKey: 'ArrowDown',
            modifiers: [],
        },
    },
    KEYBOARD_SHORTCUT_KEY_DISPLAY_NAME: {
        CONTROL: 'CTRL',
        ESCAPE: 'ESC',
        META: 'CMD',
        SHIFT: 'Shift',
    },
    CURRENCY: {
        USD: 'USD',
    },
    EXAMPLE_PHONE_NUMBER: '+15005550006',
    CONCIERGE_CHAT_NAME: 'Concierge',
    CLOUDFRONT_URL,
    USE_EXPENSIFY_URL,
    NEW_ZOOM_MEETING_URL: 'https://zoom.us/start/videomeeting',
    NEW_GOOGLE_MEET_MEETING_URL: 'https://meet.google.com/new',
    GOOGLE_MEET_URL_ANDROID: 'https://meet.google.com',
    DEEPLINK_BASE_URL: 'new-expensify://',
    PDF_VIEWER_URL: '/pdf/web/viewer.html',
    EXPENSIFY_ICON_URL: `${CLOUDFRONT_URL}/images/favicon-2019.png`,
    UPWORK_URL: 'https://github.com/Expensify/App/issues?q=is%3Aopen+is%3Aissue+label%3A%22Help+Wanted%22',
    GITHUB_URL: 'https://github.com/Expensify/App',
    TERMS_URL: `${USE_EXPENSIFY_URL}/terms`,
    PRIVACY_URL: `${USE_EXPENSIFY_URL}/privacy`,
    LICENSES_URL: `${USE_EXPENSIFY_URL}/licenses`,
    PLAY_STORE_URL: `https://play.google.com/store/apps/details?id=${ANDROID_PACKAGE_NAME}&hl=en`,
    ADD_SECONDARY_LOGIN_URL: encodeURI('settings?param={"section":"account","openModal":"secondaryLogin"}'),
    MANAGE_CARDS_URL: 'domain_companycards',
    FEES_URL: `${USE_EXPENSIFY_URL}/fees`,
    CFPB_PREPAID_URL: 'https://cfpb.gov/prepaid',
    STAGING_SECURE_URL: 'https://staging-secure.expensify.com/',
    STAGING_NEW_EXPENSIFY_URL: 'https://staging.new.expensify.com',

    // Use Environment.getEnvironmentURL to get the complete URL with port number
    DEV_NEW_EXPENSIFY_URL: 'http://localhost:',

    OPTION_TYPE: {
        REPORT: 'report',
        PERSONAL_DETAIL: 'personalDetail',
    },
    REPORT: {
        DROP_NATIVE_ID: 'report-dropzone',
        MAXIMUM_PARTICIPANTS: 8,
        ACTIONS: {
            LIMIT: 50,
            TYPE: {
                ADDCOMMENT: 'ADDCOMMENT',
                CLOSED: 'CLOSED',
                CREATED: 'CREATED',
                IOU: 'IOU',
                RENAMED: 'RENAMED',
            },
        },
        ARCHIVE_REASON: {
            DEFAULT: 'default',
            ACCOUNT_CLOSED: 'accountClosed',
            ACCOUNT_MERGED: 'accountMerged',
            REMOVED_FROM_POLICY: 'removedFromPolicy',
            POLICY_DELETED: 'policyDeleted',
        },
        ERROR: {
            INACCESSIBLE_REPORT: 'Report not found',
        },
        MESSAGE: {
            TYPE: {
                COMMENT: 'COMMENT',
            },
        },
        TYPE: {
            CHAT: 'chat',
            IOU: 'iou',
        },
        CHAT_TYPE: {
            POLICY_ANNOUNCE: 'policyAnnounce',
            POLICY_ADMINS: 'policyAdmins',
            DOMAIN_ALL: 'domainAll',
            POLICY_ROOM: 'policyRoom',
            POLICY_EXPENSE_CHAT: 'policyExpenseChat',
        },
        STATE_NUM: {
            OPEN: 0,
            PROCESSING: 1,
            SUBMITTED: 2,
        },
        STATUS: {
            OPEN: 0,
            SUBMITTED: 1,
            CLOSED: 2,
            APPROVED: 3,
            REIMBURSED: 4,
        },
        NOTIFICATION_PREFERENCE: {
            MUTE: 'mute',
            DAILY: 'daily',
            ALWAYS: 'always',
        },
        VISIBILITY: {
            RESTRICTED: 'restricted',
            PRIVATE: 'private',
        },
        RESERVED_ROOM_NAMES: ['#admins', '#announce'],
        MAX_PREVIEW_AVATARS: 4,
        MAX_ROOM_NAME_LENGTH: 80,
        LAST_MESSAGE_TEXT_MAX_LENGTH: 80,
    },
    COMPOSER: {
        MAX_LINES: 16,
        MAX_LINES_SMALL_SCREEN: 6,
        MAX_LINES_FULL: -1,

        // The minimum number of typed lines needed to enable the full screen composer
        FULL_COMPOSER_MIN_LINES: 3,
    },
    MODAL: {
        MODAL_TYPE: {
            CONFIRM: 'confirm',
            CENTERED: 'centered',
            CENTERED_UNSWIPEABLE: 'centered_unswipeable',
            BOTTOM_DOCKED: 'bottom_docked',
            POPOVER: 'popover',
            RIGHT_DOCKED: 'right_docked',
        },
        ANCHOR_ORIGIN_VERTICAL: {
            TOP: 'top',
            CENTER: 'center',
            BOTTOM: 'bottom',
        },
        ANCHOR_ORIGIN_HORIZONTAL: {
            LEFT: 'left',
            CENTER: 'center',
            RIGHT: 'right',
        },
    },
    TIMING: {
        SEARCH_RENDER: 'search_render',
        HOMEPAGE_INITIAL_RENDER: 'homepage_initial_render',
        REPORT_INITIAL_RENDER: 'report_initial_render',
        HOMEPAGE_REPORTS_LOADED: 'homepage_reports_loaded',
        SWITCH_REPORT: 'switch_report',
        SIDEBAR_LOADED: 'sidebar_loaded',
        PERSONAL_DETAILS_FORMATTED: 'personal_details_formatted',
        COLD: 'cold',
        REPORT_ACTION_ITEM_LAYOUT_DEBOUNCE_TIME: 1500,
        TOOLTIP_SENSE: 1000,
        SPINNER_TIMEOUT: 15 * 1000,
    },
    PRIORITY_MODE: {
        GSD: 'gsd',
        DEFAULT: 'default',
    },
    JSON_CODE: {
        SUCCESS: 200,
        NOT_AUTHENTICATED: 407,
        EXP_ERROR: 666,
        UNABLE_TO_RETRY: 'unableToRetry',
    },
    ERROR: {
        XHR_FAILED: 'xhrFailed',
        UNKNOWN_ERROR: 'Unknown error',
        REQUEST_CANCELLED: 'AbortError',
        FAILED_TO_FETCH: 'Failed to fetch',
        ENSURE_BUGBOT: 'ENSURE_BUGBOT',
        PUSHER_ERROR: 'PusherError',
        WEB_SOCKET_ERROR: 'WebSocketError',
        NETWORK_REQUEST_FAILED: 'Network request failed',
        SAFARI_DOCUMENT_LOAD_ABORTED: 'cancelled',
        FIREFOX_DOCUMENT_LOAD_ABORTED: 'NetworkError when attempting to fetch resource.',
        IOS_NETWORK_CONNECTION_LOST: 'The network connection was lost.',
        IOS_NETWORK_CONNECTION_LOST_RUSSIAN: 'Сетевое соединение потеряно.',
        IOS_NETWORK_CONNECTION_LOST_SWEDISH: 'Nätverksanslutningen förlorades.',
        IOS_NETWORK_CONNECTION_LOST_SPANISH: 'La conexión a Internet parece estar desactivada.',
        IOS_LOAD_FAILED: 'Load failed',
        SAFARI_CANNOT_PARSE_RESPONSE: 'cannot parse response',
        GATEWAY_TIMEOUT: 'Gateway Timeout',
        EXPENSIFY_SERVICE_INTERRUPTED: 'Expensify service interrupted',
    },
    ERROR_TYPE: {
        SOCKET: 'Expensify\\Auth\\Error\\Socket',
    },
    ERROR_TITLE: {
        SOCKET: 'Issue connecting to database',
    },
    NETWORK: {
        METHOD: {
            POST: 'post',
        },
        MAX_REQUEST_RETRIES: 10,
        PROCESS_REQUEST_DELAY_MS: 1000,
        MAX_PENDING_TIME_MS: 10 * 1000,
    },
    NVP: {
        IS_FIRST_TIME_NEW_EXPENSIFY_USER: 'isFirstTimeNewExpensifyUser',
        BLOCKED_FROM_CONCIERGE: 'private_blockedFromConcierge',
        PAYPAL_ME_ADDRESS: 'expensify_payPalMeAddress',
        PRIORITY_MODE: 'priorityMode',
        TIMEZONE: 'timeZone',
        FREE_PLAN_BANK_ACCOUNT_ID: 'expensify_freePlanBankAccountID',
        ACH_DATA_THROTTLED: 'expensify_ACHData_throttled',
        FAILED_BANK_ACCOUNT_VALIDATIONS_PREFIX: 'private_failedBankValidations_',
        PLAID_THROTTLED: 'private_throttledHistory_openPlaidBankAccountSelector',
        PREFERRED_LOCALE: 'preferredLocale',
        KYC_MIGRATION: 'expensify_migration_2020_04_28_RunKycVerifications',
        PREFERRED_EMOJI_SKIN_TONE: 'expensify_preferredEmojiSkinTone',
        FREQUENTLY_USED_EMOJIS: 'expensify_frequentlyUsedEmojis',
    },
    DEFAULT_TIME_ZONE: {automatic: true, selected: 'America/Los_Angeles'},
    DEFAULT_ACCOUNT_DATA: {error: '', success: '', loading: false},
    APP_STATE: {
        ACTIVE: 'active',
        BACKGROUND: 'background',
        INACTIVE: 'inactive',
    },

    // at least 8 characters, 1 capital letter, 1 lowercase number, 1 number
    PASSWORD_COMPLEXITY_REGEX_STRING: '^(?=.*[A-Z])(?=.*[0-9])(?=.*[a-z]).{8,}$',

    PASSWORD_PAGE: {
        ERROR: {
            ALREADY_VALIDATED: 'Account already validated',
            VALIDATE_CODE_FAILED: 'Validate code failed',
        },
    },

    PUSHER: {
        PRIVATE_USER_CHANNEL_PREFIX: 'private-encrypted-user-accountID-',
        PRIVATE_REPORT_CHANNEL_PREFIX: 'private-report-reportID-',
    },

    EMOJI_SPACER: 'SPACER',

    EMOJI_NUM_PER_ROW: 8,

    EMOJI_FREQUENT_ROW_COUNT: 3,

    EMOJI_INVISIBLE_CODEPOINT: 'fe0f',

    TOOLTIP_MAX_LINES: 3,

    LOGIN_TYPE: {
        PHONE: 'phone',
        EMAIL: 'email',
    },

    KEYBOARD_TYPE: {
        PHONE_PAD: 'phone-pad',
        NUMBER_PAD: 'number-pad',
        DECIMAL_PAD: 'decimal-pad',
        VISIBLE_PASSWORD: 'visible-password',
    },

    ATTACHMENT_SOURCE_ATTRIBUTE: 'data-expensify-source',
    ATTACHMENT_PREVIEW_ATTRIBUTE: 'src',
    ATTACHMENT_ORIGINAL_FILENAME_ATTRIBUTE: 'data-name',

    ATTACHMENT_PICKER_TYPE: {
        FILE: 'file',
        IMAGE: 'image',
    },

    ATTACHMENT_FILE_TYPE: {
        FILE: 'file',
        IMAGE: 'image',
        VIDEO: 'video',
    },

    FILE_TYPE_REGEX: {
        IMAGE: /\.(jpg|jpeg|png|webp|avif|gif|tiff|wbmp|ico|jng|bmp|heic|svg|svg2)$/,
        VIDEO: /\.(3gp|h261|h263|h264|m4s|jpgv|jpm|jpgm|mp4|mp4v|mpg4|mpeg|mpg|ogv|ogg|mov|qt|webm|flv|mkv|wmv|wav|avi|movie|f4v|avchd|mp2|mpe|mpv|m4v|swf)$/,
    },
    IOS_CAMERAROLL_ACCESS_ERROR: 'Access to photo library was denied',
    ADD_PAYMENT_MENU_POSITION_Y: 226,
    ADD_PAYMENT_MENU_POSITION_X: 356,
    EMOJI_PICKER_SIZE: {
        WIDTH: 320,
        HEIGHT: 400,
    },
    NON_NATIVE_EMOJI_PICKER_LIST_HEIGHT: 300,
    EMOJI_PICKER_ITEM_HEIGHT: 40,
    EMOJI_PICKER_HEADER_HEIGHT: 38,
    COMPOSER_MAX_HEIGHT: 125,
    CHAT_FOOTER_MIN_HEIGHT: 65,
    CHAT_SKELETON_VIEW: {
        AVERAGE_ROW_HEIGHT: 80,
        HEIGHT_FOR_ROW_COUNT: {
            1: 60,
            2: 80,
            3: 100,
        },
    },
    EMAIL: {
        CONCIERGE: 'concierge@expensify.com',
        HELP: 'help@expensify.com',
        RECEIPTS: 'receipts@expensify.com',
        CHRONOS: 'chronos@expensify.com',
        QA: 'qa@expensify.com',
        CONTRIBUTORS: 'contributors@expensify.com',
        FIRST_RESPONDER: 'firstresponders@expensify.com',
        QA_TRAVIS: 'qa+travisreceipts@expensify.com',
        BILLS: 'bills@expensify.com',
        STUDENT_AMBASSADOR: 'studentambassadors@expensify.com',
        ACCOUNTING: 'accounting@expensify.com',
        PAYROLL: 'payroll@expensify.com',
        SVFG: 'svfg@expensify.com',
        INTEGRATION_TESTING_CREDS: 'integrationtestingcreds@expensify.com',
        ADMIN: 'admin@expensify.com',
    },

    ENVIRONMENT: {
        DEV: 'development',
        STAGING: 'staging',
        PRODUCTION: 'production',
    },

    // Used to delay the initial fetching of reportActions when the app first inits or reconnects (e.g. returning
    // from backgound). The times are based on how long it generally seems to take for the app to become interactive
    // in each scenario.
    FETCH_ACTIONS_DELAY: {
        STARTUP: 8000,
        RECONNECT: 1000,
    },

    WALLET: {
        TRANSFER_METHOD_TYPE: {
            INSTANT: 'instant',
            ACH: 'ach',
        },
        TRANSFER_METHOD_TYPE_FEE: {
            INSTANT: {
                RATE: 1.5,
                MINIMUM_FEE: 25,
            },
            ACH: {
                RATE: 0,
                MINIMUM_FEE: 0,
            },
        },
        ERROR: {
            // If these get updated, we need to update the codes on the Web side too
            SSN: 'ssnError',
            KBA: 'kbaNeeded',
            KYC: 'kycFailed',
            FULL_SSN_NOT_FOUND: 'Full SSN not found',
            MISSING_FIELD: 'Missing required additional details fields',
            WRONG_ANSWERS: 'Wrong answers',
            ONFIDO_FIXABLE_ERROR: 'Onfido returned a fixable error',

            // KBA stands for Knowledge Based Answers (requiring us to show Idology questions)
            KBA_NEEDED: 'KBA needed',
            NO_ACCOUNT_TO_LINK: '405 No account to link to wallet',
            INVALID_WALLET: '405 Invalid wallet account',
            NOT_OWNER_OF_BANK_ACCOUNT: '401 Wallet owner does not own linked bank account',
            INVALID_BANK_ACCOUNT: '405 Attempting to link an invalid bank account to a wallet',
            NOT_OWNER_OF_FUND: '401 Wallet owner does not own linked fund',
            INVALID_FUND: '405 Attempting to link an invalid fund to a wallet',
        },
        STEP: {
            // In the order they appear in the Wallet flow
            ADDITIONAL_DETAILS: 'AdditionalDetailsStep',
            ONFIDO: 'OnfidoStep',
            TERMS: 'TermsStep',
            ACTIVATE: 'ActivateStep',
        },
        TIER_NAME: {
            GOLD: 'GOLD',
            SILVER: 'SILVER',
        },
    },

    PLAID: {
        EVENT: {
            ERROR: 'ERROR',
            EXIT: 'EXIT',
        },
    },

    ONFIDO: {
        CONTAINER_ID: 'onfido-mount',
        TYPE: {
            DOCUMENT: 'document',
            FACE: 'face',
        },
        VARIANT: {
            VIDEO: 'video',
        },
        SMS_NUMBER_COUNTRY_CODE: 'US',
        ERROR: {
            USER_CANCELLED: 'User canceled flow',
            USER_TAPPED_BACK: 'User exited by clicking the back button.',
            USER_CAMERA_DENINED: 'Onfido.OnfidoFlowError',
            USER_CAMERA_PERMISSION: 'Encountered an error: cameraPermission',
            // eslint-disable-next-line max-len
            USER_CAMERA_CONSENT_DENIED: 'Unexpected result Intent. It might be a result of incorrect integration, make sure you only pass Onfido intent to handleActivityResult. It might be due to unpredictable crash or error. Please report the problem to android-sdk@onfido.com. Intent: null \n resultCode: 0',
        },
    },

    OS: {
        WINDOWS: 'Windows',
        MAC_OS: PLATFORM_OS_MACOS,
        ANDROID: 'Android',
        IOS: 'iOS',
        LINUX: 'Linux',
        NATIVE: 'Native',
    },

    BROWSER: {
        CHROME: 'chrome',
        FIREFOX: 'firefox',
        IE: 'ie',
        EDGE: 'edge',
        Opera: 'opera',
        SAFARI: 'safari',
        OTHER: 'other',
    },

    PAYMENT_METHODS: {
        PAYPAL: 'payPalMe',
        DEBIT_CARD: 'debitCard',
        BANK_ACCOUNT: 'bankAccount',
    },

    PAYMENT_METHOD_ID_KEYS: {
        DEBIT_CARD: 'fundID',
        BANK_ACCOUNT: 'bankAccountID',
    },

    IOU: {
        // Note: These payment types are used when building IOU reportAction message values in the server and should
        // not be changed.
        PAYMENT_TYPE: {
            ELSEWHERE: 'Elsewhere',
            EXPENSIFY: 'Expensify',
            PAYPAL_ME: 'PayPal.me',
        },
        IOU_TYPE: {
            SEND: 'send',
            SPLIT: 'split',
            REQUEST: 'request',
        },
        AMOUNT_MAX_LENGTH: 10,
    },

    GROWL: {
        SUCCESS: 'success',
        ERROR: 'error',
        WARNING: 'warning',
        DURATION: 2000,
        DURATION_LONG: 3500,
    },

    DEFAULT_LOCALE: 'en',
    DEFAULT_SKIN_TONE: 'default',

    POLICY: {
        TYPE: {
            FREE: 'free',
            PERSONAL: 'personal',
        },
        ROLE: {
            ADMIN: 'admin',
        },
        ROOM_PREFIX: '#',
    },

    TERMS: {
        CFPB_PREPAID: 'cfpb.gov/prepaid',
        CFPB_COMPLAINT: 'cfpb.gov/complaint',
        FDIC_PREPAID: 'fdic.gov/deposit/deposits/prepaid.html',
        USE_EXPENSIFY_FEES: 'use.expensify.com/fees',
    },

    ICON_TYPE_ICON: 'icon',
    ICON_TYPE_AVATAR: 'avatar',
    AVATAR_SIZE: {
        LARGE: 'large',
        DEFAULT: 'default',
        SMALL: 'small',
        SUBSCRIPT: 'subscript',
        SMALL_SUBSCRIPT: 'small-subscript',
    },
    OPTION_MODE: {
        COMPACT: 'compact',
        DEFAULT: 'default',
    },
    REGEX: {
        SPECIAL_CHARS_WITHOUT_NEWLINE: /((?!\n)[()-\s\t])/g,
        US_PHONE: /^\+1\d{10}$/,
        US_PHONE_WITH_OPTIONAL_COUNTRY_CODE: /^(\+1)?\d{10}$/,
        DIGITS_AND_PLUS: /^\+?[0-9]*$/,
        PHONE_E164_PLUS: /^\+?[1-9]\d{1,14}$/,
        PHONE_WITH_SPECIAL_CHARS: /^[+]*[(]{0,1}[0-9]{1,3}[)]{0,1}[-\s\\./0-9]{0,12}$/,
        ALPHABETIC_CHARS: /[a-zA-Z]+/,
        POSITIVE_INTEGER: /^\d+$/,
        NON_ALPHA_NUMERIC: /[^A-Za-z0-9+]/g,
        PO_BOX: /\b[P|p]?(OST|ost)?\.?\s*[O|o|0]?(ffice|FFICE)?\.?\s*[B|b][O|o|0]?[X|x]?\.?\s+[#]?(\d+)\b/,
        ANY_VALUE: /^.+$/,
        ZIP_CODE: /[0-9]{5}(?:[- ][0-9]{4})?/,
        INDUSTRY_CODE: /^[0-9]{6}$/,
        SSN_LAST_FOUR: /^(?!0000)[0-9]{4}$/,
        SSN_FULL_NINE: /^(?!0000)[0-9]{9}$/,
        NUMBER: /^[0-9]+$/,
        CARD_NUMBER: /^[0-9]{15,16}$/,
        CARD_SECURITY_CODE: /^[0-9]{3,4}$/,
        CARD_EXPIRATION_DATE: /^(0[1-9]|1[0-2])([^0-9])?([0-9]{4}|([0-9]{2}))$/,
        PAYPAL_ME_USERNAME: /^[a-zA-Z0-9]+$/,
        RATE_VALUE: /^\d{1,8}(\.\d*)?$/,

        // Adapted from: https://gist.github.com/dperini/729294
        // eslint-disable-next-line max-len
        HYPERLINK: /^(?:(?:(?:https?|ftp):\/\/)?)(?:\S+(?::\S*)?@)?(?:(?!(?:10|127)(?:\.\d{1,3}){3})(?!(?:169\.254|192\.168)(?:\.\d{1,3}){2})(?!172\.(?:1[6-9]|2\d|3[0-1])(?:\.\d{1,3}){2})(?:[1-9]\d?|1\d\d|2[01]\d|22[0-3])(?:\.(?:1?\d{1,2}|2[0-4]\d|25[0-5])){2}(?:\.(?:[1-9]\d?|1\d\d|2[0-4]\d|25[0-4]))|(?:(?:[a-z0-9\u00a1-\uffff][a-z0-9\u00a1-\uffff_-]{0,62})?[a-z0-9\u00a1-\uffff]\.)+(?:[a-z\u00a1-\uffff]{2,}\.?))(?::\d{2,5})?(?:[/?#]\S*)?$/i,

        // eslint-disable-next-line max-len, no-misleading-character-class
        EMOJIS: /(?:\uD83D(?:\uDC41\u200D\uD83D\uDDE8|\uDC68\u200D\uD83D[\uDC68\uDC69]\u200D\uD83D(?:\uDC66(?:\u200D\uD83D\uDC66)?|\uDC67(?:\u200D\uD83D[\uDC66\uDC67])?)|\uDC69\u200D\uD83D\uDC69\u200D\uD83D(?:\uDC66(?:\u200D\uD83D\uDC66)?|\uDC67(?:\u200D\uD83D[\uDC66\uDC67])?))|[\u2700-\u27bf]|(?:\ud83c[\udde6-\uddff]){2}|[\ud800-\udbff][\udc00-\udfff]|[\u0023-\u0039]\ufe0f?\u20e3|\u3299|\u3297|\u303d|\u3030|\u24c2|\ud83c[\udd70-\udd71]|\ud83c[\udd7e-\udd7f]|\ud83c\udd8e|\ud83c[\udd91-\udd9a]|\ud83c[\udde6-\uddff]|[\ud83c\ude01-\ude02]|\ud83c\ude1a|\ud83c\ude2f|[\ud83c\ude32-\ude3a]|[\ud83c\ude50-\ude51]|\u203c|\u2049|[\u25aa-\u25ab]|\u25b6|\u25c0|[\u25fb-\u25fe]|\u00a9|\u00ae|\u2122|\u2139|\ud83c\udc04|[\u2600-\u26FF]|\u2b05|\u2b06|\u2b07|\u2b1b|\u2b1c|\u2b50|\u2b55|\u231a|\u231b|\u2328|\u23cf|[\u23e9-\u23f3]|[\u23f8-\u23fa]|\ud83c\udccf|\u2934|\u2935|[\u2190-\u21ff])/g,
        TAX_ID: /^\d{9}$/,
        NON_NUMERIC: /\D/g,
    },

    PRONOUNS: {
        PREFIX: '__predefined_',
        SELF_SELECT: '__predefined_selfSelect',
    },
    GUIDES_CALL_TASK_IDS: {
        CONCIERGE_DM: 'NewExpensifyConciergeDM',
        WORKSPACE_INITIAL: 'WorkspaceHome',
        WORKSPACE_SETTINGS: 'WorkspaceGeneralSettings',
        WORKSPACE_CARD: 'WorkspaceCorporateCards',
        WORKSPACE_REIMBURSE: 'WorkspaceReimburseReceipts',
        WORKSPACE_BILLS: 'WorkspacePayBills',
        WORKSPACE_INVOICES: 'WorkspaceSendInvoices',
        WORKSPACE_TRAVEL: 'WorkspaceBookTravel',
        WORKSPACE_MEMBERS: 'WorkspaceManageMembers',
        WORKSPACE_BANK_ACCOUNT: 'WorkspaceBankAccount',
    },
    get EXPENSIFY_EMAILS() {
        return [
            this.EMAIL.CONCIERGE,
            this.EMAIL.HELP,
            this.EMAIL.RECEIPTS,
            this.EMAIL.CHRONOS,
            this.EMAIL.QA,
            this.EMAIL.CONTRIBUTORS,
            this.EMAIL.FIRST_RESPONDER,
            this.EMAIL.QA_TRAVIS,
            this.EMAIL.BILLS,
            this.EMAIL.STUDENT_AMBASSADOR,
            this.EMAIL.ACCOUNTING,
            this.EMAIL.PAYROLL,
            this.EMAIL.SVFG,
            this.EMAIL.INTEGRATION_TESTING_CREDS,
            this.EMAIL.ADMIN,
        ];
    },

    // There's a limit of 60k characters in Auth - https://github.com/Expensify/Auth/blob/198d59547f71fdee8121325e8bc9241fc9c3236a/auth/lib/Request.h#L28
    MAX_COMMENT_LENGTH: 60000,

    AVATAR_CROP_MODAL: {
        // The next two constants control what is min and max value of the image crop scale.
        // Values define in how many times the image can be bigger than its container.
        // Notice: that values less than 1 mean that the image won't cover the container fully.
        MAX_SCALE: 3, // 3x scale is used commonly in different apps.
        MIN_SCALE: 1, // 1x min scale means that the image covers the container completely

        // This const defines the initial container size, before layout measurement.
        // Since size cant be null, we have to define some initial value.
        INITIAL_SIZE: 1, // 1 was chosen because there is a very low probability that initialized component will have such size.
    },

    ONYX: {
        METHOD: {
            MERGE: 'merge',
            SET: 'set',
        },
    },
    MICROSECONDS_PER_MS: 1000,
    RED_BRICK_ROAD_PENDING_ACTION: {
        ADD: 'add',
        DELETE: 'delete',
        UPDATE: 'update',
    },
    BRICK_ROAD_INDICATOR_STATUS: {
        ERROR: 'error',
    },
    REPORT_DETAILS_MENU_ITEM: {
        MEMBERS: 'member',
        SETTINGS: 'settings',
        INVITE: 'invite',
        LEAVE_ROOM: 'leaveRoom',
    },
<<<<<<< HEAD

    MAX_64BIT_LEFT_HALF: 9223372036,
    MAX_64BIT_RIGHT_HALF: 854775807,
=======
    IOS_KEYBOARD_SPACE_OFFSET: -30,
>>>>>>> 5a1204f8
};

export default CONST;<|MERGE_RESOLUTION|>--- conflicted
+++ resolved
@@ -790,13 +790,9 @@
         INVITE: 'invite',
         LEAVE_ROOM: 'leaveRoom',
     },
-<<<<<<< HEAD
-
     MAX_64BIT_LEFT_HALF: 9223372036,
     MAX_64BIT_RIGHT_HALF: 854775807,
-=======
     IOS_KEYBOARD_SPACE_OFFSET: -30,
->>>>>>> 5a1204f8
 };
 
 export default CONST;