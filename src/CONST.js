--- conflicted
+++ resolved
@@ -657,10 +657,7 @@
         REPORT_ACTION_TYPE: {
             PAY: 'pay',
             CREATE: 'create',
-<<<<<<< HEAD
             SPLIT: 'split',
-=======
->>>>>>> a3419459
         },
         AMOUNT_MAX_LENGTH: 10,
     },
