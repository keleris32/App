const CLOUDFRONT_URL = 'https://d2k5nsl2zxldvw.cloudfront.net';

const CONST = {
<<<<<<< HEAD
=======
    BETAS: {
        ALL: 'all',
        REPORT_ACTION_CONTEXT_MENU: 'reportActionContextMenu',
    },
>>>>>>> 41ccd251
    BUTTON_STATES: {
        DEFAULT: 'default',
        HOVERED: 'hovered',
        PRESSED: 'pressed',
    },
    CLOUDFRONT_URL,
    PDF_VIEWER_URL: '/pdf/web/viewer.html',
    EXPENSIFY_ICON_URL: `${CLOUDFRONT_URL}/images/favicon-2019.png`,
    UPWORK_URL: 'https://www.upwork.com/ab/jobs/search/?q=Expensify%20React%20Native&user_location_match=2',
    OPTION_TYPE: {
        REPORT: 'report',
        PERSONAL_DETAIL: 'personalDetail',
    },
    REPORT: {
        MAXIMUM_PARTICIPANTS: 8,
        REPORT_ACTIONS_LIMIT: 50,
    },
    MODAL: {
        MODAL_TYPE: {
            CENTERED: 'centered',
            BOTTOM_DOCKED: 'bottom_docked',
            POPOVER: 'popover',
            RIGHT_DOCKED: 'right_docked',
        },
        ANCHOR_ORIGIN_VERTICAL: {
            TOP: 'top',
            CENTER: 'center',
            BOTTOM: 'bottom',
        },
        ANCHOR_ORIGIN_HORIZONTAL: {
            LEFT: 'left',
            CENTER: 'center',
            RIGHT: 'right',
        },
    },
    TIMING: {
        SEARCH_RENDER: 'search_render',
        HOMEPAGE_INITIAL_RENDER: 'homepage_initial_render',
        HOMEPAGE_REPORTS_LOADED: 'homepage_reports_loaded',
        SWITCH_REPORT: 'switch_report',
        HOT: 'hot',
        COLD: 'cold',
    },
    MESSAGES: {
        // eslint-disable-next-line max-len
        NO_CONTACTS_FOUND: 'Don\'t see who you\'re looking for? Type their email or phone number to invite them to chat.',
        MAXIMUM_PARTICIPANTS_REACHED: 'You\'ve reached the maximum number of participants for a group chat.',
    },
    PRIORITY_MODE: {
        GSD: 'gsd',
        DEFAULT: 'default',
    },
    ERROR: {
        API_OFFLINE: 'API is offline',
    },
    NVP: {
        PAYPAL_ME_ADDRESS: 'expensify_payPalMeAddress',
        PRIORITY_MODE: 'priorityMode',
        TIMEZONE: 'timeZone',
    },
    DEFAULT_TIME_ZONE: {automatic: true, selected: 'America/Los_Angeles'},
};

export default CONST;<|MERGE_RESOLUTION|>--- conflicted
+++ resolved
@@ -1,13 +1,10 @@
 const CLOUDFRONT_URL = 'https://d2k5nsl2zxldvw.cloudfront.net';
 
 const CONST = {
-<<<<<<< HEAD
-=======
     BETAS: {
         ALL: 'all',
         REPORT_ACTION_CONTEXT_MENU: 'reportActionContextMenu',
     },
->>>>>>> 41ccd251
     BUTTON_STATES: {
         DEFAULT: 'default',
         HOVERED: 'hovered',
