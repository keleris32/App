import lodashGet from 'lodash/get';
import Config from 'react-native-config';
import * as Url from './libs/Url';

const CLOUDFRONT_URL = 'https://d2k5nsl2zxldvw.cloudfront.net';
const ACTIVE_EXPENSIFY_URL = Url.addTrailingForwardSlash(lodashGet(Config, 'NEW_EXPENSIFY_URL', 'https://new.expensify.com'));
const USE_EXPENSIFY_URL = 'https://use.expensify.com';
const PLATFORM_OS_MACOS = 'Mac OS';
const ANDROID_PACKAGE_NAME = 'com.expensify.chat';

const CONST = {
    ANDROID_PACKAGE_NAME,
    ANIMATED_TRANSITION: 300,
    ANIMATED_TRANSITION_FROM_VALUE: 100,
    ANIMATION_IN_TIMING: 100,

    API_ATTACHMENT_VALIDATIONS: {
        // Same as the PHP layer allows
        ALLOWED_EXTENSIONS: ['jpg', 'jpeg', 'png', 'gif', 'pdf', 'html', 'txt', 'rtf', 'doc', 'docx', 'htm', 'tiff', 'tif', 'xml', 'mp3', 'mp4', 'mov'],

        // 50 megabytes in bytes
        MAX_SIZE: 52428800,

        // An arbitrary size, but the same minimum as in the PHP layer
        MIN_SIZE: 240,
    },

    AVATAR_MAX_ATTACHMENT_SIZE: 6291456,

    AVATAR_ALLOWED_EXTENSIONS: ['jpg', 'jpeg', 'png', 'gif', 'bmp'],

    // Minimum width and height size in px for a selected image
    AVATAR_MIN_WIDTH_PX: 80,
    AVATAR_MIN_HEIGHT_PX: 80,
    NEW_EXPENSIFY_URL: ACTIVE_EXPENSIFY_URL,
    APP_DOWNLOAD_LINKS: {
        ANDROID: `https://play.google.com/store/apps/details?id=${ANDROID_PACKAGE_NAME}`,
        IOS: 'https://apps.apple.com/us/app/expensify-cash/id1530278510',
        DESKTOP: `${ACTIVE_EXPENSIFY_URL}NewExpensify.dmg`,
    },
    DATE: {
        MOMENT_FORMAT_STRING: 'YYYY-MM-DD',
    },
    SMS: {
        DOMAIN: '@expensify.sms',
    },
    BANK_ACCOUNT: {
        PLAID: {
            ALLOWED_THROTTLED_COUNT: 2,
            ERROR: {
                TOO_MANY_ATTEMPTS: 'Too many attempts',
            },
        },
        ERROR: {
            MISSING_ROUTING_NUMBER: '402 Missing routingNumber',
            MAX_ROUTING_NUMBER: '402 Maximum Size Exceeded routingNumber',
            MISSING_INCORPORATION_STATE: '402 Missing incorporationState in additionalData',
            MISSING_INCORPORATION_TYPE: '402 Missing incorporationType in additionalData',
        },
        STEP: {
            // In the order they appear in the VBA flow
            BANK_ACCOUNT: 'BankAccountStep',
            COMPANY: 'CompanyStep',
            REQUESTOR: 'RequestorStep',
            ACH_CONTRACT: 'ACHContractStep',
            VALIDATION: 'ValidationStep',
            ENABLE: 'EnableStep',
        },
        SUBSTEP: {
            MANUAL: 'manual',
        },
        VERIFICATIONS: {
            ERROR_MESSAGE: 'verifications.errorMessage',
            THROTTLED: 'verifications.throttled',
        },
        FIELDS_TYPE: {
            LOCAL: 'local',
        },
        ONFIDO_RESPONSE: {
            SDK_TOKEN: 'apiResult.sdkToken',
            PASS: 'pass',
        },
        QUESTIONS: {
            QUESTION: 'apiResult.questions.question',
            DIFFERENTIATOR_QUESTION: 'apiResult.differentiator-question',
        },
        SETUP_TYPE: {
            MANUAL: 'manual',
            PLAID: 'plaid',
        },
        REGEX: {
            US_ACCOUNT_NUMBER: /^[0-9]{4,17}$/,

            // If the account number length is from 4 to 13 digits, we show the last 4 digits and hide the rest with X
            // If the length is longer than 13 digits, we show the first 6 and last 4 digits, hiding the rest with X
            MASKED_US_ACCOUNT_NUMBER: /^[X]{0,9}[0-9]{4}$|^[0-9]{6}[X]{4,7}[0-9]{4}$/,
            SWIFT_BIC: /^[A-Za-z0-9]{8,11}$/,
        },
        VERIFICATION_MAX_ATTEMPTS: 7,
        STATE: {
            VERIFYING: 'VERIFYING',
            PENDING: 'PENDING',
            OPEN: 'OPEN',
        },
        MAX_LENGTH: {
            SSN: 4,
            ZIP_CODE: 5,
        },
    },
    INCORPORATION_TYPES: {
        LLC: 'LLC',
        CORPORATION: 'Corp',
        PARTNERSHIP: 'Partnership',
        COOPERATIVE: 'Cooperative',
        SOLE_PROPRIETORSHIP: 'Sole Proprietorship',
        OTHER: 'Other',
    },
    BETAS: {
        ALL: 'all',
        CHRONOS_IN_CASH: 'chronosInCash',
        IOU: 'IOU',
        PAY_WITH_EXPENSIFY: 'payWithExpensify',
        FREE_PLAN: 'freePlan',
        DEFAULT_ROOMS: 'defaultRooms',
        BETA_EXPENSIFY_WALLET: 'expensifyWallet',
        BETA_COMMENT_LINKING: 'commentLinking',
        INTERNATIONALIZATION: 'internationalization',
        IOU_SEND: 'sendMoney',
        POLICY_ROOMS: 'policyRooms',
        POLICY_EXPENSE_CHAT: 'policyExpenseChat',
    },
    BUTTON_STATES: {
        DEFAULT: 'default',
        ACTIVE: 'active',
        PRESSED: 'pressed',
        COMPLETE: 'complete',
        DISABLED: 'disabled',
    },
    BANK_ACCOUNT_TYPES: {
        WALLET: 'WALLET',
    },
    COUNTRY: {
        US: 'US',
        MX: 'MX',
        AU: 'AU',
        CA: 'CA',
    },
    PLATFORM: {
        IOS: 'ios',
        ANDROID: 'android',
        WEB: 'web',
        DESKTOP: 'desktop',
    },
    PLATFORM_SPECIFIC_KEYS: {
        CTRL: {
            DEFAULT: 'control',
            [PLATFORM_OS_MACOS]: 'meta',
        },
        SHIFT: {
            DEFAULT: 'shift',
        },
    },
    KEYBOARD_SHORTCUTS: {
        SEARCH: {
            descriptionKey: 'search',
            shortcutKey: 'K',
            modifiers: ['CTRL'],
        },
        NEW_GROUP: {
            descriptionKey: 'newGroup',
            shortcutKey: 'K',
            modifiers: ['CTRL', 'SHIFT'],
        },
        SHORTCUT_MODAL: {
            descriptionKey: 'openShortcutDialog',
            shortcutKey: 'I',
            modifiers: ['CTRL'],
        },
        ESCAPE: {
            descriptionKey: 'escape',
            shortcutKey: 'Escape',
            modifiers: [],
        },
        ENTER: {
            descriptionKey: null,
            shortcutKey: 'Enter',
            modifiers: [],
        },
        CTRL_ENTER: {
            descriptionKey: null,
            shortcutKey: 'Enter',
            modifiers: ['CTRL'],
        },
        COPY: {
            descriptionKey: 'copy',
            shortcutKey: 'C',
            modifiers: ['CTRL'],
        },
        ARROW_UP: {
            descriptionKey: null,
            shortcutKey: 'ArrowUp',
            modifiers: [],
        },
        ARROW_DOWN: {
            descriptionKey: null,
            shortcutKey: 'ArrowDown',
            modifiers: [],
        },
    },
    KEYBOARD_SHORTCUT_KEY_DISPLAY_NAME: {
        CONTROL: 'CTRL',
        ESCAPE: 'ESC',
        META: 'CMD',
        SHIFT: 'Shift',
    },
    CURRENCY: {
        USD: 'USD',
    },
    EXAMPLE_PHONE_NUMBER: '+15005550006',
    CONCIERGE_CHAT_NAME: 'Concierge',
    CLOUDFRONT_URL,
    USE_EXPENSIFY_URL,
    NEW_ZOOM_MEETING_URL: 'https://zoom.us/start/videomeeting',
    NEW_GOOGLE_MEET_MEETING_URL: 'https://meet.google.com/new',
    GOOGLE_MEET_URL_ANDROID: 'https://meet.google.com',
    DEEPLINK_BASE_URL: 'new-expensify://',
    PDF_VIEWER_URL: '/pdf/web/viewer.html',
    EXPENSIFY_ICON_URL: `${CLOUDFRONT_URL}/images/favicon-2019.png`,
    UPWORK_URL: 'https://github.com/Expensify/App/issues?q=is%3Aopen+is%3Aissue+label%3A%22Help+Wanted%22',
    GITHUB_URL: 'https://github.com/Expensify/App',
    TERMS_URL: `${USE_EXPENSIFY_URL}/terms`,
    PRIVACY_URL: `${USE_EXPENSIFY_URL}/privacy`,
    LICENSES_URL: `${USE_EXPENSIFY_URL}/licenses`,
    PLAY_STORE_URL: `https://play.google.com/store/apps/details?id=${ANDROID_PACKAGE_NAME}&hl=en`,
    ADD_SECONDARY_LOGIN_URL: encodeURI('settings?param={"section":"account","openModal":"secondaryLogin"}'),
    MANAGE_CARDS_URL: 'domain_companycards',
    FEES_URL: `${USE_EXPENSIFY_URL}/fees`,
    CFPB_PREPAID_URL: 'https://cfpb.gov/prepaid',
    STAGING_NEW_EXPENSIFY_URL: 'https://staging.new.expensify.com',

    // Use Environment.getEnvironmentURL to get the complete URL with port number
    DEV_NEW_EXPENSIFY_URL: 'http://localhost:',

    OPTION_TYPE: {
        REPORT: 'report',
        PERSONAL_DETAIL: 'personalDetail',
    },
    REPORT: {
        DROP_NATIVE_ID: 'report-dropzone',
        MAXIMUM_PARTICIPANTS: 8,
        ACTIONS: {
            LIMIT: 50,
            TYPE: {
                ADDCOMMENT: 'ADDCOMMENT',
                CLOSED: 'CLOSED',
                CREATED: 'CREATED',
                IOU: 'IOU',
                RENAMED: 'RENAMED',
            },
        },
        ARCHIVE_REASON: {
            DEFAULT: 'default',
            ACCOUNT_CLOSED: 'accountClosed',
            ACCOUNT_MERGED: 'accountMerged',
            REMOVED_FROM_POLICY: 'removedFromPolicy',
            POLICY_DELETED: 'policyDeleted',
        },
        ERROR: {
            INACCESSIBLE_REPORT: 'Report not found',
        },
        MESSAGE: {
            TYPE: {
                COMMENT: 'COMMENT',
                TEXT: 'TEXT',
            },
        },
        TYPE: {
            CHAT: 'chat',
            IOU: 'iou',
        },
        CHAT_TYPE: {
            POLICY_ANNOUNCE: 'policyAnnounce',
            POLICY_ADMINS: 'policyAdmins',
            DOMAIN_ALL: 'domainAll',
            POLICY_ROOM: 'policyRoom',
            POLICY_EXPENSE_CHAT: 'policyExpenseChat',
        },
        WORKSPACE_CHAT_ROOMS: {
            ANNOUNCE: '#announce',
            ADMINS: '#admins',
        },
        STATE: {
            SUBMITTED: 'SUBMITTED',
        },
        STATE_NUM: {
            OPEN: 0,
            PROCESSING: 1,
            SUBMITTED: 2,
        },
        STATUS: {
            OPEN: 0,
            SUBMITTED: 1,
            CLOSED: 2,
            APPROVED: 3,
            REIMBURSED: 4,
        },
        NOTIFICATION_PREFERENCE: {
            MUTE: 'mute',
            DAILY: 'daily',
            ALWAYS: 'always',
        },
        VISIBILITY: {
            RESTRICTED: 'restricted',
            PRIVATE: 'private',
        },
        RESERVED_ROOM_NAMES: ['#admins', '#announce'],
        MAX_PREVIEW_AVATARS: 4,
        MAX_ROOM_NAME_LENGTH: 80,
        LAST_MESSAGE_TEXT_MAX_LENGTH: 200,
        OWNER_EMAIL_FAKE: '__FAKE__',
    },
    COMPOSER: {
        MAX_LINES: 16,
        MAX_LINES_SMALL_SCREEN: 6,
        MAX_LINES_FULL: -1,

        // The minimum number of typed lines needed to enable the full screen composer
        FULL_COMPOSER_MIN_LINES: 3,
    },
    MODAL: {
        MODAL_TYPE: {
            CONFIRM: 'confirm',
            CENTERED: 'centered',
            CENTERED_UNSWIPEABLE: 'centered_unswipeable',
            BOTTOM_DOCKED: 'bottom_docked',
            POPOVER: 'popover',
            RIGHT_DOCKED: 'right_docked',
        },
        ANCHOR_ORIGIN_VERTICAL: {
            TOP: 'top',
            CENTER: 'center',
            BOTTOM: 'bottom',
        },
        ANCHOR_ORIGIN_HORIZONTAL: {
            LEFT: 'left',
            CENTER: 'center',
            RIGHT: 'right',
        },
    },
    TIMING: {
        SEARCH_RENDER: 'search_render',
        HOMEPAGE_INITIAL_RENDER: 'homepage_initial_render',
        REPORT_INITIAL_RENDER: 'report_initial_render',
        HOMEPAGE_REPORTS_LOADED: 'homepage_reports_loaded',
        SWITCH_REPORT: 'switch_report',
        SIDEBAR_LOADED: 'sidebar_loaded',
        COLD: 'cold',
        REPORT_ACTION_ITEM_LAYOUT_DEBOUNCE_TIME: 1500,
        TOOLTIP_SENSE: 1000,
        SPINNER_TIMEOUT: 15 * 1000,
        TRIE_INITIALIZATION: 'trie_initialization',
    },
    PRIORITY_MODE: {
        GSD: 'gsd',
        DEFAULT: 'default',
    },
    JSON_CODE: {
        SUCCESS: 200,
        NOT_AUTHENTICATED: 407,
        EXP_ERROR: 666,
        UNABLE_TO_RETRY: 'unableToRetry',
    },
    ERROR: {
        XHR_FAILED: 'xhrFailed',
        UNKNOWN_ERROR: 'Unknown error',
        REQUEST_CANCELLED: 'AbortError',
        FAILED_TO_FETCH: 'Failed to fetch',
        ENSURE_BUGBOT: 'ENSURE_BUGBOT',
        PUSHER_ERROR: 'PusherError',
        WEB_SOCKET_ERROR: 'WebSocketError',
        NETWORK_REQUEST_FAILED: 'Network request failed',
        SAFARI_DOCUMENT_LOAD_ABORTED: 'cancelled',
        FIREFOX_DOCUMENT_LOAD_ABORTED: 'NetworkError when attempting to fetch resource.',
        IOS_NETWORK_CONNECTION_LOST: 'The network connection was lost.',
        IOS_NETWORK_CONNECTION_LOST_RUSSIAN: 'Сетевое соединение потеряно.',
        IOS_NETWORK_CONNECTION_LOST_SWEDISH: 'Nätverksanslutningen förlorades.',
        IOS_NETWORK_CONNECTION_LOST_SPANISH: 'La conexión a Internet parece estar desactivada.',
        IOS_LOAD_FAILED: 'Load failed',
        SAFARI_CANNOT_PARSE_RESPONSE: 'cannot parse response',
        GATEWAY_TIMEOUT: 'Gateway Timeout',
        EXPENSIFY_SERVICE_INTERRUPTED: 'Expensify service interrupted',
    },
    ERROR_TYPE: {
        SOCKET: 'Expensify\\Auth\\Error\\Socket',
    },
    ERROR_TITLE: {
        SOCKET: 'Issue connecting to database',
    },
    NETWORK: {
        METHOD: {
            POST: 'post',
        },
        MAX_REQUEST_RETRIES: 10,
        PROCESS_REQUEST_DELAY_MS: 1000,
        MAX_PENDING_TIME_MS: 10 * 1000,
    },
    NVP: {
        IS_FIRST_TIME_NEW_EXPENSIFY_USER: 'isFirstTimeNewExpensifyUser',
        BLOCKED_FROM_CONCIERGE: 'private_blockedFromConcierge',
        PAYPAL_ME_ADDRESS: 'expensify_payPalMeAddress',
        PRIORITY_MODE: 'priorityMode',
        TIMEZONE: 'timeZone',
        FREE_PLAN_BANK_ACCOUNT_ID: 'expensify_freePlanBankAccountID',
        ACH_DATA_THROTTLED: 'expensify_ACHData_throttled',
        FAILED_BANK_ACCOUNT_VALIDATIONS_PREFIX: 'private_failedBankValidations_',
        PLAID_THROTTLED: 'private_throttledHistory_openPlaidBankAccountSelector',
        PREFERRED_LOCALE: 'preferredLocale',
        KYC_MIGRATION: 'expensify_migration_2020_04_28_RunKycVerifications',
        PREFERRED_EMOJI_SKIN_TONE: 'expensify_preferredEmojiSkinTone',
        FREQUENTLY_USED_EMOJIS: 'expensify_frequentlyUsedEmojis',
    },
    DEFAULT_TIME_ZONE: {automatic: true, selected: 'America/Los_Angeles'},
    DEFAULT_ACCOUNT_DATA: {errors: null, success: '', isLoading: false},
    DEFAULT_CLOSE_ACCOUNT_DATA: {error: '', success: '', isLoading: false},
    APP_STATE: {
        ACTIVE: 'active',
        BACKGROUND: 'background',
        INACTIVE: 'inactive',
    },

    // at least 8 characters, 1 capital letter, 1 lowercase number, 1 number
    PASSWORD_COMPLEXITY_REGEX_STRING: '^(?=.*[A-Z])(?=.*[0-9])(?=.*[a-z]).{8,}$',

    PASSWORD_PAGE: {
        ERROR: {
            ALREADY_VALIDATED: 'Account already validated',
            VALIDATE_CODE_FAILED: 'Validate code failed',
        },
    },

    PUSHER: {
        PRIVATE_USER_CHANNEL_PREFIX: 'private-encrypted-user-accountID-',
        PRIVATE_REPORT_CHANNEL_PREFIX: 'private-report-reportID-',
    },

    EMOJI_SPACER: 'SPACER',

    EMOJI_NUM_PER_ROW: 8,

    EMOJI_FREQUENT_ROW_COUNT: 3,

    EMOJI_INVISIBLE_CODEPOINTS: ['fe0f', '200d'],

    TOOLTIP_MAX_LINES: 3,

    LOGIN_TYPE: {
        PHONE: 'phone',
        EMAIL: 'email',
    },

    KEYBOARD_TYPE: {
        PHONE_PAD: 'phone-pad',
        NUMBER_PAD: 'number-pad',
        DECIMAL_PAD: 'decimal-pad',
        VISIBLE_PASSWORD: 'visible-password',
        EMAIL_ADDRESS: 'email-address',
    },

    ATTACHMENT_SOURCE_ATTRIBUTE: 'data-expensify-source',
    ATTACHMENT_PREVIEW_ATTRIBUTE: 'src',
    ATTACHMENT_ORIGINAL_FILENAME_ATTRIBUTE: 'data-name',

    ATTACHMENT_PICKER_TYPE: {
        FILE: 'file',
        IMAGE: 'image',
    },

    ATTACHMENT_FILE_TYPE: {
        FILE: 'file',
        IMAGE: 'image',
        VIDEO: 'video',
    },

    FILE_TYPE_REGEX: {
        IMAGE: /\.(jpg|jpeg|png|webp|avif|gif|tiff|wbmp|ico|jng|bmp|heic|svg|svg2)$/,
        VIDEO: /\.(3gp|h261|h263|h264|m4s|jpgv|jpm|jpgm|mp4|mp4v|mpg4|mpeg|mpg|ogv|ogg|mov|qt|webm|flv|mkv|wmv|wav|avi|movie|f4v|avchd|mp2|mpe|mpv|m4v|swf)$/,
    },
    IOS_CAMERAROLL_ACCESS_ERROR: 'Access to photo library was denied',
    ADD_PAYMENT_MENU_POSITION_Y: 226,
    ADD_PAYMENT_MENU_POSITION_X: 356,
    EMOJI_PICKER_SIZE: {
        WIDTH: 320,
        HEIGHT: 400,
    },
    NON_NATIVE_EMOJI_PICKER_LIST_HEIGHT: 300,
    EMOJI_PICKER_ITEM_HEIGHT: 40,
    EMOJI_PICKER_HEADER_HEIGHT: 38,
    COMPOSER_MAX_HEIGHT: 125,
    CHAT_FOOTER_MIN_HEIGHT: 65,
    CHAT_SKELETON_VIEW: {
        AVERAGE_ROW_HEIGHT: 80,
        HEIGHT_FOR_ROW_COUNT: {
            1: 60,
            2: 80,
            3: 100,
        },
    },
    EXPENSIFY_PARTNER_NAME: 'expensify.com',
    EMAIL: {
        CONCIERGE: 'concierge@expensify.com',
        HELP: 'help@expensify.com',
        RECEIPTS: 'receipts@expensify.com',
        CHRONOS: 'chronos@expensify.com',
        QA: 'qa@expensify.com',
        CONTRIBUTORS: 'contributors@expensify.com',
        FIRST_RESPONDER: 'firstresponders@expensify.com',
        QA_TRAVIS: 'qa+travisreceipts@expensify.com',
        BILLS: 'bills@expensify.com',
        STUDENT_AMBASSADOR: 'studentambassadors@expensify.com',
        ACCOUNTING: 'accounting@expensify.com',
        PAYROLL: 'payroll@expensify.com',
        SVFG: 'svfg@expensify.com',
        INTEGRATION_TESTING_CREDS: 'integrationtestingcreds@expensify.com',
        ADMIN: 'admin@expensify.com',
        GUIDES_DOMAIN: 'team.expensify.com',
    },

    ENVIRONMENT: {
        DEV: 'development',
        STAGING: 'staging',
        PRODUCTION: 'production',
    },

    // Used to delay the initial fetching of reportActions when the app first inits or reconnects (e.g. returning
    // from backgound). The times are based on how long it generally seems to take for the app to become interactive
    // in each scenario.
    FETCH_ACTIONS_DELAY: {
        STARTUP: 8000,
        RECONNECT: 1000,
    },

    WALLET: {
        TRANSFER_METHOD_TYPE: {
            INSTANT: 'instant',
            ACH: 'ach',
        },
        TRANSFER_METHOD_TYPE_FEE: {
            INSTANT: {
                RATE: 1.5,
                MINIMUM_FEE: 25,
            },
            ACH: {
                RATE: 0,
                MINIMUM_FEE: 0,
            },
        },
        ERROR: {
            // If these get updated, we need to update the codes on the Web side too
            SSN: 'ssnError',
            KBA: 'kbaNeeded',
            KYC: 'kycFailed',
            FULL_SSN_NOT_FOUND: 'Full SSN not found',
            MISSING_FIELD: 'Missing required additional details fields',
            WRONG_ANSWERS: 'Wrong answers',
            ONFIDO_FIXABLE_ERROR: 'Onfido returned a fixable error',

            // KBA stands for Knowledge Based Answers (requiring us to show Idology questions)
            KBA_NEEDED: 'KBA needed',
            NO_ACCOUNT_TO_LINK: '405 No account to link to wallet',
            INVALID_WALLET: '405 Invalid wallet account',
            NOT_OWNER_OF_BANK_ACCOUNT: '401 Wallet owner does not own linked bank account',
            INVALID_BANK_ACCOUNT: '405 Attempting to link an invalid bank account to a wallet',
            NOT_OWNER_OF_FUND: '401 Wallet owner does not own linked fund',
            INVALID_FUND: '405 Attempting to link an invalid fund to a wallet',
        },
        STEP: {
            // In the order they appear in the Wallet flow
            ADDITIONAL_DETAILS: 'AdditionalDetailsStep',
            ONFIDO: 'OnfidoStep',
            TERMS: 'TermsStep',
            ACTIVATE: 'ActivateStep',
        },
        TIER_NAME: {
            GOLD: 'GOLD',
            SILVER: 'SILVER',
        },
    },

    PLAID: {
        EVENT: {
            ERROR: 'ERROR',
            EXIT: 'EXIT',
        },
    },

    ONFIDO: {
        CONTAINER_ID: 'onfido-mount',
        TYPE: {
            DOCUMENT: 'document',
            FACE: 'face',
        },
        VARIANT: {
            VIDEO: 'video',
        },
        SMS_NUMBER_COUNTRY_CODE: 'US',
        ERROR: {
            USER_CANCELLED: 'User canceled flow',
            USER_TAPPED_BACK: 'User exited by clicking the back button.',
            USER_CAMERA_DENINED: 'Onfido.OnfidoFlowError',
            USER_CAMERA_PERMISSION: 'Encountered an error: cameraPermission',
            // eslint-disable-next-line max-len
            USER_CAMERA_CONSENT_DENIED: 'Unexpected result Intent. It might be a result of incorrect integration, make sure you only pass Onfido intent to handleActivityResult. It might be due to unpredictable crash or error. Please report the problem to android-sdk@onfido.com. Intent: null \n resultCode: 0',
        },
    },

    OS: {
        WINDOWS: 'Windows',
        MAC_OS: PLATFORM_OS_MACOS,
        ANDROID: 'Android',
        IOS: 'iOS',
        LINUX: 'Linux',
        NATIVE: 'Native',
    },

    BROWSER: {
        CHROME: 'chrome',
        FIREFOX: 'firefox',
        IE: 'ie',
        EDGE: 'edge',
        Opera: 'opera',
        SAFARI: 'safari',
        OTHER: 'other',
    },

    PAYMENT_METHODS: {
        PAYPAL: 'payPalMe',
        DEBIT_CARD: 'debitCard',
        BANK_ACCOUNT: 'bankAccount',
    },

    PAYMENT_METHOD_ID_KEYS: {
        DEBIT_CARD: 'fundID',
        BANK_ACCOUNT: 'bankAccountID',
    },

    IOU: {
        // Note: These payment types are used when building IOU reportAction message values in the server and should
        // not be changed.
        PAYMENT_TYPE: {
            ELSEWHERE: 'Elsewhere',
            EXPENSIFY: 'Expensify',
            PAYPAL_ME: 'PayPal.me',
        },
        IOU_TYPE: {
            SEND: 'send',
            SPLIT: 'split',
            REQUEST: 'request',
        },
        REPORT_ACTION_TYPE: {
            PAY: 'pay',
            CREATE: 'create',
<<<<<<< HEAD
            DECLINE: 'decline',
            CANCEL: 'cancel',
=======
            SPLIT: 'split',
>>>>>>> 2174ef50
        },
        AMOUNT_MAX_LENGTH: 10,
    },

    GROWL: {
        SUCCESS: 'success',
        ERROR: 'error',
        WARNING: 'warning',
        DURATION: 2000,
        DURATION_LONG: 3500,
    },

    DEFAULT_LOCALE: 'en',
    DEFAULT_SKIN_TONE: 'default',

    POLICY: {
        TYPE: {
            FREE: 'free',
            PERSONAL: 'personal',
            CORPORATE: 'corporate',
            TEAM: 'team',
        },
        ROLE: {
            ADMIN: 'admin',
        },
        ROOM_PREFIX: '#',
        CUSTOM_UNIT_RATE_BASE_OFFSET: 100,
        OWNER_EMAIL_FAKE: '_FAKE_',
    },

    CUSTOM_UNITS: {
        NAME_DISTANCE: 'Distance',
    },

    TERMS: {
        CFPB_PREPAID: 'cfpb.gov/prepaid',
        CFPB_COMPLAINT: 'cfpb.gov/complaint',
        FDIC_PREPAID: 'fdic.gov/deposit/deposits/prepaid.html',
        USE_EXPENSIFY_FEES: 'use.expensify.com/fees',
    },

    ICON_TYPE_ICON: 'icon',
    ICON_TYPE_AVATAR: 'avatar',
    AVATAR_SIZE: {
        LARGE: 'large',
        DEFAULT: 'default',
        SMALL: 'small',
        SMALLER: 'smaller',
        SUBSCRIPT: 'subscript',
        SMALL_SUBSCRIPT: 'small-subscript',
    },
    OPTION_MODE: {
        COMPACT: 'compact',
        DEFAULT: 'default',
    },
    REGEX: {
        SPECIAL_CHARS_WITHOUT_NEWLINE: /((?!\n)[()-\s\t])/g,
        US_PHONE: /^\+1\d{10}$/,
        US_PHONE_WITH_OPTIONAL_COUNTRY_CODE: /^(\+1)?\d{10}$/,
        DIGITS_AND_PLUS: /^\+?[0-9]*$/,
        PHONE_E164_PLUS: /^\+?[1-9]\d{1,14}$/,
        PHONE_WITH_SPECIAL_CHARS: /^[+]*[(]{0,1}[0-9]{1,3}[)]{0,1}[-\s\\./0-9]{0,12}$/,
        ALPHABETIC_CHARS: /[a-zA-Z]+/,
        POSITIVE_INTEGER: /^\d+$/,
        NON_ALPHA_NUMERIC: /[^A-Za-z0-9+]/g,
        PO_BOX: /\b[P|p]?(OST|ost)?\.?\s*[O|o|0]?(ffice|FFICE)?\.?\s*[B|b][O|o|0]?[X|x]?\.?\s+[#]?(\d+)\b/,
        ANY_VALUE: /^.+$/,
        ZIP_CODE: /[0-9]{5}(?:[- ][0-9]{4})?/,
        INDUSTRY_CODE: /^[0-9]{6}$/,
        SSN_LAST_FOUR: /^(?!0000)[0-9]{4}$/,
        SSN_FULL_NINE: /^(?!0000)[0-9]{9}$/,
        NUMBER: /^[0-9]+$/,
        CARD_NUMBER: /^[0-9]{15,16}$/,
        CARD_SECURITY_CODE: /^[0-9]{3,4}$/,
        CARD_EXPIRATION_DATE: /^(0[1-9]|1[0-2])([^0-9])?([0-9]{4}|([0-9]{2}))$/,
        PAYPAL_ME_USERNAME: /^[a-zA-Z0-9]+$/,

        // Adapted from: https://gist.github.com/dperini/729294
        // eslint-disable-next-line max-len
        HYPERLINK: /^(?:(?:(?:https?|ftp):\/\/)?)(?:\S+(?::\S*)?@)?(?:(?!(?:10|127)(?:\.\d{1,3}){3})(?!(?:169\.254|192\.168)(?:\.\d{1,3}){2})(?!172\.(?:1[6-9]|2\d|3[0-1])(?:\.\d{1,3}){2})(?:[1-9]\d?|1\d\d|2[01]\d|22[0-3])(?:\.(?:1?\d{1,2}|2[0-4]\d|25[0-5])){2}(?:\.(?:[1-9]\d?|1\d\d|2[0-4]\d|25[0-4]))|(?:(?:[a-z0-9\u00a1-\uffff][a-z0-9\u00a1-\uffff_-]{0,62})?[a-z0-9\u00a1-\uffff]\.)+(?:[a-z\u00a1-\uffff]{2,}\.?))(?::\d{2,5})?(?:[/?#]\S*)?$/i,

        // eslint-disable-next-line max-len, no-misleading-character-class
        EMOJIS: /(?:\uD83D(?:\uDC41\u200D\uD83D\uDDE8|\uDC68\u200D\uD83D[\uDC68\uDC69]\u200D\uD83D(?:\uDC66(?:\u200D\uD83D\uDC66)?|\uDC67(?:\u200D\uD83D[\uDC66\uDC67])?)|\uDC69\u200D\uD83D\uDC69\u200D\uD83D(?:\uDC66(?:\u200D\uD83D\uDC66)?|\uDC67(?:\u200D\uD83D[\uDC66\uDC67])?))|[\u2700-\u27bf]|(?:\ud83c[\udde6-\uddff]){2}|[\ud800-\udbff][\udc00-\udfff]|[\u0023-\u0039]\ufe0f?\u20e3|\u3299|\u3297|\u303d|\u3030|\u24c2|\ud83c[\udd70-\udd71]|\ud83c[\udd7e-\udd7f]|\ud83c\udd8e|\ud83c[\udd91-\udd9a]|\ud83c[\udde6-\uddff]|[\ud83c\ude01-\ude02]|\ud83c\ude1a|\ud83c\ude2f|[\ud83c\ude32-\ude3a]|[\ud83c\ude50-\ude51]|\u203c|\u2049|[\u25aa-\u25ab]|\u25b6|\u25c0|[\u25fb-\u25fe]|\u00a9|\u00ae|\u2122|\u2139|\ud83c\udc04|[\u2600-\u26FF]|\u2b05|\u2b06|\u2b07|\u2b1b|\u2b1c|\u2b50|\u2b55|\u231a|\u231b|\u2328|\u23cf|[\u23e9-\u23f3]|[\u23f8-\u23fa]|\ud83c\udccf|\u2934|\u2935|[\u2190-\u21ff])/g,
        TAX_ID: /^\d{9}$/,
        NON_NUMERIC: /\D/g,
        EMOJI_NAME: /:[\w+-]+:/g,
        EMOJI_SUGGESTIONS: /:[a-zA-Z]{1,20}(\s[a-zA-Z]{0,20})?$/,
    },

    PRONOUNS: {
        PREFIX: '__predefined_',
        SELF_SELECT: '__predefined_selfSelect',
    },
    GUIDES_CALL_TASK_IDS: {
        CONCIERGE_DM: 'NewExpensifyConciergeDM',
        WORKSPACE_INITIAL: 'WorkspaceHome',
        WORKSPACE_SETTINGS: 'WorkspaceGeneralSettings',
        WORKSPACE_CARD: 'WorkspaceCorporateCards',
        WORKSPACE_REIMBURSE: 'WorkspaceReimburseReceipts',
        WORKSPACE_BILLS: 'WorkspacePayBills',
        WORKSPACE_INVOICES: 'WorkspaceSendInvoices',
        WORKSPACE_TRAVEL: 'WorkspaceBookTravel',
        WORKSPACE_MEMBERS: 'WorkspaceManageMembers',
        WORKSPACE_BANK_ACCOUNT: 'WorkspaceBankAccount',
    },
    get EXPENSIFY_EMAILS() {
        return [
            this.EMAIL.CONCIERGE,
            this.EMAIL.HELP,
            this.EMAIL.RECEIPTS,
            this.EMAIL.CHRONOS,
            this.EMAIL.QA,
            this.EMAIL.CONTRIBUTORS,
            this.EMAIL.FIRST_RESPONDER,
            this.EMAIL.QA_TRAVIS,
            this.EMAIL.BILLS,
            this.EMAIL.STUDENT_AMBASSADOR,
            this.EMAIL.ACCOUNTING,
            this.EMAIL.PAYROLL,
            this.EMAIL.SVFG,
            this.EMAIL.INTEGRATION_TESTING_CREDS,
            this.EMAIL.ADMIN,
        ];
    },

    // Auth limit is 60k for the column but we store edits and other metadata along the html so let's use a lower limit to accommodate for it.
    MAX_COMMENT_LENGTH: 15000,

    FORM_CHARACTER_LIMIT: 50,
    AVATAR_CROP_MODAL: {
        // The next two constants control what is min and max value of the image crop scale.
        // Values define in how many times the image can be bigger than its container.
        // Notice: that values less than 1 mean that the image won't cover the container fully.
        MAX_SCALE: 3, // 3x scale is used commonly in different apps.
        MIN_SCALE: 1, // 1x min scale means that the image covers the container completely

        // This const defines the initial container size, before layout measurement.
        // Since size cant be null, we have to define some initial value.
        INITIAL_SIZE: 1, // 1 was chosen because there is a very low probability that initialized component will have such size.
    },

    ONYX: {
        METHOD: {
            MERGE: 'merge',
            SET: 'set',
        },
    },
    MICROSECONDS_PER_MS: 1000,
    RED_BRICK_ROAD_PENDING_ACTION: {
        ADD: 'add',
        DELETE: 'delete',
        UPDATE: 'update',
    },
    BRICK_ROAD_INDICATOR_STATUS: {
        ERROR: 'error',
        INFO: 'info',
    },
    REPORT_DETAILS_MENU_ITEM: {
        MEMBERS: 'member',
        SETTINGS: 'settings',
        INVITE: 'invite',
        LEAVE_ROOM: 'leaveRoom',
    },
    PROFILE_SETTINGS_FORM: 'profileSettingsForm',

    // These split the maximum decimal value of a signed 64-bit number (9,223,372,036,854,775,807) into parts where none of them are too big to fit into a 32-bit number, so that we can
    // generate them each with a random number generator with only 32-bits of precision.
    MAX_64BIT_LEFT_PART: 92233,
    MAX_64BIT_MIDDLE_PART: 7203685,
    MAX_64BIT_RIGHT_PART: 4775807,

    // When generating a random value to fit in 7 digits (for the `middle` or `right` parts above), this is the maximum value to multiply by Math.random().
    MAX_INT_FOR_RANDOM_7_DIGIT_VALUE: 10000000,
    IOS_KEYBOARD_SPACE_OFFSET: -30,

    PDF_PASSWORD_FORM: {
        // Constants for password-related error responses received from react-pdf.
        REACT_PDF_PASSWORD_RESPONSES: {
            NEED_PASSWORD: 1,
            INCORRECT_PASSWORD: 2,
        },
    },
    TESTING: {
        SCREEN_SIZE: {
            SMALL: {
                width: 300, height: 700, scale: 1, fontScale: 1,
            },
        },
    },
    API_REQUEST_TYPE: {
        READ: 'read',
        WRITE: 'write',
        MAKE_REQUEST_WITH_SIDE_EFFECTS: 'makeRequestWithSideEffects',
    },

    TFA_CODE_LENGTH: 6,
};

export default CONST;<|MERGE_RESOLUTION|>--- conflicted
+++ resolved
@@ -659,12 +659,9 @@
         REPORT_ACTION_TYPE: {
             PAY: 'pay',
             CREATE: 'create',
-<<<<<<< HEAD
+            SPLIT: 'split',
             DECLINE: 'decline',
             CANCEL: 'cancel',
-=======
-            SPLIT: 'split',
->>>>>>> 2174ef50
         },
         AMOUNT_MAX_LENGTH: 10,
     },
