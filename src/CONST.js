--- conflicted
+++ resolved
@@ -17,14 +17,11 @@
         PRESSED: 'pressed',
         COMPLETE: 'complete',
     },
-<<<<<<< HEAD
     PLATFORM: {
         IOS: 'ios',
         ANDROID: 'android',
     },
-=======
     CONCIERGE_CHAT_NAME: 'Concierge',
->>>>>>> ff61c1aa
     CLOUDFRONT_URL,
     NEW_ZOOM_MEETING_URL: 'https://zoom.us/start/videomeeting',
     NEW_GOOGLE_MEET_MEETING_URL: 'https://meet.google.com/new',
