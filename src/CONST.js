--- conflicted
+++ resolved
@@ -37,10 +37,9 @@
     AVATAR_MAX_WIDTH_PX: 4096,
     AVATAR_MAX_HEIGHT_PX: 4096,
 
-<<<<<<< HEAD
     DEFAULT_AVATAR_COUNT: 24,
     OLD_DEFAULT_AVATAR_COUNT: 8,
-=======
+
     // Sizes needed for report empty state background image handling
     EMPTY_STATE_BACKGROUND: {
         SMALL_SCREEN: {
@@ -54,7 +53,6 @@
             VIEW_HEIGHT: 275,
         },
     },
->>>>>>> 07462cf3
 
     NEW_EXPENSIFY_URL: ACTIVE_EXPENSIFY_URL,
     APP_DOWNLOAD_LINKS: {
