const CLOUDFRONT_URL = 'https://d2k5nsl2zxldvw.cloudfront.net';

const CONST = {
    APP_DOWNLOAD_LINKS: {
        ANDROID: 'https://play.google.com/store/apps/details?id=com.expensify.chat',
        IOS: 'https://apps.apple.com/us/app/expensify-cash/id1530278510',
        DESKTOP: 'https://expensify.cash/Expensify.cash.dmg',
    },
    BETAS: {
        ALL: 'all',
        CHRONOS_IN_CASH: 'chronosInCash',
        IOU: 'IOU',
    },
    BUTTON_STATES: {
        DEFAULT: 'default',
        HOVERED: 'hovered',
        PRESSED: 'pressed',
        COMPLETE: 'complete',
    },
<<<<<<< HEAD
    PLATFORM: {
        IOS: 'ios',
        ANDROID: 'android',
=======
    CURRENCY: {
        USD: 'USD',
>>>>>>> 3bf7fcd4
    },
    CONCIERGE_CHAT_NAME: 'Concierge',
    CLOUDFRONT_URL,
    NEW_ZOOM_MEETING_URL: 'https://zoom.us/start/videomeeting',
    NEW_GOOGLE_MEET_MEETING_URL: 'https://meet.google.com/new',
    PDF_VIEWER_URL: '/pdf/web/viewer.html',
    EXPENSIFY_ICON_URL: `${CLOUDFRONT_URL}/images/favicon-2019.png`,
    UPWORK_URL: 'https://www.upwork.com/ab/jobs/search/?q=Expensify%20React%20Native&user_location_match=2',
    GITHUB_URL: 'https://github.com/Expensify/Expensify.cash',
    TERMS_URL: 'https://use.expensify.com/terms',
    PRIVACY_URL: 'https://use.expensify.com/privacy',
    LICENSES_URL: 'https://use.expensify.com/licenses',
    PLAY_STORE_URL: 'https://play.google.com/store/apps/details?id=com.expensify.chat&hl=en',
    OPTION_TYPE: {
        REPORT: 'report',
        PERSONAL_DETAIL: 'personalDetail',
    },
    REPORT: {
        MAXIMUM_PARTICIPANTS: 8,
        ACTIONS: {
            LIMIT: 50,
            TYPE: {
                IOU: 'IOU',
            },
        },
        TYPE: {
            CHAT: 'chat',
            IOU: 'iou',
        },
    },
    MODAL: {
        MODAL_TYPE: {
            CONFIRM: 'confirm',
            CENTERED: 'centered',
            BOTTOM_DOCKED: 'bottom_docked',
            POPOVER: 'popover',
            RIGHT_DOCKED: 'right_docked',
        },
        ANCHOR_ORIGIN_VERTICAL: {
            TOP: 'top',
            CENTER: 'center',
            BOTTOM: 'bottom',
        },
        ANCHOR_ORIGIN_HORIZONTAL: {
            LEFT: 'left',
            CENTER: 'center',
            RIGHT: 'right',
        },
    },
    TIMING: {
        SEARCH_RENDER: 'search_render',
        HOMEPAGE_INITIAL_RENDER: 'homepage_initial_render',
        HOMEPAGE_REPORTS_LOADED: 'homepage_reports_loaded',
        SWITCH_REPORT: 'switch_report',
        COLD: 'cold',
        REPORT_ACTION_ITEM_LAYOUT_DEBOUNCE_TIME: 1500,
    },
    PRIORITY_MODE: {
        GSD: 'gsd',
        DEFAULT: 'default',
    },
    ERROR: {
        API_OFFLINE: 'API is offline',
    },
    NETWORK: {
        METHOD: {
            POST: 'post',
        },
    },
    NVP: {
        PAYPAL_ME_ADDRESS: 'expensify_payPalMeAddress',
        PRIORITY_MODE: 'priorityMode',
        TIMEZONE: 'timeZone',
    },
    DEFAULT_TIME_ZONE: {automatic: true, selected: 'America/Los_Angeles'},
    DEFAULT_ACCOUNT_DATA: {error: '', success: '', loading: false},
    APP_STATE: {
        ACTIVE: 'active',
        BACKGROUND: 'background',
        INACTIVE: 'inactive',
    },

    // at least 8 characters, 1 capital letter, 1 lowercase number, 1 number
    PASSWORD_COMPLEXITY_REGEX_STRING: '^(?=.*[A-Z])(?=.*[0-9])(?=.*[a-z]).{8,}$',

    EMOJI_SPACER: 'SPACER',

    LOGIN_TYPE: {
        PHONE: 'phone',
        EMAIL: 'email',
    },

    KEYBOARD_TYPE: {
        NUMERIC: 'numeric',
        PHONE_PAD: 'phone-pad',
    },

    EMOJI_PICKER_SIZE: 392,
    NON_NATIVE_EMOJI_PICKER_LIST_HEIGHT: 300,
    EMOJI_PICKER_ITEM_HEIGHT: 40,
    EMOJI_PICKER_HEADER_HEIGHT: 38,

    EMAIL: {
        CHRONOS: 'chronos@expensify.com',
        CONCIERGE: 'concierge@expensify.com',
    },

    ENVIRONMENT: {
        DEV: 'DEV',
        STAGING: 'STG',
        PRODUCTION: 'PROD',
    },

    // Used to delay the initial fetching of reportActions when the app first inits or reconnects (e.g. returning
    // from backgound). The times are based on how long it generally seems to take for the app to become interactive
    // in each scenario.
    FETCH_ACTIONS_DELAY: {
        STARTUP: 8000,
        RECONNECT: 1000,
    },

    WALLET: {
        ERROR: {
            IDENTITY_NOT_FOUND: 'Identity not found',
            INVALID_SSN: 'Invalid SSN',
            UNEXPECTED: 'Unexpected error',
            MISSING_FIELD: 'Missing required additional details fields',
            UNABLE_TO_VERIFY: 'Unable to verify identity',
        },
        STEP: {
            ONFIDO: 'OnfidoStep',
            ADDITIONAL_DETAILS: 'AdditionalDetailsStep',
            TERMS: 'TermsStep',
            ACTIVATE: 'ActivateStep',
        },
        STATUS: {
            GOLD: 'GOLD',
            SILVER: 'SILVER',
        },
    },

    PLAID: {
        EVENT: {
            ERROR: 'ERROR',
            EXIT: 'EXIT',
        },
    },

    ONFIDO: {
        CONTAINER_ID: 'onfido-mount',
        TYPE: {
            DOCUMENT: 'document',
            FACE: 'face',
        },
        VARIANT: {
            VIDEO: 'video',
        },
        SMS_NUMBER_COUNTRY_CODE: 'US',
        ERROR: {
            USER_CANCELLED: 'User canceled flow',
        },
    },

    OS: {
        WINDOWS: 'Windows',
        MAC_OS: 'Mac OS',
        ANDROID: 'Android',
        IOS: 'iOS',
        LINUX: 'Linux',
        NATIVE: 'Native',
    },

    IOU: {
        // Note: These payment types are used when building IOU reportAction message values in the server and should
        // not be changed.
        PAYMENT_TYPE: {
            ELSEWHERE: 'Elsewhere',
            PAYPAL_ME: 'PayPal.me',
            VENMO: 'Venmo',
        },
    },

    REGEX: {
        US_PHONE: /^\+1\d{10}$/,
        PHONE_E164_PLUS: /^\+?[1-9]\d{1,14}$/,
        NON_ALPHA_NUMERIC: /[^A-Za-z0-9+]/g,
    },
};

export default CONST;<|MERGE_RESOLUTION|>--- conflicted
+++ resolved
@@ -17,14 +17,12 @@
         PRESSED: 'pressed',
         COMPLETE: 'complete',
     },
-<<<<<<< HEAD
     PLATFORM: {
         IOS: 'ios',
         ANDROID: 'android',
-=======
+    },
     CURRENCY: {
         USD: 'USD',
->>>>>>> 3bf7fcd4
     },
     CONCIERGE_CHAT_NAME: 'Concierge',
     CLOUDFRONT_URL,
