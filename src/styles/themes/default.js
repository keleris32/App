/* eslint-disable no-unused-vars */
import colors from '../colors';

const darkTheme = {
    // Figma keys
    appBG: colors.greenAppBackground,
    highlightBG: colors.greenHighlightBackground,
    border: colors.greenBorders,
    borderFocus: colors.green,
    icon: colors.greenIcons,
    iconMenu: colors.green,
    iconHovered: colors.white,
    iconSuccessFill: colors.green,
    iconReversed: colors.greenAppBackground,
    textSupporting: colors.greenSupportingText,
    text: colors.white,
    link: colors.blueLink,
    linkHover: colors.blueLinkHover,
    buttonDefaultBG: colors.greenDefaultButton,
    buttonDisabledBG: colors.greenDefaultButtonDisabled,
    buttonHoveredBG: colors.greenDefaultButtonHover,
    buttonPressedBG: colors.greenDefaultButtonPressed,
    danger: colors.red,
    dangerHover: colors.redHover,
    dangerPressed: colors.redHover,
    warning: colors.yellow,
    success: colors.green,
    successHover: colors.greenHover,
    successPressed: colors.greenPressed,
    transparent: colors.transparent,
    midtone: colors.green700,

    // Additional keys
    overlay: colors.greenHighlightBackground,
    inverse: colors.white,
    shadow: colors.black,
    componentBG: colors.greenAppBackground,
    hoverComponentBG: colors.greenHighlightBackground,
    activeComponentBG: colors.greenBorders,
    sidebar: colors.greenHighlightBackground,
    sidebarHover: colors.greenAppBackground,
    heading: colors.white,
    textLight: colors.white,
    textDark: colors.greenAppBackground,
    textReversed: colors.greenAppBackground,
    textBackground: colors.greenHighlightBackground,
    textMutedReversed: colors.greenIcons,
    textError: colors.red,
    offline: colors.greenIcons,
    modalBackdrop: colors.greenHighlightBackground,
    modalBackground: colors.greenAppBackground,
    cardBG: colors.greenHighlightBackground,
    cardBorder: colors.greenHighlightBackground,
    spinner: colors.greenSupportingText,
    unreadIndicator: colors.green,
    placeholderText: colors.greenIcons,
    heroCard: colors.blue,
    uploadPreviewActivityIndicator: colors.greenHighlightBackground,
    dropUIBG: 'rgba(6,27,9,0.92)',
    dropTransparentOverlay: 'rgba(255,255,255,0)',
    checkBox: colors.green,
    pickerOptionsTextColor: colors.white,
    imageCropBackgroundColor: colors.greenIcons,
<<<<<<< HEAD
    reactionActive: '#003C73',
=======
    fallbackIconColor: colors.green700,
>>>>>>> a7c196fb
};

const oldTheme = {
    shadow: colors.black,
    link: colors.blue,
    linkHover: colors.blueHover,
    componentBG: colors.white,
    hoverComponentBG: colors.gray1,
    activeComponentBG: colors.gray2,
    appBG: colors.white,
    heading: colors.dark,
    sidebar: colors.gray1,
    sidebarHover: colors.white,
    border: colors.gray2,
    borderFocus: colors.blue,
    icon: colors.gray3,
    iconMenu: colors.gray3,
    iconHovered: colors.dark,
    iconSuccessFill: colors.green,
    iconReversed: colors.white,
    textSupporting: colors.gray4,
    text: colors.dark,
    textError: colors.oldRed,
    textBackground: colors.gray1,
    textReversed: colors.white,
    textMutedReversed: colors.gray3,
    buttonDefaultBG: colors.gray2,
    offline: colors.gray3,
    modalBackdrop: colors.gray3,
    modalBackground: colors.gray2,
    buttonDisabledBG: colors.gray2,
    buttonHoveredBG: colors.gray1,
    buttonPressedBG: colors.gray2,
    spinner: colors.gray4,
    unreadIndicator: colors.green,
    placeholderText: colors.gray3,
    heroCard: colors.blue,
    uploadPreviewActivityIndicator: colors.gray1,
    dropUIBG: 'rgba(6,27,9,0.92)',
    dropTransparentOverlay: 'rgba(255,255,255,0)',
    cardBG: colors.gray1,
    cardBorder: colors.gray1,
    checkBox: colors.blue,
    overlay: colors.gray1,

    // Merging new Keys for Dark Mode merge. Delete after new branding is implemented.
    highlightBG: colors.gray1,
    danger: colors.oldRed,
    dangerHover: colors.oldRedHover,
    dangerPressed: colors.oldRedHover,
    dangerDisabled: colors.oldRedDisabled,
    warning: colors.yellow,
    success: colors.green,
    successHover: colors.greenHover,
    successPressed: colors.greenPressed,
    transparent: colors.transparent,
    inverse: colors.dark,
    textLight: colors.white,
    textDark: colors.dark,
};

export default darkTheme;<|MERGE_RESOLUTION|>--- conflicted
+++ resolved
@@ -61,11 +61,8 @@
     checkBox: colors.green,
     pickerOptionsTextColor: colors.white,
     imageCropBackgroundColor: colors.greenIcons,
-<<<<<<< HEAD
+    fallbackIconColor: colors.green700,
     reactionActive: '#003C73',
-=======
-    fallbackIconColor: colors.green700,
->>>>>>> a7c196fb
 };
 
 const oldTheme = {
