/**
 * Spacing utility styles with Bootstrap inspired naming.
 * All styles should be incremented by units of 4.
 *
 * https://getbootstrap.com/docs/5.0/utilities/spacing
 */
export default {
    m0: {
        margin: 0,
    },

    m2: {
        margin: 8,
    },

    m4: {
        margin: 16,
    },

    m5: {
        margin: 20,
    },

    mh1: {
        marginHorizontal: 4,
    },

    mh5: {
        marginHorizontal: 20,
    },

    mv1: {
        marginVertical: 4,
    },

    mv2: {
        marginVertical: 8,
    },

    mv3: {
        marginVertical: 12,
    },

    mv4: {
        marginVertical: 16,
    },

    mv5: {
        marginVertical: 20,
    },

    mr0: {
        marginRight: 0,
    },

    mr1: {
        marginRight: 4,
    },

    mr2: {
        marginRight: 8,
    },

    mr3: {
        marginRight: 12,
    },

    mr4: {
        marginRight: 16,
    },

    mr5: {
        marginRight: 20,
    },

    ml1: {
        marginLeft: 4,
    },

    ml2: {
        marginLeft: 8,
    },

    ml3: {
        marginLeft: 12,
    },

    ml4: {
        marginLeft: 16,
    },

    ml5: {
        marginLeft: 20,
    },

    mt1: {
        marginTop: 4,
    },

    mt2: {
        marginTop: 8,
    },

    mt3: {
        marginTop: 12,
    },

    mt4: {
        marginTop: 16,
    },

    mt5: {
        marginTop: 20,
    },

    mt6: {
        marginTop: 24,
    },

    mt40Percentage: {
        marginTop: '40%',
    },

    mb1: {
        marginBottom: 4,
    },

    mb2: {
        marginBottom: 8,
    },

    mb3: {
        marginBottom: 12,
    },

    mb4: {
        marginBottom: 16,
    },

    mb5: {
        marginBottom: 20,
    },

    mb6: {
        marginBottom: 24,
    },

    mb8: {
        marginBottom: 32,
    },

    mbn1: {
        marginBottom: -4,
    },

    p0: {
        padding: 0,
    },

    p1: {
        padding: 4,
    },

    p2: {
        padding: 8,
    },

    p3: {
        padding: 12,
    },

    p4: {
        padding: 16,
    },

    p5: {
        padding: 20,
    },

    p20: {
        padding: 80,
    },

    pv0: {
<<<<<<< HEAD
=======
        paddingTop: 0,
        paddingBottom: 0,
>>>>>>> c8bc3ec8
        paddingVertical: 0,
    },

    pv1: {
        paddingVertical: 4,
    },

    pv2: {
        paddingVertical: 8,
    },

    pv3: {
        paddingVertical: 12,
    },

    pv4: {
        paddingVertical: 16,
    },

    pv5: {
        paddingVertical: 20,
    },

    ph0: {
        paddingHorizontal: 0,
    },

    ph2: {
        paddingHorizontal: 8,
    },

    ph3: {
        paddingHorizontal: 12,
    },

    ph4: {
        paddingHorizontal: 16,
    },

    ph5: {
        paddingHorizontal: 20,
    },

    ph6: {
        paddingHorizontal: 24,
    },

    pr1: {
        paddingRight: 4,
    },

    pr2: {
        paddingRight: 8,
    },

    pr5: {
        paddingRight: 20,
    },

    pr9: {
        paddingRight: 32,
    },

    pl5: {
        paddingLeft: 20,
    },

    pt2: {
        paddingTop: 8,
    },

    pt3: {
        paddingTop: 12,
    },

    pt4: {
        paddingTop: 16,
    },

    pb1: {
        paddingBottom: 4,
    },

    pb2: {
        paddingBottom: 8,
    },

    pb3: {
        paddingBottom: 12,
    },

    pb4: {
        paddingBottom: 16,
    },

    pb5: {
        paddingBottom: 20,
    },

    pb10Percentage: {
        paddingBottom: '10%',
    },
};<|MERGE_RESOLUTION|>--- conflicted
+++ resolved
@@ -182,12 +182,8 @@
     },
 
     pv0: {
-<<<<<<< HEAD
-=======
         paddingTop: 0,
         paddingBottom: 0,
->>>>>>> c8bc3ec8
-        paddingVertical: 0,
     },
 
     pv1: {
