--- conflicted
+++ resolved
@@ -376,21 +376,21 @@
 }
 
 /**
-<<<<<<< HEAD
  * @param {Boolean} isSmallScreenWidth
  * @returns {Object}
  */
 function getPaymentMethodMenuWidth(isSmallScreenWidth) {
     const margin = 20;
     return {width: !isSmallScreenWidth ? variables.sideBarWidth - (margin * 2) : undefined};
-=======
+}
+
+/**
  * Parse styleParam and return Styles array
  * @param {Object|Object[]} styleParam
  * @returns {Object[]}
  */
 function parseStyleAsArray(styleParam) {
     return _.isArray(styleParam) ? styleParam : [styleParam];
->>>>>>> cd0f1b8f
 }
 
 export {
@@ -415,9 +415,6 @@
     getLoginPagePromoStyle,
     getReportActionItemStyle,
     getMiniReportActionContextMenuWrapperStyle,
-<<<<<<< HEAD
     getPaymentMethodMenuWidth,
-=======
     parseStyleAsArray,
->>>>>>> cd0f1b8f
 };