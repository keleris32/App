--- conflicted
+++ resolved
@@ -90,17 +90,6 @@
     return isSmallScreenWidth ? 'slide' : 'permanent';
 }
 
-<<<<<<< HEAD
-function getNavigationModalCardStyle(isSmallScreenWidth) {
-    return {
-        width: isSmallScreenWidth ? '100%' : variables.sideBarWidth,
-        backgroundColor: 'transparent',
-        alignSelf: 'flex-end',
-    };
-}
-
-=======
->>>>>>> bebc0c17
 /**
  * @param {Boolean} isZoomed
  * @param {Boolean} isDragging
