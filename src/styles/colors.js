export default {
    white: '#FFFFFF',
    gray1: '#FAFAFA',
    gray2: '#ECECEC',
    gray3: '#C6C9CA',
    gray4: '#7D8B8F',
    dark: '#0b1b34',
    black: '#000000',
<<<<<<< HEAD
    blue: '#0185ff',
    green: '#42f5f2',
=======
    blue: '#c542f5',
    green: '#03d47c',
>>>>>>> 96c0254a
    greenHover: '#03c775',
    red: '#fc3826',
    yellow: '#fed607',
    transparent: 'transparent',
};<|MERGE_RESOLUTION|>--- conflicted
+++ resolved
@@ -6,13 +6,8 @@
     gray4: '#7D8B8F',
     dark: '#0b1b34',
     black: '#000000',
-<<<<<<< HEAD
-    blue: '#0185ff',
+    blue: '#03d47c',
     green: '#42f5f2',
-=======
-    blue: '#c542f5',
-    green: '#03d47c',
->>>>>>> 96c0254a
     greenHover: '#03c775',
     red: '#fc3826',
     yellow: '#fed607',
