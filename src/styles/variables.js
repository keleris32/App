export default {
    contentHeaderHeight: 65,
    componentSizeSmall: 28,
    componentSizeNormal: 40,
    componentSizeLarge: 50,
    componentBorderRadius: 8,
    fontSizeSmall: 11,
    fontSizeLabel: 13,
    fontSizeNormal: 15,
    fontSizeLarge: 17,
    fontSizeh1: 19,
<<<<<<< HEAD
    iconSizeNormal: 20,
=======
    iconSizeExtraSmall: 12,
    iconSizeSmall: 16,
    iconSizeNormal: 20,
    iconSizeLarge: 24,
>>>>>>> be4a3c57
    mobileResponsiveWidthBreakpoint: 800,
    safeInsertPercentage: 0.7,
    sideBarWidth: 375,
};<|MERGE_RESOLUTION|>--- conflicted
+++ resolved
@@ -9,14 +9,10 @@
     fontSizeNormal: 15,
     fontSizeLarge: 17,
     fontSizeh1: 19,
-<<<<<<< HEAD
-    iconSizeNormal: 20,
-=======
     iconSizeExtraSmall: 12,
     iconSizeSmall: 16,
     iconSizeNormal: 20,
     iconSizeLarge: 24,
->>>>>>> be4a3c57
     mobileResponsiveWidthBreakpoint: 800,
     safeInsertPercentage: 0.7,
     sideBarWidth: 375,
