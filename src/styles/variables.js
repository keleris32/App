--- conflicted
+++ resolved
@@ -92,12 +92,8 @@
     checkboxLabelActiveOpacity: 0.7,
     avatarChatSpacing: 12,
     chatInputSpacing: 52, // 40 + avatarChatSpacing
-<<<<<<< HEAD
-    borderTopWidth: 1,
     modalTopIconWidth: 200,
     modalTopIconHeight: 164,
     modalWordmarkWidth: 154,
     modalWordmarkHeight: 34,
-=======
->>>>>>> aa028eb8
 };