--- conflicted
+++ resolved
@@ -163,16 +163,12 @@
         whiteSpace: 'nowrap',
     },
 
-<<<<<<< HEAD
-    navText: {
-=======
     pillCancelIcon: {
         width: 12,
         height: 12,
     },
 
     headerText: {
->>>>>>> 6b5d211c
         fontFamily: fontFamily.GTA,
         color: themeColors.heading,
         fontSize: variables.fontSizeNormal,
