import fontFamily from './fontFamily';
import addOutlineWidth from './addOutlineWidth';
import themeColors from './themes/default';
import fontWeightBold from './fontWeight/bold';
import variables from './variables';
import colors from './colors';
import spacing from './utilities/spacing';
import sizing from './utilities/sizing';
import flex from './utilities/flex';
import display from './utilities/display';
import overflow from './utilities/overflow';
import whiteSpace from './utilities/whiteSpace';
import wordBreak from './utilities/wordBreak';
import textInputAlignSelf from './utilities/textInputAlignSelf';
import positioning from './utilities/positioning';
import codeStyles from './codeStyles';
import visibility from './utilities/visibility';
import optionAlternateTextPlatformStyles from './optionAlternateTextPlatformStyles';

const picker = {
    backgroundColor: 'transparent',
    color: themeColors.text,
    fontFamily: fontFamily.GTA,
    fontSize: variables.fontSizeNormal,
    lineHeight: variables.fontSizeNormalHeight,
    paddingHorizontal: 11,
    paddingBottom: 8,
    paddingTop: 23,
    height: 52,
    borderWidth: 1,
    borderStyle: 'solid',
    borderColor: themeColors.border,
    borderRadius: variables.componentBorderRadiusNormal,
};

const link = {
    color: themeColors.link,
    textDecorationColor: themeColors.link,
    fontFamily: fontFamily.GTA,
};

const baseCodeTagStyles = {
    borderWidth: 1,
    borderRadius: 5,
    borderColor: themeColors.border,
    backgroundColor: themeColors.textBackground,
};

const webViewStyles = {
    // As of react-native-render-html v6, don't declare distinct styles for
    // custom renderers, the API for custom renderers has changed. Declare the
    // styles in the below "tagStyles" instead. If you need to reuse those
    // styles from the renderer, just pass the "style" prop to the underlying
    // component.
    tagStyles: {
        em: {
            fontFamily: fontFamily.GTA,
            fontStyle: 'italic',
        },

        del: {
            textDecorationLine: 'line-through',
            textDecorationStyle: 'solid',
        },

        strong: {
            fontFamily: fontFamily.GTA,
            fontWeight: 'bold',
        },

        a: link,

        ul: {
            maxWidth: '100%',
            flex: 1,
        },

        ol: {
            maxWidth: '100%',
            flex: 1,
        },

        li: {
            flexShrink: 1,
        },

        blockquote: {
            borderLeftColor: themeColors.border,
            borderLeftWidth: 4,
            paddingLeft: 12,
            marginTop: 4,
            marginBottom: 4,

            // Overwrite default HTML margin for blockquotes
            marginLeft: 0,
        },

        pre: {
            ...baseCodeTagStyles,
            paddingTop: 4,
            paddingBottom: 5,
            paddingRight: 8,
            paddingLeft: 8,
            fontFamily: fontFamily.MONOSPACE,
            marginTop: 0,
            marginBottom: 0,
        },

        code: {
            ...baseCodeTagStyles,
            ...codeStyles.codeTextStyle,
            paddingLeft: 5,
            paddingRight: 5,
            fontFamily: fontFamily.MONOSPACE,
            fontSize: 13,
        },

        img: {
            borderColor: themeColors.border,
            borderRadius: variables.componentBorderRadiusNormal,
            borderWidth: 1,
        },
    },

    baseFontStyle: {
        color: themeColors.text,
        fontSize: variables.fontSizeNormal,
        fontFamily: fontFamily.GTA,
        flex: 1,
    },
};

const styles = {
    // Add all of our utility and helper styles
    ...spacing,
    ...sizing,
    ...flex,
    ...display,
    ...overflow,
    ...positioning,
    ...wordBreak,
    ...whiteSpace,

    webViewStyles,

    link,

    linkHovered: {
        color: themeColors.linkHover,
    },

    linkMuted: {
        color: themeColors.textSupporting,
        textDecorationColor: themeColors.textSupporting,
        fontFamily: fontFamily.GTA,
    },

    linkMutedHovered: {
        color: themeColors.textMutedReversed,
    },

    h1: {
        color: themeColors.heading,
        fontFamily: fontFamily.GTA_BOLD,
        fontSize: variables.fontSizeh1,
        fontWeight: fontWeightBold,
    },

    h3: {
        fontFamily: fontFamily.GTA_BOLD,
        fontSize: variables.fontSizeNormal,
        fontWeight: fontWeightBold,
    },

    h4: {
        fontFamily: fontFamily.GTA_BOLD,
        fontSize: variables.fontSizeLabel,
        fontWeight: fontWeightBold,
    },

    textAlignCenter: {
        textAlign: 'center',
    },

    textAlignRight: {
        textAlign: 'right',
    },

    textUnderline: {
        textDecorationLine: 'underline',
    },

    label: {
        fontSize: variables.fontSizeLabel,
        lineHeight: 18,
    },

    textLabel: {
        color: themeColors.text,
        fontSize: variables.fontSizeLabel,
        lineHeight: 18,
    },

    mutedTextLabel: {
        color: themeColors.textSupporting,
        fontSize: variables.fontSizeLabel,
        lineHeight: 18,
    },

    textMicro: {
        fontFamily: fontFamily.GTA,
        fontSize: variables.fontSizeSmall,
        lineHeight: 14,
    },

    textMicroBold: {
        color: themeColors.text,
        fontWeight: fontWeightBold,
        fontFamily: fontFamily.GTA_BOLD,
        fontSize: variables.fontSizeSmall,
    },

    textMicroSupporting: {
        color: themeColors.textSupporting,
        fontFamily: fontFamily.GTA,
        fontSize: variables.fontSizeSmall,
        lineHeight: 14,
    },

    textExtraSmallSupporting: {
        color: themeColors.textSupporting,
        fontFamily: fontFamily.GTA,
        fontSize: variables.fontSizeExtraSmall,
    },

    textLarge: {
        fontSize: variables.fontSizeLarge,
    },

<<<<<<< HEAD
    textXLarge: {
        color: themeColors.heading,
        fontFamily: fontFamily.GTA_BOLD,
        fontSize: variables.fontSizeXLarge,
        fontWeight: fontWeightBold,
=======
    textXXLarge: {
        fontSize: variables.fontSizeXXLarge,
>>>>>>> d10b68af
    },

    textXXXLarge: {
        color: themeColors.heading,
        fontFamily: fontFamily.GTA_BOLD,
        fontSize: variables.fontSizeXXXLarge,
        fontWeight: fontWeightBold,
    },

    textStrong: {
        fontFamily: fontFamily.GTA_BOLD,
        fontWeight: fontWeightBold,
    },

    textItalic: {
        fontFamily: fontFamily.GTA_ITALIC,
        fontStyle: 'italic',
    },

    textDecorationNoLine: {
        textDecorationLine: 'none',
    },

    textWhite: {
        color: colors.white,
    },

    textBlue: {
        color: colors.blue,
    },

    textUppercase: {
        textTransform: 'uppercase',
    },

    colorReversed: {
        color: themeColors.textReversed,
    },

    colorMutedReversed: {
        color: themeColors.textMutedReversed,
    },

    colorMuted: {
        color: themeColors.textSupporting,
    },

    colorHeading: {
        color: themeColors.heading,
    },

    bgTransparent: {
        backgroundColor: 'transparent',
    },

    textDanger: {
        color: colors.red,
    },

    button: {
        backgroundColor: themeColors.buttonDefaultBG,
        borderRadius: variables.componentBorderRadiusNormal,
        height: variables.componentSizeLarge,
        justifyContent: 'center',
        ...spacing.ph3,
    },

    buttonText: {
        color: themeColors.heading,
        fontFamily: fontFamily.GTA_BOLD,
        fontSize: variables.fontSizeNormal,
        fontWeight: fontWeightBold,
        textAlign: 'center',

        // It is needed to unset the Lineheight. We don't need it for buttons as button always contains single line of text.
        // It allows to vertically center the text.
        lineHeight: undefined,
    },

    buttonSmall: {
        borderRadius: variables.componentBorderRadiusNormal,
        height: variables.componentSizeSmall,
        paddingTop: 6,
        paddingRight: 10,
        paddingBottom: 6,
        paddingLeft: 10,
        backgroundColor: themeColors.buttonDefaultBG,
    },

    buttonMedium: {
        borderRadius: variables.componentBorderRadiusNormal,
        height: variables.componentSizeNormal,
        paddingTop: 6,
        paddingRight: 12,
        paddingBottom: 6,
        paddingLeft: 12,
        backgroundColor: themeColors.buttonDefaultBG,
    },

    buttonLarge: {
        borderRadius: variables.componentBorderRadius,
        height: variables.componentSizeLarge,
        paddingTop: 8,
        paddingRight: 12,
        paddingBottom: 8,
        paddingLeft: 12,
        backgroundColor: themeColors.buttonDefaultBG,
    },

    buttonSmallText: {
        fontSize: variables.fontSizeSmall,
        fontFamily: fontFamily.GTA_BOLD,
        fontWeight: fontWeightBold,
        textAlign: 'center',
    },

    buttonMediumText: {
        fontSize: variables.fontSizeLabel,
        fontFamily: fontFamily.GTA_BOLD,
        fontWeight: fontWeightBold,
        textAlign: 'center',
    },

    buttonLargeText: {
        fontSize: variables.fontSizeNormal,
        fontFamily: fontFamily.GTA_BOLD,
        fontWeight: fontWeightBold,
        textAlign: 'center',
    },

    buttonSuccess: {
        backgroundColor: themeColors.buttonSuccessBG,
        borderWidth: 0,
    },

    buttonSuccessDisabled: {
        opacity: 0.5,
    },

    buttonSuccessHovered: {
        backgroundColor: themeColors.buttonSuccessHoveredBG,
        borderWidth: 0,
    },

    buttonDanger: {
        backgroundColor: themeColors.buttonDangerBG,
        borderWidth: 0,
    },

    buttonDangerDisabled: {
        backgroundColor: themeColors.buttonDangerDisabledBG,
    },

    buttonDangerHovered: {
        backgroundColor: themeColors.buttonDangerPressedBG,
        borderWidth: 0,
    },

    buttonDisable: {
        backgroundColor: themeColors.buttonDisabledBG,
        borderWidth: 0,
    },

    buttonDropdown: {
        borderLeftWidth: 1,
        borderColor: themeColors.textReversed,
    },

    noRightBorderRadius: {
        borderTopRightRadius: 0,
        borderBottomRightRadius: 0,
    },

    noLeftBorderRadius: {
        borderTopLeftRadius: 0,
        borderBottomLeftRadius: 0,
    },

    buttonConfirm: {
        margin: 20,
    },

    buttonConfirmText: {
        paddingLeft: 20,
        paddingRight: 20,
    },

    buttonSuccessText: {
        color: themeColors.textReversed,
    },

    buttonDangerText: {
        color: themeColors.textReversed,
    },

    hoveredComponentBG: {
        backgroundColor: themeColors.hoverComponentBG,
    },

    activeComponentBG: {
        backgroundColor: themeColors.activeComponentBG,
    },

    touchableButtonImage: {
        alignItems: 'center',
        height: variables.componentSizeNormal,
        justifyContent: 'center',
        marginRight: 8,
        width: variables.componentSizeNormal,
    },

    visuallyHidden: {
        ...visibility('hidden'),
        overflow: 'hidden',
        width: 0,
        height: 0,
    },

    loadingVBAAnimation: {
        width: 160,
        height: 160,
    },

    pickerSmall: {
        inputIOS: {
            fontFamily: fontFamily.GTA,
            fontSize: variables.fontSizeSmall,
            paddingLeft: 9,
            paddingRight: 25,
            paddingTop: 6,
            paddingBottom: 6,
            borderRadius: variables.componentBorderRadius,
            borderWidth: 1,
            borderColor: themeColors.border,
            borderStyle: 'solid',
            color: themeColors.text,
            height: variables.componentSizeSmall,
            opacity: 1,
            backgroundColor: 'transparent',
        },
        inputWeb: {
            fontFamily: fontFamily.GTA,
            fontSize: variables.fontSizeSmall,
            paddingLeft: 9,
            paddingRight: 25,
            paddingTop: 6,
            paddingBottom: 6,
            borderWidth: 1,
            borderColor: themeColors.border,
            borderStyle: 'solid',
            borderRadius: variables.componentBorderRadius,
            color: themeColors.text,
            appearance: 'none',
            height: variables.componentSizeSmall,
            opacity: 1,
            cursor: 'pointer',
            backgroundColor: 'transparent',
        },
        inputAndroid: {
            fontFamily: fontFamily.GTA,
            fontSize: variables.fontSizeSmall,
            paddingLeft: 9,
            paddingRight: 25,
            paddingTop: 6,
            paddingBottom: 6,
            borderWidth: 1,
            borderColor: themeColors.border,
            borderStyle: 'solid',
            borderRadius: variables.componentBorderRadius,
            color: themeColors.text,
            height: variables.componentSizeSmall,
            opacity: 1,
        },
        iconContainer: {
            top: 8,
            right: 9,
            pointerEvents: 'none',
        },
        icon: {
            width: variables.iconSizeExtraSmall,
            height: variables.iconSizeExtraSmall,
        },
    },

    badge: {
        backgroundColor: themeColors.badgeDefaultBG,
        borderRadius: 14,
        height: variables.iconSizeNormal,
        flexDirection: 'row',
        paddingHorizontal: 7,
        alignItems: 'center',
    },

    badgeSuccess: {
        backgroundColor: themeColors.badgeSuccessBG,
    },

    badgeSuccessPressed: {
        backgroundColor: themeColors.badgeSuccessPressedBG,
    },

    badgeDanger: {
        backgroundColor: themeColors.badgeDangerBG,
    },

    badgeDangerPressed: {
        backgroundColor: themeColors.badgeDangerPressedBG,
    },

    badgeText: {
        color: themeColors.text,
        fontSize: variables.fontSizeSmall,
        lineHeight: 16,
        ...whiteSpace.noWrap,
    },

    border: {
        borderWidth: 1,
        borderRadius: variables.componentBorderRadiusNormal,
        borderColor: themeColors.border,
    },

    borderColorFocus: {
        borderColor: themeColors.borderFocus,
    },

    borderColorDanger: {
        borderColor: themeColors.badgeDangerBG,
    },

    headerText: {
        color: themeColors.heading,
        fontFamily: fontFamily.GTA_BOLD,
        fontSize: variables.fontSizeNormal,
        fontWeight: fontWeightBold,
    },

    headerGap: {
        height: 12,
    },

    pushTextRight: {
        left: 100000,
    },

    reportOptions: {
        marginLeft: 8,
    },

    chatItemComposeSecondaryRow: {
        height: 15,
        marginBottom: 5,
        marginTop: 5,
    },

    chatItemComposeSecondaryRowSubText: {
        color: themeColors.textSupporting,
        fontFamily: fontFamily.GTA,
        fontSize: variables.fontSizeSmall,
        lineHeight: 14,
    },

    chatItemComposeSecondaryRowOffset: {
        marginLeft: 48,
    },

    // Actions
    actionAvatar: {
        borderRadius: 20,
        marginRight: 8,
    },

    componentHeightLarge: {
        height: variables.componentSizeLarge,
    },

    textInputContainer: {
        flex: 1,
        borderRadius: variables.componentBorderRadiusNormal,
        justifyContent: 'center',
        height: '100%',
        backgroundColor: themeColors.componentBG,
        borderWidth: 1,
        borderColor: themeColors.border,
        overflow: 'hidden',
    },

    textInputLabel: {
        position: 'absolute',
        left: 11,
        top: 0,
        fontSize: variables.fontSizeNormal,
        color: themeColors.textSupporting,
        fontFamily: fontFamily.GTA,
        width: '100%',
    },

    textInputLabelBackground: {
        position: 'absolute',
        top: 0,
        width: '100%',
        height: 25,
        backgroundColor: themeColors.componentBG,
        borderTopRightRadius: variables.componentBorderRadiusNormal,
        borderTopLeftRadius: variables.componentBorderRadiusNormal,
    },

    textInputLabelDesktop: {
        transformOrigin: 'left center',
    },

    textInputLabelTransformation: (translateY, translateX, scale) => ({
        transform: [
            {translateY},
            {translateX},
            {scale},
        ],
    }),

    baseTextInput: {
        fontFamily: fontFamily.GTA,
        fontSize: variables.fontSizeNormal,
        lineHeight: variables.fontSizeNormalHeight,
        color: themeColors.text,
        paddingTop: 23,
        paddingBottom: 8,
        paddingHorizontal: 11,
        borderWidth: 0,
        borderRadius: variables.componentBorderRadiusNormal,
    },

    textInputAndIconContainer: {
        zIndex: -1,
        flexDirection: 'row',
    },

    textInputDesktop: addOutlineWidth({}, 0),

    secureInputEyeButton: {
        paddingRight: 11,
        justifyContent: 'center',
    },

    textInput: {
        backgroundColor: themeColors.componentBG,
        borderRadius: variables.componentBorderRadiusNormal,
        height: variables.inputComponentSizeNormal,
        borderColor: themeColors.border,
        borderWidth: 1,
        color: themeColors.text,
        fontFamily: fontFamily.GTA,
        fontSize: variables.fontSizeNormal,
        paddingLeft: 12,
        paddingRight: 12,
        paddingTop: 10,
        paddingBottom: 10,
        textAlignVertical: 'center',
    },

    textInputWithPrefix: {
        container: {
            backgroundColor: themeColors.componentBG,
            borderColor: themeColors.border,
            borderWidth: 1,
            borderRadius: variables.componentBorderRadiusNormal,
            color: themeColors.text,
            display: 'flex',
            flexDirection: 'row',
            fontFamily: fontFamily.GTA,
            fontSize: variables.fontSizeNormal,
            height: variables.inputComponentSizeNormal,
            marginBottom: 4,
            paddingBottom: 10,
            paddingLeft: 12,
            paddingRight: 12,
            paddingTop: 10,
            textAlignVertical: 'center',
        },
        textInput: {
            outlineStyle: 'none',
            color: themeColors.text,
            fontFamily: fontFamily.GTA,
            fontSize: variables.fontSizeNormal,
            textAlignVertical: 'center',
            flex: 1,
        },
        prefix: {
            paddingRight: 10,
            color: themeColors.text,
            fontFamily: fontFamily.GTA,
            fontSize: variables.fontSizeNormal,
            textAlignVertical: 'center',
        },
    },

    pickerContainer: {
        borderWidth: 0,
        borderRadius: variables.componentBorderRadiusNormal,
        justifyContent: 'center',
        backgroundColor: themeColors.componentBG,
    },
    pickerLabel: {
        position: 'absolute',
        left: 12,
        top: 7,
    },
    picker: (disabled = false, error = false, focused = false) => ({
        iconContainer: {
            top: 16,
            right: 11,
            zIndex: -1,
        },
        inputWeb: {
            appearance: 'none',
            cursor: disabled ? 'not-allowed' : 'pointer',
            ...picker,
            ...(focused && {borderColor: themeColors.borderFocus}),
            ...(error && {borderColor: themeColors.badgeDangerBG}),
        },
        inputNative: {
            ...picker,
            ...(focused && {borderColor: themeColors.borderFocus}),
            ...(error && {borderColor: themeColors.badgeDangerBG}),
        },
    }),

    disabledText: {
        color: colors.gray3,
    },

    inputDisabled: {
        backgroundColor: colors.gray1,
        color: colors.gray3,
    },

    textInputReversed: addOutlineWidth({
        backgroundColor: themeColors.heading,
        borderColor: themeColors.text,
        color: themeColors.textReversed,
    }, 0),

    textInputReversedFocus: {
        borderColor: themeColors.icon,
    },

    noOutline: addOutlineWidth({}, 0),

    errorOutline: {
        borderColor: colors.red,
    },

    textLabelSupporting: {
        fontFamily: fontFamily.GTA,
        fontSize: variables.fontSizeLabel,
        color: themeColors.textSupporting,
    },

    formLabel: {
        fontFamily: fontFamily.GTA_BOLD,
        fontWeight: fontWeightBold,
        color: themeColors.heading,
        fontSize: variables.fontSizeLabel,
        lineHeight: 18,
        marginBottom: 8,
    },

    formHelp: {
        color: themeColors.textSupporting,
        fontSize: variables.fontSizeLabel,
        lineHeight: 18,
        marginBottom: 4,
    },

    formError: {
        color: themeColors.textError,
        fontSize: variables.fontSizeLabel,
        lineHeight: 18,
        marginBottom: 4,
    },

    formSuccess: {
        color: themeColors.textSuccess,
        fontSize: variables.fontSizeLabel,
        lineHeight: 18,
        marginBottom: 4,
    },

    signInPage: {
        backgroundColor: themeColors.sidebar,
        minHeight: '100%',
        flex: 1,
    },

    signInPageLogo: {
        height: variables.componentSizeLarge,
        marginBottom: 24,
    },

    signInPageInner: {
        marginLeft: 'auto',
        marginRight: 'auto',
        height: '100%',
        width: '100%',
    },

    signInPageInnerNative: {
        width: '100%',
    },

    signInPageHeroHeading: {
        fontFamily: fontFamily.GTA,
        fontWeight: fontWeightBold,
        fontSize: variables.fontSizeHero,
        color: colors.white,
        lineHeight: variables.lineHeightHero,
    },

    signInPageHeroDescription: {
        fontFamily: fontFamily.GTA,
        fontSize: variables.fontSizeNormal,
        color: colors.white,
    },

    signInPageFormContainer: {
        maxWidth: 295,
        width: '100%',
    },

    signInPageNarrowContentContainer: {
        maxWidth: 335,
    },

    signInPageNarrowContentMargin: {
        marginTop: '40%',
    },

    signInPageWideLeftContainer: {
        width: 375,
        maxWidth: 375,
    },

    signInPageWideLeftContentMargin: {
        marginTop: '44.5%',
    },

    signInPageWideHeroContent: {
        maxWidth: 400,
    },

    changeExpensifyLoginLinkContainer: {
        flexDirection: 'row',
        flexWrap: 'wrap',
        ...wordBreak.breakWord,
    },

    // Sidebar Styles
    sidebar: {
        backgroundColor: themeColors.sidebar,
        height: '100%',
    },

    sidebarFooter: {
        alignItems: 'center',
        display: 'flex',
        justifyContent: 'center',
        paddingVertical: 20,
        width: '100%',
    },

    sidebarAvatar: {
        backgroundColor: themeColors.icon,
        borderRadius: 20,
        height: variables.componentSizeNormal,
        width: variables.componentSizeNormal,
    },

    statusIndicator: {
        borderColor: themeColors.sidebar,
        borderRadius: 6,
        borderWidth: 2,
        position: 'absolute',
        right: -1,
        bottom: -1,
        height: 12,
        width: 12,
        zIndex: 10,
    },

    statusIndicatorLarge: {
        borderColor: themeColors.componentBG,
        borderRadius: 8,
        borderWidth: 2,
        position: 'absolute',
        right: 4,
        bottom: 4,
        height: 16,
        width: 16,
        zIndex: 10,
    },

    statusIndicatorOnline: {
        backgroundColor: themeColors.online,
    },

    statusIndicatorOffline: {
        backgroundColor: themeColors.offline,
    },

    floatingActionButton: {
        backgroundColor: themeColors.buttonSuccessBG,
        position: 'absolute',
        height: variables.componentSizeLarge,
        width: variables.componentSizeLarge,
        right: 20,
        bottom: 34,
        borderRadius: 999,
        alignItems: 'center',
        justifyContent: 'center',
    },

    sidebarFooterUsername: {
        color: themeColors.heading,
        fontSize: variables.fontSizeLabel,
        fontWeight: '700',
        width: 200,
        textOverflow: 'ellipsis',
        overflow: 'hidden',
        ...whiteSpace.noWrap,
    },

    sidebarFooterLink: {
        color: themeColors.textSupporting,
        fontSize: variables.fontSizeSmall,
        textDecorationLine: 'none',
        fontFamily: fontFamily.GTA,
        lineHeight: 20,
    },

    sidebarListContainer: {
        scrollbarWidth: 'none',
        paddingBottom: 4,
    },

    sidebarListItem: {
        justifyContent: 'center',
        textDecorationLine: 'none',
    },

    singleEmojiText: {
        fontSize: variables.fontSizeSingleEmoji,
        lineHeight: variables.fontSizeSingleEmojiHeight,
    },

    createMenuPositionSidebar: {
        left: 18,
        bottom: 100,
    },

    createMenuPositionProfile: {
        right: 18,
        top: 180,
    },

    createMenuPositionReportActionCompose: {
        left: 18 + variables.sideBarWidth,
        bottom: 75,
    },

    createMenuPositionRightSidepane: {
        right: 18,
        bottom: 75,
    },

    createMenuContainer: {
        width: variables.sideBarWidth - 40,
        paddingVertical: 12,
    },

    createMenuHeaderText: {
        fontFamily: fontFamily.GTA,
        fontSize: variables.fontSizeLabel,
        color: themeColors.heading,
    },

    popoverMenuItem: {
        flexDirection: 'row',
        borderRadius: 0,
        paddingHorizontal: 20,
        paddingVertical: 12,
        justifyContent: 'space-between',
        width: '100%',
    },

    popoverMenuIcon: {
        width: variables.componentSizeNormal,
        height: variables.componentSizeNormal,
        justifyContent: 'center',
        alignItems: 'center',
    },

    popoverMenuIconEmphasized: {
        backgroundColor: themeColors.iconSuccessFill,
        borderRadius: variables.componentSizeLarge / 2,
    },

    popoverMenuText: {
        fontFamily: fontFamily.GTA_BOLD,
        fontSize: variables.fontSizeNormal,
        fontWeight: fontWeightBold,
        color: themeColors.heading,
        maxWidth: 240,
    },

    menuItemTextContainer: {
        minHeight: variables.componentSizeNormal,
    },

    chatLinkRowPressable: {
        minWidth: 0,
        textDecorationLine: 'none',
        flex: 1,
    },

    sidebarLink: {
        textDecorationLine: 'none',
    },

    sidebarLinkInner: {
        alignItems: 'center',
        flexDirection: 'row',
        paddingLeft: 20,
        paddingRight: 20,
    },

    sidebarInnerRow: {
        height: 64,
        paddingTop: 12,
        paddingBottom: 12,
    },

    sidebarInnerRowSmall: {
        height: 52,
        paddingTop: 12,
        paddingBottom: 12,
    },

    sidebarLinkText: {
        color: themeColors.text,
        fontSize: variables.fontSizeNormal,
        textDecorationLine: 'none',
        overflow: 'hidden',
    },

    sidebarLinkHover: {
        backgroundColor: themeColors.sidebarHover,
    },

    sidebarLinkActive: {
        backgroundColor: themeColors.border,
        textDecorationLine: 'none',
    },

    sidebarLinkTextUnread: {
        fontWeight: '700',
        color: themeColors.heading,
    },

    sidebarLinkActiveText: {
        color: themeColors.text,
        fontSize: variables.fontSizeNormal,
        textDecorationLine: 'none',
        overflow: 'hidden',
    },

    optionItemAvatarNameWrapper: {
        minWidth: 0,
        flex: 1,
    },

    optionDisplayName: {
        fontFamily: fontFamily.GTA,
        height: 20,
        lineHeight: 20,
        ...whiteSpace.noWrap,
    },

    optionDisplayNameCompact: {
        minWidth: 'auto',
        flexBasis: 'auto',
        flexGrow: 0,
        flexShrink: 0,
    },

    displayNameTooltipEllipsis: {
        position: 'absolute',
        opacity: 0,
        right: 0,
        bottom: 0,
    },

    optionAlternateText: {
        height: 20,
        lineHeight: 20,
    },

    optionAlternateTextCompact: {
        flexShrink: 1,
        flexGrow: 1,
        flexBasis: 'auto',
        ...optionAlternateTextPlatformStyles,
    },

    appContent: {
        backgroundColor: themeColors.appBG,
        overflow: 'hidden',
    },

    appContentHeader: {
        borderBottomWidth: 1,
        borderColor: themeColors.border,
        height: variables.contentHeaderHeight,
        justifyContent: 'center',
        display: 'flex',
        paddingRight: 20,
    },

    appContentHeaderTitle: {
        alignItems: 'center',
        flexDirection: 'row',
    },

    LHNToggle: {
        alignItems: 'center',
        height: variables.contentHeaderHeight,
        justifyContent: 'center',
        paddingRight: 10,
        paddingLeft: 20,
    },

    LHNToggleIcon: {
        height: 15,
        width: 18,
    },

    chatContent: {
        flex: 4,
        justifyContent: 'flex-end',
    },

    chatContentScrollView: {
        flexGrow: 1,
        justifyContent: 'flex-start',
        paddingVertical: 16,
    },

    chatContentEmpty: {
        paddingTop: 16,
        paddingBottom: 16,
        paddingLeft: 20,
        paddingRight: 20,
    },

    // Chat Item
    chatItem: {
        display: 'flex',
        flexDirection: 'row',
        paddingTop: 8,
        paddingBottom: 8,
        paddingLeft: 20,
        paddingRight: 20,
    },

    chatItemRightGrouped: {
        flexGrow: 1,
        flexShrink: 1,
        flexBasis: 0,
        position: 'relative',
        marginLeft: 48,
    },

    chatItemRight: {
        flexGrow: 1,
        flexShrink: 1,
        flexBasis: 0,
        position: 'relative',
    },

    chatItemMessageHeader: {
        alignItems: 'center',
        display: 'flex',
        flexDirection: 'row',
        flexWrap: 'nowrap',
    },

    chatItemMessageHeaderSender: {
        color: themeColors.heading,
        fontFamily: fontFamily.GTA_BOLD,
        fontSize: variables.fontSizeNormal,
        fontWeight: fontWeightBold,
        lineHeight: 20,
        paddingRight: 5,
        paddingBottom: 4,
        ...wordBreak.breakWord,
    },

    chatItemMessageHeaderTimestamp: {
        flexShrink: 0,
        color: themeColors.textSupporting,
        fontSize: variables.fontSizeSmall,
        height: 24,
        lineHeight: 20,
    },

    chatItemMessage: {
        color: themeColors.text,
        fontSize: variables.fontSizeNormal,
        fontFamily: fontFamily.GTA,
        lineHeight: 20,
        marginTop: -2,
        marginBottom: -2,
        maxWidth: '100%',
        ...whiteSpace.preWrap,
        ...wordBreak.breakWord,
    },

    chatItemUnsentMessage: {
        opacity: 0.6,
    },

    chatItemMessageLink: {
        color: colors.blue,
        fontSize: variables.fontSizeNormal,
        fontFamily: fontFamily.GTA,
        lineHeight: 20,
    },

    chatItemCompose: {
        minHeight: 65,
        marginBottom: 5,
        paddingLeft: 20,
        paddingRight: 20,
        display: 'flex',
        backgroundColor: themeColors.appBG,
    },

    chatItemComposeWithFirstRow: {
        minHeight: 90,
    },

    chatItemComposeBoxColor: {
        borderColor: themeColors.border,
    },

    chatItemComposeBoxFocusedColor: {
        borderColor: themeColors.borderFocus,
    },

    chatItemComposeBox: {
        backgroundColor: themeColors.componentBG,
        borderWidth: 1,
        borderRadius: variables.componentBorderRadiusNormal,
        minHeight: variables.componentSizeNormal,
    },

    textInputCompose: addOutlineWidth({
        backgroundColor: themeColors.componentBG,
        borderColor: themeColors.border,
        color: themeColors.text,
        fontFamily: fontFamily.GTA,
        fontSize: variables.fontSizeNormal,
        borderWidth: 0,
        borderRadius: 0,
        height: 'auto',
        lineHeight: 20,

        // On Android, multiline TextInput with height: 'auto' will show extra padding unless they are configured with
        // paddingVertical: 0, alignSelf: 'center', and textAlignVertical: 'center'

        paddingHorizontal: 8,
        marginVertical: 5,
        paddingVertical: 0,
        ...textInputAlignSelf.center,
        textAlignVertical: 'center',
    }, 0),

    chatItemSubmitButton: {
        alignSelf: 'flex-end',
        borderRadius: 6,
        height: 32,
        padding: 6,
        margin: 3,
        justifyContent: 'center',
    },

    emojiPickerContainer: {
        backgroundColor: themeColors.componentBG,
    },

    emojiPickerList: {
        height: 300,
        width: '100%',
        ...spacing.ph4,
    },
    emojiPickerListLandscape: {
        height: 240,
    },

    emojiHeaderStyle: {
        backgroundColor: themeColors.componentBG,
        width: '100%',
        ...spacing.pv3,
        fontFamily: fontFamily.GTA_BOLD,
        fontWeight: fontWeightBold,
        color: themeColors.heading,
        fontSize: variables.fontSizeSmall,
    },

    emojiSkinToneTitle: {
        backgroundColor: themeColors.componentBG,
        width: '100%',
        ...spacing.pv1,
        fontFamily: fontFamily.GTA_BOLD,
        fontWeight: fontWeightBold,
        color: themeColors.heading,
        fontSize: variables.fontSizeSmall,
    },

    // Emoji Picker Styles
    emojiText: {
        fontFamily: fontFamily.GTA_BOLD,
        textAlign: 'center',
        fontSize: variables.emojiSize,
        ...spacing.pv0,
        ...spacing.ph0,
    },

    emojiItem: {
        width: '12.5%',
        textAlign: 'center',
        borderRadius: 8,
    },

    emojiItemHighlighted: {
        transition: '0.2s ease',
        backgroundColor: themeColors.buttonDefaultBG,
    },

    chatItemEmojiButton: {
        alignSelf: 'flex-end',
        borderRadius: 6,
        height: 32,
        margin: 3,
        justifyContent: 'center',
    },

    hoveredButton: {
        backgroundColor: themeColors.buttonHoveredBG,
    },

    chatItemAttachButton: {
        alignItems: 'center',
        alignSelf: 'flex-end',
        borderRightColor: themeColors.border,
        borderRightWidth: 1,
        height: 26,
        marginBottom: 6,
        marginTop: 6,
        justifyContent: 'center',
        width: 39,
    },

    chatItemAttachmentPlaceholder: {
        backgroundColor: themeColors.sidebar,
        borderColor: themeColors.border,
        borderWidth: 1,
        borderRadius: variables.componentBorderRadiusNormal,
        height: 150,
        textAlign: 'center',
        verticalAlign: 'middle',
        width: 200,
    },

    chatSwticherPillWrapper: {
        marginTop: 5,
        marginRight: 4,
    },

    navigationModalOverlay: {
        position: 'absolute',
        width: '100%',
        height: '100%',
        transform: [{
            translateX: -variables.sideBarWidth,
        }],
    },

    sidebarVisible: {
        borderRightWidth: 1,
    },

    sidebarHidden: {
        width: 0,
        borderRightWidth: 0,
    },

    exampleCheckImage: {
        width: '100%',
        height: 80,
        borderColor: themeColors.border,
        borderWidth: 1,
        borderRadius: variables.componentBorderRadiusNormal,
    },

    singleAvatar: {
        height: 24,
        width: 24,
        backgroundColor: themeColors.icon,
        borderRadius: 24,
    },

    singleAvatarSmall: {
        height: 18,
        width: 18,
        backgroundColor: themeColors.icon,
        borderRadius: 18,
    },

    singleAvatarLarge: {
        height: 64,
        width: 64,
        backgroundColor: themeColors.icon,
        borderRadius: 64,
        overflow: 'hidden',
    },

    secondAvatar: {
        position: 'absolute',
        right: -18,
        bottom: -18,
        borderWidth: 3,
        borderRadius: 30,
        borderColor: 'transparent',
    },

    secondAvatarHovered: {
        backgroundColor: themeColors.sidebarHover,
        borderColor: themeColors.sidebarHover,
    },

    secondAvatarSmall: {
        position: 'absolute',
        right: -13,
        bottom: -13,
        borderWidth: 3,
        borderRadius: 18,
        borderColor: 'transparent',
    },

    secondAvatarInline: {
        bottom: -3,
        right: -25,
        borderWidth: 3,
        borderRadius: 18,
        borderColor: themeColors.componentBG,
    },

    avatarNormal: {
        height: variables.componentSizeNormal,
        width: variables.componentSizeNormal,
        borderRadius: variables.componentSizeNormal,
    },

    avatarSmall: {
        height: variables.avatarSizeSmall,
        width: variables.avatarSizeSmall,
        borderRadius: variables.avatarSizeSmall,
    },

    avatarInnerText: {
        color: themeColors.textReversed,
        fontSize: variables.fontSizeSmall,
        lineHeight: undefined,
        marginLeft: -3,
        textAlign: 'center',
    },

    avatarInnerTextSmall: {
        color: themeColors.textReversed,
        fontSize: variables.fontSizeExtraSmall,
        lineHeight: undefined,
        marginLeft: -2,
        textAlign: 'center',
    },

    avatarSpace: {
        top: 3,
        left: 3,
    },

    avatar: {
        backgroundColor: themeColors.sidebar,
        borderColor: themeColors.sidebar,
    },

    focusedAvatar: {
        backgroundColor: themeColors.border,
        borderColor: themeColors.border,
    },

    emptyAvatar: {
        marginRight: variables.componentSizeNormal - 24,
        height: variables.avatarSizeNormal,
        width: variables.avatarSizeNormal,
    },

    emptyAvatarSmall: {
        marginRight: variables.componentSizeNormal - 28,
        height: variables.avatarSizeSmall,
        width: variables.avatarSizeSmall,
    },

    modalViewContainer: {
        alignItems: 'center',
        flex: 1,
    },

    borderTop: {
        borderTopWidth: 1,
        borderColor: themeColors.border,
    },

    borderTopRounded: {
        borderTopWidth: 1,
        borderColor: themeColors.border,
        borderTopLeftRadius: variables.componentBorderRadiusNormal,
        borderTopRightRadius: variables.componentBorderRadiusNormal,
    },

    borderBottomRounded: {
        borderBottomWidth: 1,
        borderColor: themeColors.border,
        borderBottomLeftRadius: variables.componentBorderRadiusNormal,
        borderBottomRightRadius: variables.componentBorderRadiusNormal,
    },

    borderBottom: {
        borderBottomWidth: 1,
        borderColor: themeColors.border,
    },

    borderRight: {
        borderRightWidth: 1,
        borderColor: themeColors.border,
    },

    borderLeft: {
        borderLeftWidth: 1,
        borderColor: themeColors.border,
    },

    headerBar: {
        overflow: 'hidden',
        justifyContent: 'center',
        display: 'flex',
        paddingLeft: 20,
        height: variables.contentHeaderHeight,
        width: '100%',
    },

    imageViewContainer: {
        width: '100%',
        height: '100%',
        alignItems: 'center',
        justifyContent: 'center',
    },

    imageModalPDF: {
        flex: 1,
        backgroundColor: themeColors.modalBackground,
    },
    PDFView: {
        flex: 1,
        backgroundColor: themeColors.modalBackground,
        width: '100%',
        height: '100%',
        flexDirection: 'row',
        justifyContent: 'center',
        overflow: 'hidden',
        overflowY: 'auto',
    },

    modalCenterContentContainer: {
        flex: 1,
        flexDirection: 'column',
        justifyContent: 'center',
        alignItems: 'center',
        backgroundColor: themeColors.modalBackdrop,
    },

    imageModalImageCenterContainer: {
        alignItems: 'center',
        flex: 1,
        justifyContent: 'center',
        width: '100%',
    },

    defaultAttachmentView: {
        backgroundColor: themeColors.sidebar,
        borderRadius: variables.componentBorderRadiusNormal,
        borderWidth: 1,
        borderColor: themeColors.border,
        flexDirection: 'row',
        padding: 20,
        alignItems: 'center',
    },

    notFoundSafeArea: {
        flex: 1,
        backgroundColor: themeColors.heading,
    },

    notFoundView: {
        flex: 1,
        alignItems: 'center',
        paddingTop: 40,
        paddingBottom: 40,
        justifyContent: 'space-between',
    },

    notFoundLogo: {
        width: 202,
        height: 63,
    },

    notFoundContent: {
        alignItems: 'center',
    },

    notFoundTextHeader: {
        color: colors.blue,
        fontFamily: fontFamily.GTA_BOLD,
        fontWeight: fontWeightBold,
        fontSize: 150,
    },

    notFoundTextBody: {
        color: themeColors.componentBG,
        fontFamily: fontFamily.GTA_BOLD,
        fontWeight: fontWeightBold,
        fontSize: 15,
    },

    notFoundButtonText: {
        color: colors.blue,
        fontFamily: fontFamily.GTA_BOLD,
        fontWeight: fontWeightBold,
        fontSize: 15,
    },

    defaultModalContainer: {
        backgroundColor: themeColors.componentBG,
        borderColor: colors.transparent,
    },

    reportActionContextMenuMiniButton: {
        ...spacing.p1,
        ...spacing.mv1,
        ...spacing.mh1,
        ...{borderRadius: variables.componentBorderRadiusSmall},
    },

    reportDetailsTitleContainer: {
        ...flex.dFlex,
        ...flex.flexColumn,
        ...flex.alignItemsCenter,
        ...spacing.mt4,
        height: 150,
    },

    reportDetailsRoomInfo: {
        ...flex.flex1,
        ...flex.dFlex,
        ...flex.flexColumn,
        ...flex.alignItemsCenter,
    },

    reportSettingsChangeNameButton: {
        height: 42,
        paddingHorizontal: 20,
    },

    reportSettingsVisibilityText: {
        textTransform: 'capitalize',
    },

    reportTransactionWrapper: {
        paddingVertical: 8,
        display: 'flex',
        flexDirection: 'row',
    },

    settingsPageBackground: {
        flexDirection: 'column',
        width: '100%',
        flexGrow: 1,
    },

    settingsPageBody: {
        width: '100%',
        justifyContent: 'space-around',
    },

    settingsPageColumn: {
        width: '100%',
        alignItems: 'center',
        justifyContent: 'space-around',
    },

    settingsPageContainer: {
        justifyContent: 'space-between',
        alignItems: 'center',
        width: '100%',
    },

    avatarLarge: {
        width: 80,
        height: 80,
    },

    emptyStateAvatar: {
        height: variables.componentSizeLarge,
        width: variables.componentSizeLarge,
        borderRadius: 100,
        borderColor: themeColors.componentBG,
        borderWidth: 4,
        marginLeft: -16,
    },

    screenBlur: {
        position: 'absolute',
        top: 0,
        right: 0,
        bottom: 0,
        left: 0,
        backgroundColor: colors.dark,
        opacity: 0.5,
    },

    avatarInnerTextChat: {
        color: themeColors.textReversed,
        fontSize: variables.fontSizeNormal,
        left: 1,
        textAlign: 'center',
        fontWeight: 'normal',
        position: 'absolute',
    },

    displayName: {
        fontSize: variables.fontSizeLarge,
        fontFamily: fontFamily.GTA_BOLD,
        fontWeight: fontWeightBold,
        color: themeColors.heading,
    },

    pageWrapper: {
        width: '100%',
        alignItems: 'center',
        padding: 20,
    },

    selectCircle: {
        width: variables.componentSizeSmall,
        height: variables.componentSizeSmall,
        borderColor: themeColors.border,
        borderWidth: 1,
        borderRadius: variables.componentSizeSmall / 2,
        justifyContent: 'center',
        alignItems: 'center',
        backgroundColor: themeColors.componentBG,
        marginLeft: 8,
    },

    unreadIndicatorContainer: {
        position: 'absolute',
        top: -10,
        left: 0,
        width: '100%',
        height: 20,
        paddingHorizontal: 20,
        flexDirection: 'row',
        alignItems: 'center',
        zIndex: 1,
    },

    unreadIndicatorLine: {
        height: 1,
        backgroundColor: themeColors.unreadIndicator,
        flexGrow: 1,
        marginRight: 8,
        opacity: 0.5,
    },

    unreadIndicatorText: {
        color: themeColors.unreadIndicator,
        fontFamily: fontFamily.GTA_BOLD,
        fontSize: variables.fontSizeSmall,
        fontWeight: fontWeightBold,
        textTransform: 'capitalize',
    },

    flipUpsideDown: {
        transform: [{rotate: '180deg'}],
    },

    navigationSceneContainer: {
        backgroundColor: themeColors.appBG,
    },

    navigationScreenCardStyle: {
        backgroundColor: themeColors.appBG,
        height: '100%',
    },

    navigationSceneFullScreenWrapper: {
        borderRadius: variables.componentBorderRadiusCard,
        overflow: 'hidden',
        height: '100%',
    },

    invisible: {
        position: 'absolute',
        opacity: 0,
    },

    containerWithSpaceBetween: {
        justifyContent: 'space-between',
        width: '100%',
        flex: 1,
    },

    detailsPageSectionContainer: {
        alignSelf: 'flex-start',
    },

    detailsPageSectionVersion: {
        alignSelf: 'center',
        color: themeColors.textSupporting,
        fontSize: variables.fontSizeSmall,
        height: 24,
        lineHeight: 20,
    },

    switchTrack: {
        width: 50,
        height: 28,
        justifyContent: 'center',
        borderRadius: 20,
        padding: 15,
        backgroundColor: colors.green,
    },

    switchInactive: {
        backgroundColor: colors.gray2,
    },

    switchThumb: {
        width: 22,
        height: 22,
        borderRadius: 11,
        position: 'absolute',
        left: 4,
        backgroundColor: colors.white,
    },

    checkboxContainer: {
        backgroundColor: themeColors.componentBG,
        borderRadius: 2,
        height: 20,
        width: 20,
        borderColor: themeColors.border,
        borderWidth: 1,
        justifyContent: 'center',
        alignItems: 'center',
    },

    checkedContainer: {
        backgroundColor: colors.blue,
    },

    iouAmountText: {
        fontFamily: fontFamily.GTA_BOLD,
        fontWeight: fontWeightBold,
        fontSize: variables.iouAmountTextSize,
        color: themeColors.heading,
    },

    iouAmountTextInput: addOutlineWidth({
        fontFamily: fontFamily.GTA_BOLD,
        fontWeight: fontWeightBold,
        fontSize: variables.iouAmountTextSize,
        color: themeColors.heading,
        padding: 0,
    }, 0),

    iouPreviewBox: {
        backgroundColor: themeColors.componentBG,
        borderColor: themeColors.border,
        borderWidth: 1,
        borderRadius: variables.componentBorderRadiusCard,
        padding: 20,
        marginTop: 16,
        maxWidth: variables.sideBarWidth,
        width: '100%',
    },

    iouPreviewBoxLoading: {
        minHeight: 47,
        width: '100%',
    },

    iouPreviewBoxAvatar: {
        marginRight: -10,
        marginBottom: -10,
    },

    iouPreviewBoxCheckmark: {
        marginLeft: 4,
        alignSelf: 'center',
    },

    iouDetailsContainer: {
        flexGrow: 1,
        paddingStart: 20,
        paddingEnd: 20,
    },

    iouConfirmComment: {
        flexBasis: 92,
    },

    noScrollbars: {
        scrollbarWidth: 'none',
    },

    codeWordWrapper: {
        ...codeStyles.codeWordWrapper,
    },

    codeWordStyle: {
        borderLeftWidth: 0,
        borderRightWidth: 0,
        borderTopLeftRadius: 0,
        borderBottomLeftRadius: 0,
        borderTopRightRadius: 0,
        borderBottomRightRadius: 0,
        paddingLeft: 0,
        paddingRight: 0,
        justifyContent: 'center',
        ...codeStyles.codeWordStyle,
    },

    codeFirstWordStyle: {
        borderLeftWidth: 1,
        borderTopLeftRadius: 4,
        borderBottomLeftRadius: 4,
        paddingLeft: 5,
    },

    codeLastWordStyle: {
        borderRightWidth: 1,
        borderTopRightRadius: 4,
        borderBottomRightRadius: 4,
        paddingRight: 5,
    },

    fullScreenLoading: {
        backgroundColor: themeColors.componentBG,
        opacity: 0.8,
        justifyContent: 'center',
        alignItems: 'center',
        zIndex: 10,
    },

    reimbursementAccountFullScreenLoading: {
        backgroundColor: themeColors.componentBG,
        opacity: 0.8,
        justifyContent: 'flex-start',
        alignItems: 'center',
        zIndex: 10,
    },

    hiddenElementOutsideOfWindow: {
        position: 'absolute',
        top: 0,
        left: 0,
        opacity: 0,
    },

    growlNotificationWrapper: {
        zIndex: 2,
    },

    growlNotificationContainer: {
        flex: 1,
        justifyContent: 'flex-start',
        position: 'absolute',
        width: '100%',
        top: 20,
        ...spacing.pl5,
        ...spacing.pr5,
    },

    growlNotificationDesktopContainer: {
        maxWidth: variables.sideBarWidth,
        right: 0,
        position: 'fixed',
    },

    growlNotificationTranslateY: y => ({
        transform: [{translateY: y}],
    }),

    growlNotificationBox: {
        backgroundColor: colors.dark,
        borderRadius: variables.componentBorderRadiusNormal,
        alignItems: 'center',
        flexDirection: 'row',
        justifyContent: 'space-between',
        shadowColor: '#000',
        ...spacing.p5,
    },

    growlNotificationText: {
        fontSize: variables.fontSizeNormal,
        fontFamily: fontFamily.GTA,
        width: '90%',
        lineHeight: variables.fontSizeNormalHeight,
        color: themeColors.textReversed,
    },

    blockquote: {
        borderLeftColor: themeColors.border,
        borderLeftWidth: 4,
        paddingLeft: 12,
        marginVertical: 4,
    },

    cursorDisabled: {
        cursor: 'not-allowed',
    },

    cursorPointer: {
        cursor: 'pointer',
    },

    fullscreenCard: {
        position: 'absolute',
        left: 0,
        top: 0,
        width: '100%',
        height: '100%',
    },

    fullscreenCardWeb: {
        left: 'auto',
        right: '-24%',
        top: '-18%',
        height: '120%',
    },

    fullscreenCardWebCentered: {
        left: '0',
        right: '0',
        top: '0',
        height: '60%',
    },

    fullscreenCardMobile: {
        left: '-20%',
        top: '-30%',
        width: '150%',
    },

    fullscreenCardMediumScreen: {
        left: '-15%',
        top: '-30%',
        width: '145%',
    },

    smallEditIcon: {
        alignItems: 'center',
        backgroundColor: themeColors.icon,
        borderColor: themeColors.textReversed,
        borderRadius: 14,
        borderWidth: 3,
        color: themeColors.textReversed,
        height: 28,
        width: 28,
        justifyContent: 'center',
    },

    smallAvatarEditIcon: {
        position: 'absolute',
        right: -4,
        bottom: -4,
    },

    workspaceCard: {
        width: '100%',
        height: 400,
        borderRadius: variables.componentBorderRadiusCard,
        overflow: 'hidden',
        backgroundColor: themeColors.heroCard,
    },

    workspaceCardMobile: {
        height: 475,
    },

    workspaceCardMediumScreen: {
        height: 540,
    },

    workspaceCardMainText: {
        fontSize: variables.fontSizeXXXLarge,
        fontWeight: 'bold',
        lineHeight: variables.fontSizeXXXLarge,
    },

    workspaceCardContent: {
        zIndex: 1,
        padding: 50,
    },

    workspaceCardContentMediumScreen: {
        padding: 25,
    },

    workspaceCardCTA: {
        width: 250,
    },

    workspaceInviteWelcome: {
        minHeight: 100,
    },

    peopleRow: {
        width: '100%',
        flexDirection: 'row',
        justifyContent: 'space-between',
        borderBottomWidth: 1,
        borderColor: themeColors.border,
        ...spacing.pv2,
    },

    peopleRowCell: {
        justifyContent: 'center',
    },

    peopleBadge: {
        backgroundColor: themeColors.icon,
        ...spacing.ph3,
    },

    peopleBadgeText: {
        color: themeColors.textReversed,
        fontSize: variables.fontSizeSmall,
        lineHeight: 16,
        ...whiteSpace.noWrap,
    },

    defaultCloseAccountPopover: {
        width: variables.sideBarWidth - 68,
    },

    cardOverlay: {
        backgroundColor: themeColors.modalBackdrop,
        position: 'absolute',
        top: 0,
        left: 0,
        width: '100%',
        height: '100%',
        opacity: 0.5,
    },

    communicationsLinkIcon: {
        right: -36,
        top: 0,
        bottom: 0,
    },

    shortTermsBorder: {
        borderWidth: 1,
        borderColor: themeColors.shadow,
    },

    shortTermsHorizontalRule: {
        borderBottomWidth: 1,
        borderColor: themeColors.shadow,
        ...spacing.mh3,
    },

    shortTermsLargeHorizontalRule: {
        borderWidth: 1,
        borderColor: themeColors.shadow,
        ...spacing.mh3,
    },

    shortTermsRow: {
        flexDirection: 'row',
        padding: 12,
    },

    termsCenterRight: {
        marginTop: 'auto',
        marginBottom: 'auto',
    },

    shortTermsBoldHeadingSection: {
        paddingRight: 12,
        paddingLeft: 12,
        marginTop: 12,
    },

    longTermsRow: {
        flexDirection: 'row',
        marginTop: 20,
    },

    collapsibleSectionBorder: {
        borderBottomWidth: 2,
        borderBottomColor: themeColors.border,
    },

    communicationsLinkHeight: {
        height: 20,
    },

    reportMarkerBadgeWrapper: {
        position: 'absolute',
        left: '50%',
        top: 0,
        zIndex: 100,
        ...visibility('hidden'),
    },

    reportMarkerBadgeWrapperAndroid: {
        left: 0,
        width: '100%',
        alignItems: 'center',
        position: 'absolute',
        top: 0,
        zIndex: 100,
        ...visibility('hidden'),
    },

    reportMarkerBadgeSubWrapperAndroid: {
        left: '50%',
        width: 'auto',
    },

    reportMarkerBadge: {
        left: '-50%',
        ...visibility('visible'),
    },

    reportMarkerBadgeTransformation: translateY => ({
        transform: [
            {translateY},
        ],
    }),

    confettiIcon: {
        height: 100,
        width: 100,
        marginBottom: 20,
    },

    googleSearchTextInputContainer: {
        flexDirection: 'column',
    },

    googleSearchSeparator: {
        height: 1,
        backgroundColor: themeColors.border,
    },

    googleSearchText: {
        color: themeColors.text,
        fontSize: variables.fontSizeNormal,
        lineHeight: variables.fontSizeNormalHeight,
        fontFamily: fontFamily.GTA,
        flex: 1,
    },

    threeDotsPopoverOffset: {
        top: 50,
        right: 60,
    },

    googleListView: {
        transform: [{scale: 0}],
    },

    keyboardShortcutModalContainer: {
        maxWidth: 600,
        maxHeight: '100%',
        flex: '0 0 auto',
    },

    keyboardShortcutTableWrapper: {
        alignItems: 'center',
        flex: 1,
        height: 'auto',
        maxHeight: '100%',
    },

    keyboardShortcutTableContainer: {
        display: 'flex',
        width: '100%',
        borderColor: themeColors.border,
        height: 'auto',
        borderRadius: variables.componentBorderRadius,
        borderWidth: 1,
    },

    keyboardShortcutTableRow: {
        flex: 1,
        flexDirection: 'row',
        borderColor: themeColors.border,
        flexBasis: 'auto',
        alignSelf: 'stretch',
        borderTopWidth: 1,
    },

    keyboardShortcutTablePrefix: {
        width: '30%',
        borderRightWidth: 1,
        borderColor: themeColors.border,
    },

    keyboardShortcutTableFirstRow: {
        borderTopWidth: 0,
    },

    iPhoneXSafeArea: {
        backgroundColor: colors.black,
        flex: 1,
    },

    errorPageContainer: {
        backgroundColor: themeColors.componentBG,
    },
    transferBalancePayment: {
        borderWidth: 2,
        borderRadius: variables.componentBorderRadiusNormal,
        borderColor: themeColors.border,
    },

    transferBalanceSelectedPayment: {
        borderColor: themeColors.iconSuccessFill,
    },

    transferBalanceBalance: {
        fontSize: 48,
    },
};

export default styles;<|MERGE_RESOLUTION|>--- conflicted
+++ resolved
@@ -237,16 +237,8 @@
         fontSize: variables.fontSizeLarge,
     },
 
-<<<<<<< HEAD
-    textXLarge: {
-        color: themeColors.heading,
-        fontFamily: fontFamily.GTA_BOLD,
-        fontSize: variables.fontSizeXLarge,
-        fontWeight: fontWeightBold,
-=======
     textXXLarge: {
         fontSize: variables.fontSizeXXLarge,
->>>>>>> d10b68af
     },
 
     textXXXLarge: {
