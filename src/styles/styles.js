import fontFamily from './fontFamily';
import addOutlineWidth from './addOutlineWidth';
import themeColors from './themes/default';
import fontWeightBold from './fontWeight/bold';
import variables from './variables';
import colors from './colors';
import spacing from './utilities/spacing';
import sizing from './utilities/sizing';
import flex from './utilities/flex';
import display from './utilities/display';
import overflow from './utilities/overflow';
import whiteSpace from './utilities/whiteSpace';
import wordBreak from './utilities/wordBreak';
import textInputAlignSelf from './utilities/textInputAlignSelf';
import CONST from '../CONST';
import positioning from './utilities/positioning';
import codeStyles from './codeStyles';

const styles = {
    // Add all of our utility and helper styles
    ...spacing,
    ...sizing,
    ...flex,
    ...display,
    ...overflow,
    ...positioning,
    ...wordBreak,
    ...whiteSpace,

    link: {
        color: themeColors.link,
        textDecorationColor: themeColors.link,
        fontFamily: fontFamily.GTA,
    },

    linkHovered: {
        color: themeColors.linkHover,
    },

    h1: {
        color: themeColors.heading,
        fontFamily: fontFamily.GTA_BOLD,
        fontSize: variables.fontSizeh1,
        fontWeight: fontWeightBold,
    },

    h3: {
        fontFamily: fontFamily.GTA_BOLD,
        fontSize: variables.fontSizeNormal,
        fontWeight: fontWeightBold,
    },

    h4: {
        fontFamily: fontFamily.GTA_BOLD,
        fontSize: variables.fontSizeLabel,
        fontWeight: fontWeightBold,
    },

    textP: {
        color: themeColors.text,
        fontFamily: fontFamily.GTA,
        fontSize: variables.fontSizeNormal,
        lineHeight: 20,
    },

    textLabel: {
        color: themeColors.text,
        fontSize: variables.fontSizeLabel,
        lineHeight: 18,
    },

    textMicro: {
        fontFamily: fontFamily.GTA,
        fontSize: variables.fontSizeSmall,
        lineHeight: 14,
    },

    textMicroBold: {
        color: themeColors.text,
        fontWeight: fontWeightBold,
        fontFamily: fontFamily.GTA_BOLD,
        fontSize: variables.fontSizeSmall,
    },

    textMicroSupporting: {
        color: themeColors.textSupporting,
        fontFamily: fontFamily.GTA,
        fontSize: variables.fontSizeSmall,
        lineHeight: 14,
    },

    textLarge: {
        fontSize: variables.fontSizeLarge,
    },

    textStrong: {
        fontFamily: fontFamily.GTA_BOLD,
        fontWeight: fontWeightBold,
    },

    textItalic: {
        fontFamily: fontFamily.GTA_ITALIC,
        fontStyle: 'italic',
    },

    textDecorationNoLine: {
        textDecorationLine: 'none',
    },

    textUppercase: {
        textTransform: 'uppercase',
    },

    colorReversed: {
        color: themeColors.textReversed,
    },

    colorMutedReversed: {
        color: themeColors.textMutedReversed,
    },

    colorMuted: {
        color: themeColors.textSupporting,
    },

    colorHeading: {
        color: themeColors.heading,
    },

<<<<<<< HEAD
    bgTransparent: {
        backgroundColor: 'transparent',
=======
    textDanger: {
        color: colors.red,
>>>>>>> 8f8d8351
    },

    button: {
        backgroundColor: themeColors.buttonDefaultBG,
        borderRadius: variables.componentBorderRadiusNormal,
        height: variables.componentSizeNormal,
        justifyContent: 'center',
        paddingHorizontal: 12,
    },

    buttonText: {
        color: themeColors.heading,
        fontFamily: fontFamily.GTA_BOLD,
        fontSize: variables.fontSizeLabel,
        fontWeight: fontWeightBold,
        textAlign: 'center',
    },

    buttonSmall: {
        borderRadius: variables.componentBorderRadiusNormal,
        height: variables.componentSizeSmall,
        paddingTop: 6,
        paddingRight: 10,
        paddingBottom: 6,
        paddingLeft: 10,
        backgroundColor: themeColors.buttonDefaultBG,
    },

    buttonLarge: {
        borderRadius: variables.componentBorderRadius,
        height: variables.componentSizeLarge,
        paddingTop: 8,
        paddingRight: 12,
        paddingBottom: 8,
        paddingLeft: 12,
    },

    buttonLargeText: {
        fontSize: variables.fontSizeLarge,
        lineHeight: 18,
        fontFamily: fontFamily.GTA_BOLD,
        fontWeight: fontWeightBold,
        textAlign: 'center',
    },

    buttonSmallText: {
        fontSize: variables.fontSizeSmall,
        lineHeight: 16,
        fontFamily: fontFamily.GTA_BOLD,
        fontWeight: fontWeightBold,
        textAlign: 'center',
    },

    buttonSuccess: {
        backgroundColor: themeColors.buttonSuccessBG,
        borderWidth: 0,
    },

    buttonSuccessDisabled: {
        opacity: 0.5,
    },

    buttonSuccessHovered: {
        backgroundColor: themeColors.buttonSuccessHoveredBG,
        borderWidth: 0,
    },

    buttonDisable: {
        backgroundColor: themeColors.buttonDisabledBG,
        borderWidth: 0,
    },

    buttonDropdown: {
        marginLeft: 1,
    },

    noRightBorderRadius: {
        borderTopRightRadius: 0,
        borderBottomRightRadius: 0,
    },

    noLeftBorderRadius: {
        borderTopLeftRadius: 0,
        borderBottomLeftRadius: 0,
    },

    buttonConfirm: {
        margin: 20,
    },

    buttonConfirmText: {
        paddingLeft: 20,
        paddingRight: 20,
    },

    buttonSuccessText: {
        color: themeColors.textReversed,
    },

    hoveredComponentBG: {
        backgroundColor: themeColors.hoverComponentBG,
    },

    activeComponentBG: {
        backgroundColor: themeColors.activeComponentBG,
    },

    touchableButtonImage: {
        alignItems: 'center',
        height: variables.componentSizeNormal,
        justifyContent: 'center',
        marginRight: 8,
        width: variables.componentSizeNormal,
    },

    picker: {
        inputIOS: {
            fontFamily: fontFamily.GTA,
            fontSize: variables.fontSizeNormal,
            paddingLeft: 12,
            paddingRight: 12,
            paddingTop: 10,
            paddingBottom: 10,
            borderRadius: variables.componentBorderRadius,
            borderWidth: 1,
            borderColor: themeColors.border,
            color: themeColors.text,
            height: variables.componentSizeNormal,
            opacity: 1,
        },
        inputWeb: {
            fontFamily: fontFamily.GTA,
            fontSize: variables.fontSizeNormal,
            paddingLeft: 12,
            paddingRight: 12,
            paddingTop: 10,
            paddingBottom: 10,
            borderWidth: 1,
            borderRadius: variables.componentBorderRadius,
            borderColor: themeColors.border,
            color: themeColors.text,
            appearance: 'none',
            height: variables.componentSizeNormal,
            opacity: 1,
            cursor: 'pointer',
        },
        inputAndroid: {
            fontFamily: fontFamily.GTA,
            fontSize: variables.fontSizeNormal,
            paddingLeft: 12,
            paddingRight: 12,
            paddingTop: 10,
            paddingBottom: 10,
            borderWidth: 1,
            borderRadius: variables.componentBorderRadius,
            borderColor: themeColors.border,
            color: themeColors.text,
            height: variables.componentSizeNormal,
            opacity: 1,
        },
        iconContainer: {
            top: 12,
            right: 12,
            pointerEvents: 'none',
        },
    },

    badge: {
        backgroundColor: themeColors.badgeDefaultBG,
        borderRadius: 14,
        height: variables.iconSizeNormal,
        flexDirection: 'row',
        paddingHorizontal: 7,
        alignItems: 'center',
    },

    badgeSuccess: {
        backgroundColor: themeColors.badgeSuccessBG,
    },

    badgeSuccessPressed: {
        backgroundColor: themeColors.badgeSuccessPressedBG,
    },

    badgeDanger: {
        backgroundColor: themeColors.badgeDangerBG,
    },

    badgeDangerPressed: {
        backgroundColor: themeColors.badgeDangerPressedBG,
    },

    badgeText: {
        color: themeColors.textReversed,
        fontSize: variables.fontSizeSmall,
        lineHeight: 16,
        ...whiteSpace.noWrap,
    },

    border: {
        borderWidth: 1,
        borderRadius: variables.componentBorderRadiusNormal,
        borderColor: themeColors.border,
    },

    headerText: {
        color: themeColors.heading,
        fontFamily: fontFamily.GTA_BOLD,
        fontSize: variables.fontSizeNormal,
        fontWeight: fontWeightBold,
    },

    headerGap: {
        height: 12,
    },

    pushTextRight: {
        left: 100000,
    },

    reportOptions: {
        marginLeft: 8,
    },

    chatItemComposeSecondaryRow: {
        height: 15,
        marginBottom: 5,
        marginTop: 5,
    },

    chatItemComposeSecondaryRowSubText: {
        color: themeColors.textSupporting,
        fontFamily: fontFamily.GTA,
        fontSize: variables.fontSizeSmall,
    },

    chatItemComposeSecondaryRowOffset: {
        marginLeft: 48,
    },

    // Actions
    actionAvatar: {
        borderRadius: 20,
        marginRight: 8,
    },

    textInput: {
        backgroundColor: themeColors.componentBG,
        borderRadius: variables.componentBorderRadiusNormal,
        height: variables.componentSizeNormal,
        borderColor: themeColors.border,
        borderWidth: 1,
        color: themeColors.text,
        fontFamily: fontFamily.GTA,
        fontSize: variables.fontSizeNormal,
        paddingLeft: 12,
        paddingRight: 12,
        paddingTop: 10,
        paddingBottom: 10,
        textAlignVertical: 'center',
    },

    disabledText: {
        color: colors.gray3,
    },

    disabledTextInput: {
        backgroundColor: colors.gray1,
        color: colors.gray3,
    },

    textInputReversed: addOutlineWidth({
        backgroundColor: themeColors.heading,
        borderColor: themeColors.text,
        color: themeColors.textReversed,
    }, 0),

    textInputReversedFocus: {
        borderColor: themeColors.icon,
    },

    noOutline: addOutlineWidth({}, 0),

    formLabel: {
        fontFamily: fontFamily.GTA_BOLD,
        fontWeight: fontWeightBold,
        color: themeColors.heading,
        fontSize: variables.fontSizeLabel,
        lineHeight: 18,
        marginBottom: 8,
    },

    formError: {
        color: themeColors.textError,
        fontSize: variables.fontSizeLabel,
        lineHeight: 18,
        marginBottom: 4,
    },

    formSuccess: {
        color: themeColors.textSuccess,
        fontSize: variables.fontSizeLabel,
        lineHeight: 18,
        marginBottom: 4,
    },

    formHint: {
        color: themeColors.textSupporting,
        fontSize: variables.fontSizeLabel,
        lineHeight: 18,
    },

    signInPage: {
        backgroundColor: themeColors.sidebar,
        padding: 20,
        minHeight: '100%',
        flex: 1,
    },

    signInPageLogo: {
        height: variables.componentSizeLarge,
        marginBottom: 24,
    },

    signInPageLogoNative: {
        alignItems: 'center',
        height: variables.componentSizeLarge,
        justifyContent: 'center',
        width: '100%',
        marginBottom: 20,
        marginTop: 20,
    },

    signinWelcomeScreenshot: {
        height: 354,
        width: 295,
    },

    signinWelcomeScreenshotWide: {
        height: 592,
        width: 295,
    },

    genericView: {
        backgroundColor: themeColors.heading,
        height: '100%',
    },

    signInPageInner: {
        paddingTop: 40,
        marginLeft: 'auto',
        marginRight: 'auto',
        maxWidth: 800,
        width: '100%',
    },

    signInPageInnerNative: {
        marginLeft: 'auto',
        marginRight: 'auto',
        maxWidth: 295,
        width: '100%',
    },

    signInPageFormContainer: {
        maxWidth: 295,
        width: '100%',
    },

    loginTermsText: {
        color: themeColors.textSupporting,
        fontFamily: fontFamily.GTA,
        fontSize: variables.fontSizeSmall,
        lineHeight: 16,
    },

    // Sidebar Styles
    sidebar: {
        backgroundColor: themeColors.sidebar,
        height: '100%',
    },

    sidebarFooter: {
        alignItems: 'center',
        display: 'flex',
        justifyContent: 'center',
        paddingVertical: 20,
        width: '100%',
    },

    sidebarAvatar: {
        backgroundColor: themeColors.icon,
        borderRadius: 20,
        height: variables.componentSizeNormal,
        width: variables.componentSizeNormal,
    },

    statusIndicator: {
        borderColor: themeColors.sidebar,
        borderRadius: 6,
        borderWidth: 2,
        position: 'absolute',
        right: -1,
        bottom: -1,
        height: 12,
        width: 12,
        zIndex: 10,
    },

    statusIndicatorLarge: {
        borderColor: themeColors.componentBG,
        borderRadius: 8,
        borderWidth: 2,
        position: 'absolute',
        right: 4,
        bottom: 4,
        height: 16,
        width: 16,
        zIndex: 10,
    },

    statusIndicatorOnline: {
        backgroundColor: themeColors.online,
    },

    statusIndicatorOffline: {
        backgroundColor: themeColors.offline,
    },

    floatingActionButton: {
        backgroundColor: themeColors.buttonSuccessBG,
        position: 'absolute',
        height: variables.componentSizeLarge,
        width: variables.componentSizeLarge,
        right: 20,
        bottom: 34,
        borderRadius: 999,
        alignItems: 'center',
        justifyContent: 'center',
    },

    sidebarFooterUsername: {
        color: themeColors.heading,
        fontSize: variables.fontSizeLabel,
        fontWeight: '700',
        width: 200,
        textOverflow: 'ellipsis',
        overflow: 'hidden',
        ...whiteSpace.noWrap,
    },

    sidebarFooterLink: {
        color: themeColors.textSupporting,
        fontSize: variables.fontSizeSmall,
        textDecorationLine: 'none',
        fontFamily: fontFamily.GTA,
        lineHeight: 20,
    },

    sidebarListContainer: {
        scrollbarWidth: 'none',
        paddingBottom: 4,
    },

    sidebarListItem: {
        justifyContent: 'center',
        textDecorationLine: 'none',
    },

    createMenuPositionSidebar: {
        left: 18,
        bottom: 100,
    },

    createMenuPositionProfile: {
        right: 18,
        top: 100,
    },

    createMenuPositionReportActionCompose: {
        left: 18 + variables.sideBarWidth,
        bottom: 75,
    },

    createMenuPositionRightSidepane: {
        right: 18,
        bottom: 75,
    },

    createMenuContainer: {
        width: variables.sideBarWidth - 40,
        paddingVertical: 12,
    },

    createMenuHeaderText: {
        fontFamily: fontFamily.GTA,
        fontSize: variables.fontSizeLabel,
        color: themeColors.heading,
    },

    createMenuItem: {
        flexDirection: 'row',
        borderRadius: 0,
        paddingHorizontal: 20,
        paddingVertical: 12,
        justifyContent: 'space-between',
        width: '100%',
    },

    createMenuIcon: {
        width: variables.componentSizeNormal,
        height: variables.componentSizeNormal,
        justifyContent: 'center',
        alignItems: 'center',
    },

    createMenuIconEmphasized: {
        backgroundColor: themeColors.iconSuccessFill,
        borderRadius: variables.componentSizeLarge / 2,
    },

    createMenuText: {
        fontFamily: fontFamily.GTA_BOLD,
        fontSize: variables.fontSizeNormal,
        fontWeight: fontWeightBold,
        color: themeColors.heading,
    },

    createMenuDescription: {
        fontFamily: fontFamily.GTA,
        fontSize: variables.fontSizeLabel,
        color: themeColors.textSupporting,
    },

    menuItemTextContainer: {
        minHeight: variables.componentSizeNormal,
    },

    chatLinkRowPressable: {
        minWidth: 0,
        textDecorationLine: 'none',
        flex: 1,
    },

    sidebarLink: {
        textDecorationLine: 'none',
    },

    sidebarLinkInner: {
        alignItems: 'center',
        flexDirection: 'row',
        paddingLeft: 20,
        paddingRight: 20,
    },

    sidebarInnerRow: {
        height: 64,
        paddingTop: 12,
        paddingBottom: 12,
    },

    sidebarInnerRowSmall: {
        height: 52,
        paddingTop: 12,
        paddingBottom: 12,
    },

    sidebarLinkText: {
        color: themeColors.text,
        fontSize: variables.fontSizeNormal,
        textDecorationLine: 'none',
        overflow: 'hidden',
    },

    sidebarLinkHover: {
        backgroundColor: themeColors.sidebarHover,
    },

    sidebarLinkActive: {
        backgroundColor: themeColors.border,
        textDecorationLine: 'none',
    },

    sidebarLinkTextUnread: {
        fontWeight: '700',
        color: themeColors.heading,
    },

    sidebarLinkActiveText: {
        color: themeColors.text,
        fontSize: variables.fontSizeNormal,
        textDecorationLine: 'none',
        overflow: 'hidden',
    },

    optionItemAvatarNameWrapper: {
        minWidth: 0,
        flex: 1,
    },

    optionDisplayName: {
        fontFamily: fontFamily.GTA,
        height: 18,
        lineHeight: 18,
        ...whiteSpace.noWrap,
    },

    optionDisplayNameCompact: {
        minWidth: 'auto',
        flexBasis: 'auto',
        flexGrow: 0,
        flexShrink: 0,
    },

    displayNameTooltipEllipsis: {
        position: 'absolute',
        opacity: 0,
        right: 0,
        bottom: 0,
    },

    optionAlternateText: {
        color: themeColors.textSupporting,
        fontFamily: fontFamily.GTA,
        fontSize: variables.fontSizeLabel,
        height: 16,
        lineHeight: 16,
    },

    optionAlternateTextCompact: {
        flexShrink: 1,
        flexGrow: 1,
        flexBasis: 'auto',
    },

    // App Content Wrapper styles
    appContentWrapper: {
        backgroundColor: themeColors.appBG,
        color: themeColors.text,
    },

    appContent: {
        backgroundColor: themeColors.appBG,
        overflow: 'hidden',
    },

    appContentHeader: {
        borderBottomWidth: 1,
        borderColor: themeColors.border,
        height: variables.contentHeaderHeight,
        justifyContent: 'center',
        display: 'flex',
        paddingRight: 20,
    },

    appContentHeaderTitle: {
        alignItems: 'center',
        flexDirection: 'row',
    },

    LHNToggle: {
        alignItems: 'center',
        height: variables.contentHeaderHeight,
        justifyContent: 'center',
        paddingRight: 10,
        paddingLeft: 20,
    },

    LHNToggleIcon: {
        height: 15,
        width: 18,
    },

    chatContent: {
        flex: 4,
        justifyContent: 'flex-end',
    },

    chatContentScrollView: {
        flexGrow: 1,
        justifyContent: 'flex-start',
        paddingVertical: 16,
    },

    chatContentEmpty: {
        paddingTop: 16,
        paddingBottom: 16,
        paddingLeft: 20,
        paddingRight: 20,
    },

    // Chat Item
    chatItem: {
        display: 'flex',
        flexDirection: 'row',
        paddingTop: 8,
        paddingBottom: 8,
        paddingLeft: 20,
        paddingRight: 20,
    },

    chatItemRightGrouped: {
        flexGrow: 1,
        flexShrink: 1,
        flexBasis: 0,
        position: 'relative',
        marginLeft: 48,
    },

    chatItemRight: {
        flexGrow: 1,
        flexShrink: 1,
        flexBasis: 0,
        position: 'relative',
    },

    chatItemMessageHeader: {
        alignItems: 'center',
        display: 'flex',
        flexDirection: 'row',
        flexWrap: 'wrap',
    },

    chatItemMessageHeaderSender: {
        color: themeColors.heading,
        fontFamily: fontFamily.GTA_BOLD,
        fontSize: variables.fontSizeNormal,
        fontWeight: fontWeightBold,
        lineHeight: 20,
        paddingRight: 5,
        paddingBottom: 4,
        ...wordBreak.breakWord,
    },

    chatItemMessageHeaderTimestamp: {
        color: themeColors.textSupporting,
        fontSize: variables.fontSizeSmall,
        height: 24,
        lineHeight: 20,
    },

    chatItemMessage: {
        color: themeColors.text,
        fontSize: variables.fontSizeNormal,
        fontFamily: fontFamily.GTA,
        lineHeight: 20,
        marginTop: -2,
        marginBottom: -2,
        ...whiteSpace.preWrap,
        ...wordBreak.breakWord,
    },

    chatItemUnsentMessage: {
        opacity: 0.6,
    },

    chatItemMessageLink: {
        color: colors.blue,
        fontSize: variables.fontSizeNormal,
        fontFamily: fontFamily.GTA,
        lineHeight: 20,
    },

    chatItemCompose: {
        minHeight: 65,
        marginBottom: 5,
        paddingLeft: 20,
        paddingRight: 20,
        display: 'flex',
    },

    chatItemComposeBoxColor: {
        borderColor: themeColors.border,
    },

    chatItemComposeBoxFocusedColor: {
        borderColor: themeColors.borderFocus,
    },

    chatItemComposeBox: {
        backgroundColor: themeColors.componentBG,
        borderWidth: 1,
        borderRadius: variables.componentBorderRadiusNormal,
        minHeight: variables.componentSizeNormal,
    },

    textInputCompose: addOutlineWidth({
        backgroundColor: themeColors.componentBG,
        borderColor: themeColors.border,
        color: themeColors.text,
        fontFamily: fontFamily.GTA,
        fontSize: variables.fontSizeNormal,
        borderWidth: 0,
        borderRadius: 0,
        height: 'auto',
        lineHeight: 20,

        // On Android, multiline TextInput with height: 'auto' will show extra padding unless they are configured with
        // paddingVertical: 0, alignSelf: 'center', and textAlignVertical: 'center'

        paddingHorizontal: 8,
        marginVertical: 5,
        paddingVertical: 0,
        ...textInputAlignSelf.center,
        textAlignVertical: 'center',
    }, 0),

    chatItemSubmitButton: {
        alignSelf: 'flex-end',
        borderRadius: 6,
        height: 32,
        paddingTop: 6,
        paddingRight: 6,
        paddingBottom: 6,
        paddingLeft: 6,
        margin: 3,
        justifyContent: 'center',
    },

    emojiPickerContainer: {
        backgroundColor: themeColors.componentBG,
    },

    emojiPickerList: {
        height: 300,
        width: '100%',
        ...spacing.ph4,
    },

    emojiHeaderStyle: {
        backgroundColor: themeColors.componentBG,
        width: '100%',
        ...spacing.pv3,
        fontFamily: fontFamily.GTA_BOLD,
        fontWeight: fontWeightBold,
        color: themeColors.heading,
        fontSize: variables.fontSizeSmall,
    },

    // Emoji Picker Styles
    emojiText: {
        fontFamily: fontFamily.GTA_BOLD,
        fontSize: variables.iconSizeLarge,
        textAlign: 'center',
        ...spacing.pv1,
        ...spacing.ph2,
    },

    emojiItem: {
        width: '12.5%',
        height: 40,
        textAlign: 'center',
        borderRadius: 8,
    },

    emojiItemHighlighted: {
        transition: '0.2s ease',
        backgroundColor: themeColors.buttonDefaultBG,
    },

    chatItemEmojiButton: {
        alignSelf: 'flex-end',
        borderRadius: 6,
        height: 32,
        margin: 3,
        justifyContent: 'center',
    },

    hoveredButton: {
        backgroundColor: themeColors.buttonHoveredBG,
    },

    chatItemAttachButton: {
        alignItems: 'center',
        alignSelf: 'flex-end',
        borderRightColor: themeColors.border,
        borderRightWidth: 1,
        height: 26,
        marginBottom: 6,
        marginTop: 6,
        justifyContent: 'center',
        width: 39,
    },

    chatItemAttachmentPlaceholder: {
        backgroundColor: themeColors.sidebar,
        borderColor: themeColors.border,
        borderWidth: 1,
        borderRadius: variables.componentBorderRadiusNormal,
        height: 150,
        textAlign: 'center',
        verticalAlign: 'middle',
        width: 200,
    },

    chatSwticherPillWrapper: {
        marginTop: 5,
        marginRight: 4,
    },

    navigationModalOverlay: {
        position: 'absolute',
        width: '100%',
        height: '100%',
        transform: [{
            translateX: -variables.sideBarWidth,
        }],
    },

    sidebarVisible: {
        borderRightWidth: 1,
    },

    sidebarHidden: {
        width: 0,
        borderRightWidth: 0,
    },

    exampleCheckImage: {
        width: '100%',
        height: 80,
        borderColor: themeColors.border,
        borderWidth: 1,
        borderRadius: variables.componentBorderRadiusNormal,
    },

    singleAvatar: {
        height: 24,
        width: 24,
        backgroundColor: themeColors.icon,
        borderRadius: 24,
    },

    singleAvatarSmall: {
        height: 18,
        width: 18,
        backgroundColor: themeColors.icon,
        borderRadius: 18,
    },

    secondAvatar: {
        position: 'absolute',
        right: -18,
        bottom: -18,
        borderWidth: 3,
        borderRadius: 30,
        borderColor: 'transparent',
    },

    secondAvatarHovered: {
        backgroundColor: themeColors.sidebarHover,
        borderColor: themeColors.sidebarHover,
    },

    secondAvatarSmall: {
        position: 'absolute',
        right: -13,
        bottom: -13,
        borderWidth: 3,
        borderRadius: 18,
        borderColor: 'transparent',
    },

    secondAvatarInline: {
        bottom: -3,
        right: -25,
        borderWidth: 3,
        borderRadius: 18,
        borderColor: themeColors.componentBG,
    },

    avatarNormal: {
        height: variables.componentSizeNormal,
        width: variables.componentSizeNormal,
        backgroundColor: themeColors.icon,
        borderRadius: variables.componentSizeNormal,
    },

    avatarSmall: {
        height: variables.avatarSizeSmall,
        width: variables.avatarSizeSmall,
        backgroundColor: themeColors.icon,
        borderRadius: variables.avatarSizeSmall,
    },

    avatarInnerText: {
        color: themeColors.textReversed,
        fontSize: variables.fontSizeSmall,
        lineHeight: undefined,
        marginLeft: -3,
        textAlign: 'center',
    },

    avatarInnerTextSmall: {
        color: themeColors.textReversed,
        fontSize: variables.fontSizeExtraSmall,
        lineHeight: undefined,
        marginLeft: -2,
        textAlign: 'center',
    },

    avatarSpace: {
        top: 3,
        left: 3,
    },

    avatar: {
        backgroundColor: themeColors.sidebar,
        borderColor: themeColors.sidebar,
    },

    focusedAvatar: {
        backgroundColor: themeColors.border,
        borderColor: themeColors.border,
    },

    emptyAvatar: {
        marginRight: variables.componentSizeNormal - 24,
        height: variables.avatarSizeNormal,
        width: variables.avatarSizeNormal,
    },

    emptyAvatarSmall: {
        marginRight: variables.componentSizeNormal - 28,
        height: variables.avatarSizeSmall,
        width: variables.avatarSizeSmall,
    },

    modalViewContainer: {
        alignItems: 'center',
        flex: 1,
    },

    borderBottom: {
        borderBottomWidth: 1,
        borderColor: themeColors.border,
    },

    borderRight: {
        borderRightWidth: 1,
        borderColor: themeColors.border,
    },

    headerBar: {
        overflow: 'hidden',
        justifyContent: 'center',
        display: 'flex',
        paddingLeft: 20,
        height: variables.contentHeaderHeight,
        width: '100%',
    },

    imageViewContainer: {
        width: '100%',
        height: '100%',
        alignItems: 'center',
        justifyContent: 'center',
    },

    imageModalPDF: {
        flex: 1,
        backgroundColor: themeColors.modalBackground,
    },
    PDFView: {
        flex: 1,
        backgroundColor: themeColors.modalBackground,
        width: '100%',
        height: '100%',
        flexDirection: 'row',
        justifyContent: 'center',
        overflow: 'hidden',
        overflowY: 'auto',
    },

    modalCenterContentContainer: {
        flex: 1,
        flexDirection: 'column',
        justifyContent: 'center',
        alignItems: 'center',
        backgroundColor: themeColors.modalBackdrop,
    },

    imageModalImageCenterContainer: {
        alignItems: 'center',
        flex: 1,
        justifyContent: 'center',
        width: '100%',
    },

    defaultAttachmentView: {
        backgroundColor: themeColors.sidebar,
        borderRadius: variables.componentBorderRadiusNormal,
        borderWidth: 1,
        borderColor: themeColors.border,
        flexDirection: 'row',
        padding: 20,
        alignItems: 'center',
    },

    notFoundSafeArea: {
        flex: 1,
        backgroundColor: themeColors.heading,
    },

    notFoundView: {
        flex: 1,
        alignItems: 'center',
        paddingTop: 40,
        paddingBottom: 40,
        justifyContent: 'space-between',
    },

    notFoundLogo: {
        width: 202,
        height: 63,
    },

    notFoundContent: {
        alignItems: 'center',
    },

    notFoundTextHeader: {
        color: colors.blue,
        fontFamily: fontFamily.GTA_BOLD,
        fontWeight: fontWeightBold,
        fontSize: 150,
    },

    notFoundTextBody: {
        color: themeColors.componentBG,
        fontFamily: fontFamily.GTA_BOLD,
        fontWeight: fontWeightBold,
        fontSize: 15,
    },

    notFoundButtonText: {
        color: colors.blue,
        fontFamily: fontFamily.GTA_BOLD,
        fontWeight: fontWeightBold,
        fontSize: 15,
    },

    defaultModalContainer: {
        backgroundColor: themeColors.componentBG,
        borderColor: colors.transparent,
    },

    reportActionContextMenuMiniButton: {
        ...spacing.p1,
        ...spacing.mv1,
        ...spacing.mh1,
        ...{borderRadius: variables.componentBorderRadiusSmall},
    },

    reportTransactionWrapper: {
        paddingVertical: 8,
        display: 'flex',
        flexDirection: 'row',
    },

    settingsPageBackground: {
        flexDirection: 'column',
        width: '100%',
        flexGrow: 1,
    },

    settingsPageBody: {
        width: '100%',
        justifyContent: 'space-around',
    },

    settingsPageColumn: {
        width: '100%',
        alignItems: 'center',
        justifyContent: 'space-around',
    },

    settingsPageContainer: {
        justifyContent: 'space-between',
        alignItems: 'center',
        width: '100%',
    },

    avatarLarge: {
        width: 80,
        height: 80,
    },

    displayName: {
        fontSize: variables.fontSizeLarge,
        fontFamily: fontFamily.GTA_BOLD,
        fontWeight: fontWeightBold,
        color: themeColors.heading,
    },

    settingsLoginName: {
        fontSize: variables.fontSizeLabel,
        fontFamily: fontFamily.GTA,
        color: themeColors.textSupporting,
    },

    pageWrapper: {
        width: '100%',
        alignItems: 'center',
        padding: 20,
    },

    selectCircle: {
        width: variables.componentSizeSmall,
        height: variables.componentSizeSmall,
        borderColor: themeColors.border,
        borderWidth: 1,
        borderRadius: variables.componentSizeSmall / 2,
        justifyContent: 'center',
        alignItems: 'center',
        backgroundColor: themeColors.componentBG,
        marginLeft: 8,
    },

    unreadIndicatorContainer: {
        position: 'absolute',
        top: -10,
        left: 0,
        width: '100%',
        height: 20,
        paddingHorizontal: 20,
        flexDirection: 'row',
        alignItems: 'center',
        zIndex: 1,
    },

    unreadIndicatorLine: {
        height: 1,
        backgroundColor: themeColors.unreadIndicator,
        flexGrow: 1,
        marginRight: 8,
        opacity: 0.5,
    },

    unreadIndicatorText: {
        color: themeColors.unreadIndicator,
        fontFamily: fontFamily.GTA_BOLD,
        fontSize: variables.fontSizeSmall,
        fontWeight: fontWeightBold,
    },

    flipUpsideDown: {
        transform: [{rotate: '180deg'}],
    },

    navigationSceneContainer: {
        backgroundColor: themeColors.appBG,
    },

    navigationScreenCardStyle: {
        backgroundColor: themeColors.appBG,
        height: '100%',
    },

    invisible: {
        position: 'absolute',
        opacity: 0,
    },

    containerWithSpaceBetween: {
        justifyContent: 'space-between',
        width: '100%',
        flex: 1,
    },

    detailsPageSectionContainer: {
        alignSelf: 'flex-start',
    },

    detailsPageSectionVersion: {
        alignSelf: 'center',
        color: themeColors.textSupporting,
        fontSize: variables.fontSizeSmall,
        height: 24,
        lineHeight: 20,
    },

    switchTrack: {
        width: 50,
        height: 28,
        justifyContent: 'center',
        borderRadius: 20,
        padding: 15,
        backgroundColor: colors.green,
    },

    switchInactive: {
        backgroundColor: colors.gray2,
    },

    switchThumb: {
        width: 22,
        height: 22,
        borderRadius: 11,
        position: 'absolute',
        left: 4,
        backgroundColor: colors.white,
    },

    checkboxContainer: {
        backgroundColor: themeColors.componentBG,
        borderRadius: 2,
        height: 20,
        width: 20,
        borderColor: themeColors.border,
        borderWidth: 1,
        justifyContent: 'center',
        alignItems: 'center',
    },

    checkedContainer: {
        backgroundColor: colors.blue,
    },

    iouAmountText: {
        fontFamily: fontFamily.GTA_BOLD,
        fontWeight: fontWeightBold,
        fontSize: variables.iouAmountTextSize,
        color: themeColors.heading,
    },

    iouAmountTextInput: addOutlineWidth({
        fontFamily: fontFamily.GTA_BOLD,
        fontWeight: fontWeightBold,
        fontSize: variables.iouAmountTextSize,
        color: themeColors.heading,
    }, 0),

    iouPreviewBox: {
        backgroundColor: themeColors.componentBG,
        borderColor: themeColors.border,
        borderWidth: 1,
        borderRadius: variables.componentBorderRadiusCard,
        padding: 20,
        marginTop: 16,
        maxWidth: variables.sideBarWidth,
        width: '100%',
        cursor: 'pointer',
    },

    iouPreviewBoxLoading: {
        minHeight: 47,
        width: '100%',
    },

    iouPreviewBoxAvatar: {
        marginRight: -10,
        marginBottom: -10,
    },

    iouPreviewBoxCheckmark: {
        marginLeft: 4,
        alignSelf: 'center',
    },

    iouDetailsContainer: {
        flexGrow: 1,
        paddingStart: 20,
        paddingEnd: 20,
    },

    noScrollbars: {
        scrollbarWidth: 'none',
    },

    codeWordWrapper: {
        ...codeStyles.codeWordWrapper,
    },

    codeWordStyle: {
        borderLeftWidth: 0,
        borderRightWidth: 0,
        borderTopLeftRadius: 0,
        borderBottomLeftRadius: 0,
        borderTopRightRadius: 0,
        borderBottomRightRadius: 0,
        paddingLeft: 0,
        paddingRight: 0,
        justifyContent: 'center',
        ...codeStyles.codeWordStyle,
    },

    codeFirstWordStyle: {
        borderLeftWidth: 1,
        borderTopLeftRadius: 4,
        borderBottomLeftRadius: 4,
        paddingLeft: 5,
    },

    codeLastWordStyle: {
        borderRightWidth: 1,
        borderTopRightRadius: 4,
        borderBottomRightRadius: 4,
        paddingRight: 5,
    },

    fullScreenLoading: {
        backgroundColor: themeColors.componentBG,
        opacity: 0.8,
        justifyContent: 'center',
        alignItems: 'center',
        zIndex: 10,
    },

    hiddenElementOutsideOfWindow: {
        position: 'fixed',
        top: 0,
        left: 0,
        opacity: 0,
        transform: 'translateX(-100%)',
    },

    growlNotificationWrapper: {
        zIndex: 2,
    },

    growlNotificationContainer: {
        flex: 1,
        justifyContent: 'flex-start',
        position: 'absolute',
        width: '100%',
        top: 20,
        ...spacing.ph5,
    },

    growlNotificationDesktopContainer: {
        maxWidth: 380,
        right: 0,
        position: 'fixed',
    },

    growlNotificationTranslateY: y => ({
        transform: [{translateY: y}],
    }),

    growlNotificationBox: {
        backgroundColor: colors.dark,
        borderRadius: variables.componentBorderRadiusNormal,
        alignItems: 'center',
        flexDirection: 'row',
        justifyContent: 'space-between',
        shadowColor: '#000',
        ...spacing.p5,
    },

    growlNotificationText: {
        fontSize: variables.fontSizeNormal,
        fontFamily: fontFamily.GTA,
        width: '90%',
        lineHeight: variables.fontSizeNormalHeight,
        color: themeColors.textReversed,
    },

    blockquote: {
        borderLeftColor: themeColors.border,
        borderLeftWidth: 4,
        paddingLeft: 12,
        marginVertical: 4,
    },

    cursorDisabled: {
        cursor: 'not-allowed',
    },

    fullscreenCard: {
        position: 'absolute',
        left: 0,
        top: 0,
        width: '100%',
        height: '100%',
    },

    fullscreenCardWeb: {
        left: 'auto',
        right: '-24%',
        top: '-18%',
        height: '120%',
    },

    fullscreenCardMobile: {
        left: '-20%',
        top: '-30%',
        width: '150%',
    },

    workspaceSidebarAvatar: {
        width: 80,
        height: 80,
    },

    workspaceSidebarAvatarPencil: {
        width: 32,
        height: 32,
        position: 'absolute',
        right: -1,
        bottom: -1,
        backgroundColor: themeColors.icon,
        color: themeColors.textReversed,
        borderRadius: 32,
        borderWidth: 3,
        borderColor: themeColors.textReversed,
    },

    workspaceCard: {
        width: '100%',
        height: 400,
        borderRadius: variables.componentBorderRadiusCard,
        overflow: 'hidden',
        backgroundColor: themeColors.heroCard,
    },

    workspaceCardMobile: {
        height: 475,
    },

    workspaceCardMainText: {
        fontSize: variables.fontSizeXXXLarge,
        fontWeight: 'bold',
        lineHeight: variables.fontSizeXXXLarge,
    },

    workspaceCardContent: {
        zIndex: 1,
        padding: 50,
    },

    workspaceCardCTA: {
        width: 250,
    },

    workspaceInviteWelcome: {
        minHeight: 150,
    },
};

const baseCodeTagStyles = {
    borderWidth: 1,
    borderRadius: 5,
    borderColor: themeColors.border,
    backgroundColor: themeColors.textBackground,
};

const webViewStyles = {
    // As of react-native-render-html v6, don't declare distinct styles for
    // custom renderers, the API for custom renderers has changed. Declare the
    // styles in the below "tagStyles" instead. If you need to reuse those
    // styles from the renderer, just pass the "style" prop to the underlying
    // component.
    tagStyles: {
        em: {
            fontFamily: fontFamily.GTA_ITALIC,
            fontStyle: 'italic',
        },

        del: {
            textDecorationLine: 'line-through',
            textDecorationStyle: 'solid',
        },

        strong: {
            fontFamily: fontFamily.GTA_BOLD,
            fontWeight: 'bold',
        },

        a: styles.link,

        li: {
            flexShrink: 1,
        },

        blockquote: {
            borderLeftColor: themeColors.border,
            borderLeftWidth: 4,
            paddingLeft: 12,
            marginTop: 4,
            marginBottom: 4,

            // Overwrite default HTML margin for blockquotes
            marginLeft: 0,
        },

        pre: {
            ...baseCodeTagStyles,
            paddingTop: 4,
            paddingBottom: 5,
            paddingRight: 8,
            paddingLeft: 8,
            fontFamily: fontFamily.MONOSPACE,
            marginTop: 0,
            marginBottom: 0,
        },

        code: {
            ...baseCodeTagStyles,
            ...codeStyles.codeTextStyle,
            paddingLeft: 5,
            paddingRight: 5,
            fontFamily: fontFamily.MONOSPACE,
            fontSize: 13,
        },

        img: {
            borderColor: themeColors.border,
            borderRadius: variables.componentBorderRadiusNormal,
            borderWidth: 1,
        },
    },

    baseFontStyle: {
        color: themeColors.text,
        fontSize: variables.fontSizeNormal,
        lineHeight: variables.fontSizeNormalHeight,
        fontFamily: fontFamily.GTA,
        flex: 1,
    },
};

/**
 * Takes safe area insets and returns padding to use for a View
 *
 * @param {Object} insets
 * @returns {Object}
 */
function getSafeAreaPadding(insets) {
    return {
        paddingTop: insets.top,
        paddingBottom: insets.bottom * variables.safeInsertPercentage,
    };
}

/**
 * Takes safe area insets and returns margin to use for a View
 *
 * @param {Object} insets
 * @returns {Object}
 */
function getSafeAreaMargins(insets) {
    return {marginBottom: insets.bottom * variables.safeInsertPercentage};
}

/**
 * Return navigation menu styles.
 *
 * @param {Number} windowWidth
 * @param {Number} windowHeight
 * @param {Boolean} isSmallScreenWidth
 * @returns {Object}
 */
function getNavigationDrawerStyle(windowWidth, windowHeight, isSmallScreenWidth) {
    return isSmallScreenWidth
        ? {
            width: windowWidth,
            height: windowHeight,
            borderColor: themeColors.border,
        }
        : {
            height: windowHeight,
            width: variables.sideBarWidth,
            borderRightColor: themeColors.border,
        };
}

function getNavigationDrawerType(isSmallScreenWidth) {
    return isSmallScreenWidth ? 'slide' : 'permanent';
}

function getNavigationModalCardStyle(isSmallScreenWidth) {
    return {
        position: 'absolute',
        top: 0,
        right: 0,
        width: isSmallScreenWidth ? '100%' : variables.sideBarWidth,
        backgroundColor: 'transparent',
        height: '100%',
    };
}

/**
 * @param {Boolean} isZoomed
 * @param {Boolean} isDragging
 * @return {Object}
 */
function getZoomCursorStyle(isZoomed, isDragging) {
    if (!isZoomed) {
        return {cursor: 'zoom-in'};
    }

    return {
        cursor: isDragging ? 'grabbing' : 'zoom-out',
    };
}

/**
 * @param {Boolean} isZoomed
 * @return {Object}
 */
function getZoomSizingStyle(isZoomed) {
    return {
        height: isZoomed ? '250%' : '100%',
        width: isZoomed ? '250%' : '100%',
    };
}

/**
 * Returns auto grow text input style
 *
 * @param {Number} width
 * @return {Object}
 */
function getAutoGrowTextInputStyle(width) {
    return {
        minWidth: 5,
        width,
    };
}

/**
 * Returns a style with backgroundColor and borderColor set to the same color
 *
 * @param {String} backgroundColor
 * @returns {Object}
 */
function getBackgroundAndBorderStyle(backgroundColor) {
    return {
        backgroundColor,
        borderColor: backgroundColor,
    };
}

/**
 * Returns a style with the specified backgroundColor
 *
 * @param {String} backgroundColor
 * @returns {Object}
 */
function getBackgroundColorStyle(backgroundColor) {
    return {
        backgroundColor,
    };
}

/**
 * Generate a style for the background color of the IOU badge
 *
 * @param {Boolean} isOwner
 * @param {Boolean} [isPressed]
 * @returns {Object}
 */
function getBadgeColorStyle(isOwner, isPressed = false) {
    if (isOwner) {
        return isPressed ? styles.badgeSuccessPressed : styles.badgeSuccess;
    }
    return isPressed ? styles.badgeDangerPressed : styles.badgeDanger;
}

/**
 * Generate a style for the background color of the button, based on its current state.
 *
 * @param {String} [buttonState] - One of {'default', 'hovered', 'pressed'}
 * @returns {Object}
 */
function getButtonBackgroundColorStyle(buttonState = CONST.BUTTON_STATES.DEFAULT) {
    switch (buttonState) {
        case CONST.BUTTON_STATES.ACTIVE:
            return {backgroundColor: themeColors.buttonHoveredBG};
        case CONST.BUTTON_STATES.PRESSED:
            return {backgroundColor: themeColors.buttonPressedBG};
        case CONST.BUTTON_STATES.DISABLED:
        case CONST.BUTTON_STATES.DEFAULT:
        default:
            return {};
    }
}

/**
 * Generate fill color of an icon based on its state.
 *
 * @param {String} [buttonState] - One of {'default', 'hovered', 'pressed'}
 * @returns {Object}
 */
function getIconFillColor(buttonState = CONST.BUTTON_STATES.DEFAULT) {
    switch (buttonState) {
        case CONST.BUTTON_STATES.ACTIVE:
            return themeColors.text;
        case CONST.BUTTON_STATES.PRESSED:
            return themeColors.heading;
        case CONST.BUTTON_STATES.COMPLETE:
            return themeColors.iconSuccessFill;
        case CONST.BUTTON_STATES.DEFAULT:
        case CONST.BUTTON_STATES.DISABLED:
        default:
            return themeColors.icon;
    }
}

/**
 * @param {Animated.Value} rotate
 * @param {Animated.Value} backgroundColor
 * @returns {Object}
 */
function getAnimatedFABStyle(rotate, backgroundColor) {
    return {
        transform: [{rotate}],
        backgroundColor,
    };
}

/**
 * @param {Number} width
 * @param {Number} height
 * @returns {Object}
 */
function getWidthAndHeightStyle(width, height) {
    return {
        width,
        height,
    };
}

/**
 * @param {Object} params
 * @returns {Object}
 */
function getModalPaddingStyles({
    shouldAddBottomSafeAreaPadding,
    shouldAddTopSafeAreaPadding,
    safeAreaPaddingTop,
    safeAreaPaddingBottom,
    modalContainerStylePaddingTop,
    modalContainerStylePaddingBottom,
}) {
    return {
        paddingTop: shouldAddTopSafeAreaPadding
            ? (modalContainerStylePaddingTop || 0) + safeAreaPaddingTop
            : modalContainerStylePaddingTop || 0,
        paddingBottom: shouldAddBottomSafeAreaPadding
            ? (modalContainerStylePaddingBottom || 0) + safeAreaPaddingBottom
            : modalContainerStylePaddingBottom || 0,
    };
}

/**
 * Takes fontStyle and fontWeight and returns the correct fontFamily
 *
 * @param {Object} params
 * @returns {String}
 */
function getFontFamilyMonospace({fontStyle, fontWeight}) {
    const italic = fontStyle === 'italic' && fontFamily.MONOSPACE_ITALIC;
    const bold = fontWeight === 'bold' && fontFamily.MONOSPACE_BOLD;
    const italicBold = italic && bold && fontFamily.MONOSPACE_BOLD_ITALIC;

    return italicBold || bold || italic || fontFamily.MONOSPACE;
}

/**
 * Gives the width for Emoji picker Widget
 *
 * @param {Boolean} isSmallScreenWidth
 * @returns {String}
 */
function getEmojiPickerStyle(isSmallScreenWidth) {
    return {
        width: isSmallScreenWidth ? '100%' : CONST.EMOJI_PICKER_SIZE,
    };
}

export default styles;
export {
    getSafeAreaPadding,
    getSafeAreaMargins,
    webViewStyles,
    getNavigationDrawerStyle,
    getNavigationDrawerType,
    getNavigationModalCardStyle,
    getZoomCursorStyle,
    getZoomSizingStyle,
    getAutoGrowTextInputStyle,
    getBackgroundAndBorderStyle,
    getBackgroundColorStyle,
    getBadgeColorStyle,
    getButtonBackgroundColorStyle,
    getIconFillColor,
    getAnimatedFABStyle,
    getWidthAndHeightStyle,
    getModalPaddingStyles,
    getFontFamilyMonospace,
    getEmojiPickerStyle,
};<|MERGE_RESOLUTION|>--- conflicted
+++ resolved
@@ -127,13 +127,12 @@
         color: themeColors.heading,
     },
 
-<<<<<<< HEAD
     bgTransparent: {
         backgroundColor: 'transparent',
-=======
+    },
+
     textDanger: {
         color: colors.red,
->>>>>>> 8f8d8351
     },
 
     button: {
