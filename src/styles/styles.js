--- conflicted
+++ resolved
@@ -900,37 +900,9 @@
         width: '100%',
     },
 
-<<<<<<< HEAD
     signInPageContentTopSpacer: {
         maxHeight: 132,
         minHeight: 24,
-=======
-    signInPageInnerNative: {
-        width: '100%',
-    },
-
-    signInPageHeroHeading: {
-        fontFamily: fontFamily.EXP_NEUE,
-        fontWeight: fontWeightBold,
-        fontSize: variables.fontSizeHero,
-        color: themeColors.appBG,
-        lineHeight: variables.lineHeightHero,
-    },
-
-    signInPageHeroDescription: {
-        fontFamily: fontFamily.EXP_NEUE,
-        fontSize: variables.fontSizeNormal,
-        color: themeColors.appBG,
-    },
-
-    signInPageFormContainer: {
-        maxWidth: 295,
-        width: '100%',
-    },
-
-    signInPageNarrowContentContainer: {
-        maxWidth: 335,
->>>>>>> df9af76e
     },
 
     signInPageLeftContainer: {
