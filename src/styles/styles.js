import fontFamily from './fontFamily';
import italic from './italic';
import addOutlineWidth from './addOutlineWidth';
import themeColors from './themes/default';
import fontWeightBold from './fontWeight/bold';
import variables from './variables';
import colors from './colors';
import spacing from './utilities/spacing';
import sizing from './utilities/sizing';
import flex from './utilities/flex';
import display from './utilities/display';
import overflow from './utilities/overflow';

const styles = {
    // Add all of our utility and helper styles
    ...spacing,
    ...sizing,
    ...flex,
    ...display,
    ...overflow,

    link: {
        color: themeColors.link,
        textDecorationColor: themeColors.link,
    },

    h1: {
        color: themeColors.heading,
        fontFamily: fontFamily.GTA_BOLD,
        fontSize: variables.fontSizeh1,
        fontWeight: fontWeightBold,
    },

    h3: {
        fontFamily: fontFamily.GTA_BOLD,
        fontSize: variables.fontSizeNormal,
        fontWeight: fontWeightBold,
    },

    h4: {
        fontFamily: fontFamily.GTA_BOLD,
        fontSize: variables.fontSizeLabel,
        fontWeight: fontWeightBold,
    },

    textP: {
        color: themeColors.text,
        fontFamily: fontFamily.GTA,
        fontSize: variables.fontSizeNormal,
        lineHeight: 20,
    },

    textLabel: {
        color: themeColors.text,
        fontSize: variables.fontSizeLabel,
        lineHeight: 18,
    },

    textMicro: {
        fontSize: variables.fontSizeSmall,
    },

    textStrong: {
        fontFamily: fontFamily.GTA_BOLD,
        fontWeight: fontWeightBold,
    },

    textDecorationNoLine: {
        textDecorationLine: 'none',
    },

    colorReversed: {
        color: themeColors.textReversed,
    },

    colorMutedReversed: {
        color: themeColors.textMutedReversed,
    },

    button: {
        borderColor: themeColors.border,
        borderRadius: variables.componentBorderRadius,
        borderWidth: 1,
        height: variables.componentSizeNormal,
        justifyContent: 'center',
    },

    buttonText: {
        color: themeColors.text,
        fontFamily: fontFamily.GTA_BOLD,
        fontWeight: fontWeightBold,
        textAlign: 'center',
    },

    buttonSmall: {
        height: variables.componentSizeSmall,
        paddingTop: 6,
        paddingRight: 10,
        paddingBottom: 6,
        paddingLeft: 10,
    },

    buttonSmallText: {
        fontSize: variables.fontSizeSmall,
        lineHeight: 16,
    },

    buttonSuccess: {
        backgroundColor: themeColors.buttonSuccessBG,
        borderWidth: 0,
    },

    buttonConfirm: {
        margin: 20,
    },

    buttonConfirmText: {
        paddingLeft: 20,
        paddingRight: 20,
    },

    buttonSuccessText: {
        color: themeColors.textReversed,
    },

    touchableButtonImage: {
        alignItems: 'center',
        height: variables.componentSizeNormal,
        justifyContent: 'center',
        marginRight: 8,
        width: variables.componentSizeNormal,
    },

    pill: {
        borderRadius: 14,
        backgroundColor: themeColors.pillBG,
        height: variables.componentSizeSmall,
        flexDirection: 'row',
        paddingTop: 6,
        paddingBottom: 6,
        paddingLeft: 7,
        paddingRight: 7,
        alignItems: 'center',
    },

    pillText: {
        color: themeColors.text,
        weight: '400',
        fontSize: variables.fontSizeSmall,
        lineHeight: 16,
        marginRight: 4,
        userSelect: 'none',
        maxWidth: 144,
        whiteSpace: 'nowrap',
    },

    pillCancelIcon: {
        width: 12,
        height: 12,
    },

    navText: {
        fontFamily: fontFamily.GTA,
        color: themeColors.heading,
        fontSize: variables.fontSizeNormal,
        fontWeight: '700',
    },

    reportOptions: {
        marginLeft: 8,
    },

    typingIndicator: {
        height: 15,
        marginBottom: 5,
        marginTop: 5,
    },

    typingIndicatorSubText: {
        color: themeColors.textSupporting,
        fontFamily: fontFamily.GTA,
        fontSize: variables.fontSizeSmall,
        marginLeft: 48,
    },

    // Actions
    actionAvatar: {
        borderRadius: 20,
        marginRight: 8,
    },

    avatarNormal: {
        height: variables.componentSizeNormal,
        width: variables.componentSizeNormal,
    },

    textInput: {
        backgroundColor: themeColors.componentBG,
        borderRadius: variables.componentBorderRadius,
        height: variables.componentSizeNormal,
        borderColor: themeColors.border,
        borderWidth: 1,
        color: themeColors.text,
        fontFamily: fontFamily.GTA,
        fontSize: variables.fontSizeNormal,
        paddingLeft: 12,
        paddingRight: 12,
        paddingTop: 10,
        paddingBottom: 10,
        textAlignVertical: 'center',
    },

    textInputReversed: addOutlineWidth({
        backgroundColor: themeColors.heading,
        borderColor: themeColors.text,
        color: themeColors.textReversed,
    }, 0),

    textInputReversedFocus: {
        borderColor: themeColors.icon,
    },

    textInputNoOutline: addOutlineWidth({}, 0),

    formLabel: {
        color: themeColors.text,
        fontSize: variables.fontSizeLabel,
        lineHeight: 18,
        marginBottom: 8,
    },

    formError: {
        color: themeColors.textError,
        fontSize: variables.fontSizeLabel,
        lineHeight: 18,
        marginBottom: 4,
    },

    formSuccess: {
        color: themeColors.textSuccess,
        fontSize: variables.fontSizeLabel,
        lineHeight: 18,
        marginBottom: 4,
    },

    signInPage: {
        backgroundColor: themeColors.sidebar,
        padding: 20,
        minHeight: '100%',
    },

    signInPageLogo: {
        height: variables.componentSizeLarge,
        marginBottom: 24,
    },

    signInPageLogoNative: {
        alignItems: 'center',
        height: variables.componentSizeLarge,
        justifyContent: 'center',
        width: '100%',
        marginBottom: 20,
        marginTop: 20,
    },

    signinLogo: {
        height: variables.componentSizeLarge,
        width: variables.componentSizeLarge,
    },

    signinWelcomeScreenshot: {
        height: 354,
        width: 295,
    },

    signinWelcomeScreenshotWide: {
        height: 592,
        width: 295,
    },

    genericView: {
        backgroundColor: themeColors.heading,
        height: '100%',
    },

    signInPageInner: {
        paddingTop: 40,
        marginLeft: 'auto',
        marginRight: 'auto',
        maxWidth: 800,
        width: '100%',
    },

    signInPageInnerNative: {
        marginLeft: 'auto',
        marginRight: 'auto',
        maxWidth: 295,
        width: '100%',
    },

    loginFormContainer: {
        maxWidth: 295,
        width: '100%',
    },

    // Sidebar Styles
    sidebar: {
        backgroundColor: themeColors.sidebar,
        height: '100%',
    },

    sidebarHeader: {
        flexGrow: 0,
    },

    sidebarHeaderActive: {
        flexGrow: 1,
        height: '100%',
    },

    sidebarHeaderTop: {
        paddingHorizontal: 20,
        paddingVertical: 12,
    },

    sidebarHeaderLogo: {
        height: variables.componentSizeNormal,
        width: variables.componentSizeNormal,
    },

    sidebarFooter: {
        alignItems: 'center',
        display: 'flex',
        flexDirection: 'row',
        height: 84,
        justifyContent: 'flex-start',
        paddingHorizontal: 20,
        width: '100%',
    },

    sidebarFooterAvatar: {
        backgroundColor: themeColors.text,
        borderRadius: 20,
        height: variables.componentSizeNormal,
        marginRight: 12,
        width: variables.componentSizeNormal,
    },

    statusIndicator: {
        borderColor: themeColors.sidebar,
        borderRadius: 7,
        borderWidth: 2,
        position: 'absolute',
        right: -6,
        top: 3,
        height: 14,
        width: 14,
        zIndex: 10,
    },

    statusIndicatorOnline: {
        backgroundColor: themeColors.online,
    },

    statusIndicatorOffline: {
        backgroundColor: themeColors.offline,
    },

    sidebarFooterUsername: {
        color: themeColors.heading,
        fontSize: variables.fontSizeLabel,
        fontWeight: '700',
        width: 200,
        textOverflow: 'ellipsis',
        overflow: 'hidden',
        whiteSpace: 'nowrap',
    },

    sidebarFooterLink: {
        color: themeColors.textSupporting,
        fontSize: variables.fontSizeSmall,
        textDecorationLine: 'none',
        fontFamily: fontFamily.GTA,
        lineHeight: 20,
    },

    sidebarListContainer: {
        flex: 1,
        flexGrow: 100,
        scrollbarWidth: 'none',
        overflow: 'scroll',
        paddingBottom: 4,
    },

    sidebarListItem: {
        justifyContent: 'center',
        textDecorationLine: 'none',
    },

    chatLinkRowPressable: {
        minWidth: 0,
        textDecorationLine: 'none',
        flex: 1,
    },

    sidebarLink: {
        textDecorationLine: 'none',
    },

    sidebarLinkInner: {
        alignItems: 'center',
        flexDirection: 'row',
        height: 64,
        paddingTop: 12,
        paddingRight: 20,
        paddingBottom: 12,
        paddingLeft: 20,
    },

    sidebarLinkText: {
        color: themeColors.text,
        fontSize: variables.fontSizeLabel,
        textDecorationLine: 'none',
        overflow: 'hidden',
    },

    sidebarLinkActive: {
        backgroundColor: themeColors.border,
        textDecorationLine: 'none',
    },

    sidebarLinkTextUnread: {
        fontWeight: '700',
        color: themeColors.heading,
    },

    sidebarLinkActiveText: {
        color: themeColors.text,
        fontSize: variables.fontSizeLabel,
        textDecorationLine: 'none',
        overflow: 'hidden',
    },

    chatSwitcherDisplayName: {
        fontFamily: fontFamily.GTA,
        height: 18,
        lineHeight: 18,
        whiteSpace: 'nowrap',
    },

    chatSwitcherLogin: {
        color: themeColors.textSupporting,
        fontFamily: fontFamily.GTA,
        height: 16,
        lineHeight: 16,
    },

    // App Content Wrapper styles
    appContentWrapper: {
        backgroundColor: themeColors.appBG,
        color: themeColors.text,
    },

    appContent: {
        backgroundColor: themeColors.appBG,
        overflow: 'hidden',
    },

    appContentHeader: {
        borderBottomWidth: 1,
        borderColor: themeColors.border,
        height: variables.contentHeaderHeight,
        justifyContent: 'center',
        display: 'flex',
        paddingLeft: 20,
        paddingRight: 20,
    },

    appContentHeaderTitle: {
        alignItems: 'center',
        flexDirection: 'row',
    },

    LHNToggle: {
        alignItems: 'center',
        height: variables.componentSizeNormal,
        justifyContent: 'center',
        marginRight: 8,
        width: variables.componentSizeNormal,
    },

    LHNToggleIcon: {
        height: 15,
        width: 18,
    },

    LHNPencilIcon: {
        height: 16,
        width: 16,
    },

    attachmentCloseIcon: {
        height: 20,
        width: 20,
        padding: 0,
    },

    chatContent: {
        flex: 4,
        justifyContent: 'flex-end',
    },

    chatContentScrollView: {
        flexGrow: 1,
        justifyContent: 'flex-start',
        paddingVertical: 16,
    },

    chatContentEmpty: {
        paddingTop: 16,
        paddingBottom: 16,
        paddingLeft: 20,
        paddingRight: 20,
    },

    // Chat Item
    chatItem: {
        display: 'flex',
        flexDirection: 'row',
        paddingTop: 8,
        paddingBottom: 8,
        paddingLeft: 20,
        paddingRight: 20,
    },

    chatItemRightGrouped: {
        flexGrow: 1,
        flexShrink: 1,
        flexBasis: 0,
        position: 'relative',
        marginLeft: 48,
    },

    chatItemRight: {
        flexGrow: 1,
        flexShrink: 1,
        flexBasis: 0,
        position: 'relative',
    },

    chatItemMessageHeader: {
        alignItems: 'center',
        display: 'flex',
        flexDirection: 'row',
        flexWrap: 'wrap',
    },

    chatItemMessageHeaderSender: {
        color: themeColors.heading,
        fontFamily: fontFamily.GTA_BOLD,
        fontSize: variables.fontSizeNormal,
        fontWeight: fontWeightBold,
        lineHeight: 20,
        paddingRight: 5,
        paddingBottom: 4,
        wordBreak: 'break-word',
    },

    chatItemMessageHeaderTimestamp: {
        color: themeColors.textSupporting,
        fontSize: variables.fontSizeSmall,
        height: 24,
        lineHeight: 20,
    },

    chatItemMessage: {
        color: themeColors.text,
        fontSize: variables.fontSizeNormal,
        fontFamily: fontFamily.GTA,
        lineHeight: 20,
        marginTop: -2,
        marginBottom: -2,
        whiteSpace: 'pre-wrap',
        wordBreak: 'break-word',
    },

    chatItemCompose: {
        minHeight: 65,
        marginBottom: 5,
        paddingLeft: 20,
        paddingRight: 20,
        display: 'flex',
    },

    chatItemComposeBoxColor: {
        borderColor: themeColors.border,
    },

    chatItemComposeBoxFocusedColor: {
        borderColor: themeColors.borderFocus,
    },

    chatItemComposeBox: {
        backgroundColor: themeColors.componentBG,
        borderWidth: 1,
        borderRadius: variables.componentBorderRadius,
        minHeight: variables.componentSizeNormal,
    },

    textInputCompose: addOutlineWidth({
        borderWidth: 0,
        borderRadius: 0,
        height: 'auto',
        minHeight: 38,
        paddingTop: 10,
        paddingRight: 8,
        paddingBottom: 10,
        paddingLeft: 8,
    }, 0),

    chatItemSubmitButton: {
        alignSelf: 'flex-end',
        borderRadius: 6,
        height: 32,
        paddingTop: 8,
        paddingRight: 6,
        paddingBottom: 8,
        paddingLeft: 6,
        margin: 3,
        justifyContent: 'center',
    },

    chatItemSubmitButtonIcon: {
        height: 20,
        width: 20,
    },

    reportPinIcon: {
        height: 20,
        width: 20,
    },

    chatItemAttachButton: {
        alignItems: 'center',
        alignSelf: 'flex-end',
        borderRightColor: themeColors.border,
        borderRightWidth: 1,
        height: 26,
        marginBottom: 6,
        marginTop: 6,
        justifyContent: 'center',
        width: 39,
    },

    chatItemAttachmentPlaceholder: {
        backgroundColor: themeColors.sidebar,
        borderColor: themeColors.border,
        borderWidth: 1,
        borderRadius: variables.componentBorderRadius,
        height: 150,
        textAlign: 'center',
        verticalAlign: 'middle',
        width: 200,
    },

    chatSwitcherInputClear: {
        alignSelf: 'flex-end',
        height: variables.componentSizeNormal,
        justifyContent: 'center',
    },

    chatSwitcherInputClearIcon: {
        height: 24,
        width: 24,
    },

    chatSwitcherGroupDMContainer: {
        flexDirection: 'row',
        flexWrap: 'wrap',
        backgroundColor: themeColors.appBG,
        borderRadius: variables.componentBorderRadius,
        borderWidth: 1,
        borderColor: themeColors.border,
        paddingTop: 0,
        paddingRight: 3,
        paddingBottom: 0,
        paddingLeft: 5,
    },

    chatSwitcherPillsInput: {
        alignItems: 'flex-start',
        alignSelf: 'flex-start',
        flexDirection: 'row',
        flexWrap: 'wrap',
        maxWidth: 177,
        overflow: 'hidden',
    },

    chatSwitcherInputGroup: {
        minWidth: 1,
    },

    chatSwitcherGroupDMTextInput: {
        backgroundColor: themeColors.componentBG,
        color: themeColors.text,
        fontFamily: fontFamily.GTA,
        fontSize: variables.fontSizeNormal,
        flexGrow: 1,
        height: variables.componentSizeSmall,
        width: '100%',
        marginTop: 5,
        marginBottom: 5,
        padding: 0,
    },

    chatSwticherPillWrapper: {
        marginTop: 5,
        marginRight: 4,
    },

    chatSwitcherGo: {
        borderRadius: 6,
        height: 32,
        marginBottom: 3,
    },

    hamburgerOpenAbsolute: {
        borderColor: themeColors.border,
        position: 'absolute',
        left: 0,
        top: 0,
        bottom: 0,
        zIndex: 2,
        shadowColor: themeColors.shadow,
        shadowOffset: {
            width: 0,
            height: 0,
        },
        shadowOpacity: 0.15,
        shadowRadius: 20,
    },

    hamburgerOpen: {
        borderColor: themeColors.border,
        width: 300,
    },

<<<<<<< HEAD
    chatSwitcherSingleAvatar: {
        height: variables.avatarSizeNormal,
        width: variables.avatarSizeNormal,
        borderRadius: variables.avatarSizeNormal,
    },

    chatSwitcherBigAvatar: {
=======
    sidebarVisible: {
        width: 300,
        borderRightWidth: 1,
    },

    sidebarHidden: {
        width: 0,
        borderRightWidth: 0,
    },

    chatSwitcherAvatar: {
        backgroundColor: themeColors.icon,
        borderRadius: 20,
>>>>>>> 7843b027
        height: variables.componentSizeNormal,
        width: variables.componentSizeNormal,
        borderRadius: variables.componentSizeNormal,
    },

    chatSwitcherAvatar1: {
        marginTop: -variables.componentSizeNormal / 2,
        borderRadius: variables.avatarSizeNormal,
    },

    chatSwitcherAvatar2: {
        marginTop: variables.avatarSizeNormal / 2,
        height: variables.avatarSizeNormal + 6,
        width: variables.avatarSizeNormal + 6,
        borderRadius: variables.avatarSizeNormal + 6,
        left: -variables.avatarSizeNormal / 2,
    },

    chatSwitcherAvatarText: {
        backgroundColor: colors.gray3,
        justifyContent: 'center',
        alignItems: 'center',
        borderRadius: variables.avatarSizeNormal,
        height: variables.avatarSizeNormal,
        width: variables.avatarSizeNormal,
    },

    chatSwitcherAvatarInnerText: {
        color: themeColors.textReversed,
        fontSize: variables.fontSizeSmall,
    },

    chatSwitcherAvatarSpace: {
        top: 3,
        left: 3,
    },

    chatSwitcherAvatar: {
        backgroundColor: themeColors.sidebar,
    },

    chatSwitcherFocusedAvatar: {
        backgroundColor: themeColors.border,
    },

    chatSwitcherEmptyAvatar1: {
        marginRight: variables.componentSizeNormal - variables.avatarSizeNormal,
    },

    chatSwitcherItemText: {
        color: themeColors.text,
    },

    chatSwitcherItemAvatarNameWrapper: {
        minWidth: 0,
        flex: 1,
    },

    chatSwitcherItemButton: {
        backgroundColor: themeColors.sidebarButtonBG,
        paddingTop: 6,
        paddingRight: 8,
        paddingBottom: 6,
        paddingLeft: 8,
        borderRadius: variables.componentBorderRadius,
        height: variables.componentSizeSmall,
        marginLeft: 4,
    },

    chatSwitcherItemButtonText: {
        color: themeColors.heading,
        fontFamily: fontFamily.GTA_BOLD,
        fontSize: variables.fontSizeSmall,
        lineHeight: 16,
        fontWeight: fontWeightBold,
    },

    modalViewContainer: {
        alignItems: 'center',
        flex: 1,
    },

    modalHeaderBar: {
        overflow: 'hidden',
        justifyContent: 'center',
        display: 'flex',
        paddingLeft: 20,
        borderBottomWidth: 1,
        borderColor: themeColors.border,
        height: variables.contentHeaderHeight,
        width: '100%',
    },

    imageModalPDF: {
        flex: 1,
        backgroundColor: themeColors.componentBG,
    },

    modalCenterContentContainer: {
        flex: 1,
        flexDirection: 'column',
        justifyContent: 'center',
        alignItems: 'center',
        backgroundColor: themeColors.modalBackdrop,
    },

    imageModalImageCenterContainer: {
        alignItems: 'center',
        flex: 1,
        justifyContent: 'center',
        width: '100%',
    },

    defaultAttachmentView: {
        backgroundColor: themeColors.sidebar,
        borderRadius: variables.componentBorderRadius,
        borderWidth: 1,
        borderColor: themeColors.border,
        flexDirection: 'row',
        paddingTop: 10,
        paddingBottom: 10,
        paddingRight: 20,
        paddingLeft: 20,
        alignItems: 'center',
    },

    defaultAttachmentViewIcon: {
        width: 47,
        height: 60,
        marginRight: 20,
    },

    notFoundSafeArea: {
        flex: 1,
        backgroundColor: themeColors.heading,
    },

    notFoundView: {
        flex: 1,
        alignItems: 'center',
        paddingTop: 40,
        paddingBottom: 40,
        justifyContent: 'space-between',
    },

    notFoundLogo: {
        width: 202,
        height: 63,
    },

    notFoundContent: {
        alignItems: 'center',
    },

    notFoundTextHeader: {
        color: colors.blue,
        fontFamily: fontFamily.GTA_BOLD,
        fontWeight: fontWeightBold,
        fontSize: 150,
    },

    notFoundTextBody: {
        color: themeColors.componentBG,
        fontFamily: fontFamily.GTA_BOLD,
        fontWeight: fontWeightBold,
        fontSize: 15,
    },

    notFoundButtonText: {
        color: colors.blue,
        fontFamily: fontFamily.GTA_BOLD,
        fontWeight: fontWeightBold,
        fontSize: 15,
    },

    defaultModalContainer: {
        backgroundColor: themeColors.componentBG,
        borderColor: colors.transparent,
    },
};

const baseCodeTagStyles = {
    borderWidth: 1,
    borderRadius: 5,
    marginTop: 4,
    marginBottom: 4,
    borderColor: themeColors.border,
    backgroundColor: themeColors.textBackground,
};

const webViewStyles = {
    // As of react-native-render-html v6, don't declare distinct styles for
    // custom renderers, the API for custom renderers has changed. Declare the
    // styles in the below "tagStyles" instead. If you need to reuse those
    // styles from the renderer, just pass the "style" prop to the underlying
    // component.
    tagStyles: {
        em: {
            fontFamily: fontFamily.GTA_ITALIC,
            fontStyle: italic,
        },

        del: {
            textDecorationLine: 'line-through',
            textDecorationStyle: 'solid',
        },

        strong: {
            fontFamily: fontFamily.GTA_BOLD,
            fontWeight: fontWeightBold,
        },

        a: styles.link,

        blockquote: {
            borderLeftColor: themeColors.border,
            borderLeftWidth: 4,
            paddingLeft: 12,
            marginTop: 4,
            marginBottom: 4,

            // Overwrite default HTML margin for blockquotes
            marginLeft: 0,
        },

        pre: {
            ...baseCodeTagStyles,
            paddingTop: 4,
            paddingBottom: 5,
            paddingRight: 8,
            paddingLeft: 8,
            fontFamily: fontFamily.MONOSPACE,
        },

        code: {
            ...baseCodeTagStyles,
            paddingLeft: 5,
            paddingRight: 5,
            paddingBottom: 2,
            alignSelf: 'flex-start',
            fontFamily: fontFamily.MONOSPACE,
        },

        img: {
            borderColor: themeColors.border,
            borderRadius: variables.componentBorderRadius,
            borderWidth: 1,
        },
    },

    baseFontStyle: {
        color: themeColors.text,
        fontSize: variables.fontSizeNormal,
        fontFamily: fontFamily.GTA,
    },
};

/**
 * Takes safe area insets and returns padding to use for a View
 *
 * @param {Object} insets
 * @returns {Object}
 */
function getSafeAreaPadding(insets) {
    return {
        paddingTop: insets.top,
        paddingBottom: insets.bottom * variables.safeInsertPercentage,
    };
}

/**
 * Takes safe area insets and returns margin to use for a View
 *
 * @param {Object} insets
 * @returns {Object}
 */
function getSafeAreaMargins(insets) {
    return {marginBottom: insets.bottom * variables.safeInsertPercentage};
}

export default styles;
export {
    getSafeAreaPadding, getSafeAreaMargins, webViewStyles,
};<|MERGE_RESOLUTION|>--- conflicted
+++ resolved
@@ -745,7 +745,16 @@
         width: 300,
     },
 
-<<<<<<< HEAD
+    sidebarVisible: {
+        width: 300,
+        borderRightWidth: 1,
+    },
+
+    sidebarHidden: {
+        width: 0,
+        borderRightWidth: 0,
+    },
+
     chatSwitcherSingleAvatar: {
         height: variables.avatarSizeNormal,
         width: variables.avatarSizeNormal,
@@ -753,21 +762,6 @@
     },
 
     chatSwitcherBigAvatar: {
-=======
-    sidebarVisible: {
-        width: 300,
-        borderRightWidth: 1,
-    },
-
-    sidebarHidden: {
-        width: 0,
-        borderRightWidth: 0,
-    },
-
-    chatSwitcherAvatar: {
-        backgroundColor: themeColors.icon,
-        borderRadius: 20,
->>>>>>> 7843b027
         height: variables.componentSizeNormal,
         width: variables.componentSizeNormal,
         borderRadius: variables.componentSizeNormal,
