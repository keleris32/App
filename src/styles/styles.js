--- conflicted
+++ resolved
@@ -2394,13 +2394,13 @@
         flex: 1,
     },
 
-<<<<<<< HEAD
     textWithEllipsis: {
         textOverflow: 'ellipsis',
         overflow: 'hidden',
         ...whiteSpace.noWrap,
         ...display.dInline,
-=======
+    },
+
     errorPageContainer: {
         backgroundColor: themeColors.componentBG,
     },
@@ -2416,7 +2416,6 @@
 
     transferBalanceBalance: {
         fontSize: 48,
->>>>>>> 8c5c11e9
     },
 };
 
