import fontFamily from './fontFamily';
import italic from './italic';
import addOutlineWidth from './addOutlineWidth';
import themeColors from './themes/default';
import fontWeightBold from './fontWeight/bold';
import variables from './variables';
import colors from './colors';
import spacing from './utilities/spacing';
import sizing from './utilities/sizing';
import flex from './utilities/flex';
import display from './utilities/display';
import overflow from './utilities/overflow';
import whiteSpace from './utilities/whiteSpace';
import wordBreak from './utilities/wordBreak';
import textInputAlignSelf from './utilities/textInputAlignSelf';
import CONST from '../CONST';
import positioning from './utilities/positioning';
import codeStyles from './codeStyles';

const styles = {
    // Add all of our utility and helper styles
    ...spacing,
    ...sizing,
    ...flex,
    ...display,
    ...overflow,
    ...positioning,
    ...wordBreak,
    ...whiteSpace,

    link: {
        color: themeColors.link,
        textDecorationColor: themeColors.link,
        fontFamily: fontFamily.GTA,
    },

    h1: {
        color: themeColors.heading,
        fontFamily: fontFamily.GTA_BOLD,
        fontSize: variables.fontSizeh1,
        fontWeight: fontWeightBold,
    },

    h3: {
        fontFamily: fontFamily.GTA_BOLD,
        fontSize: variables.fontSizeNormal,
        fontWeight: fontWeightBold,
    },

    h4: {
        fontFamily: fontFamily.GTA_BOLD,
        fontSize: variables.fontSizeLabel,
        fontWeight: fontWeightBold,
    },

    textP: {
        color: themeColors.text,
        fontFamily: fontFamily.GTA,
        fontSize: variables.fontSizeNormal,
        lineHeight: 20,
    },

    textLabel: {
        color: themeColors.text,
        fontSize: variables.fontSizeLabel,
        lineHeight: 18,
    },

    textMicro: {
        fontSize: variables.fontSizeSmall,
    },

    textMicroBold: {
        color: themeColors.text,
        fontWeight: fontWeightBold,
        fontFamily: fontFamily.GTA_BOLD,
        fontSize: variables.fontSizeSmall,
    },

    textLarge: {
        fontSize: variables.fontSizeLarge,
    },

    textStrong: {
        fontFamily: fontFamily.GTA_BOLD,
        fontWeight: fontWeightBold,
    },

    textDecorationNoLine: {
        textDecorationLine: 'none',
    },

    colorReversed: {
        color: themeColors.textReversed,
    },

    colorMutedReversed: {
        color: themeColors.textMutedReversed,
    },

    colorMuted: {
        color: themeColors.textSupporting,
    },

    colorHeading: {
        color: themeColors.heading,
    },

    button: {
        backgroundColor: themeColors.buttonDefaultBG,
        borderRadius: variables.componentBorderRadiusNormal,
        height: variables.componentSizeNormal,
        justifyContent: 'center',
        paddingHorizontal: 12,
    },

    buttonText: {
        color: themeColors.heading,
        fontFamily: fontFamily.GTA_BOLD,
        fontSize: variables.fontSizeLabel,
        fontWeight: fontWeightBold,
        textAlign: 'center',
    },

    buttonSmall: {
        height: variables.componentSizeSmall,
        paddingTop: 6,
        paddingRight: 10,
        paddingBottom: 6,
        paddingLeft: 10,
    },

    buttonSmallText: {
        fontSize: variables.fontSizeSmall,
        lineHeight: 16,
    },

    buttonSuccess: {
        backgroundColor: themeColors.buttonSuccessBG,
        borderWidth: 0,
    },

    buttonSuccessDisabled: {
        opacity: 0.5,
    },

    buttonSuccessHovered: {
        backgroundColor: themeColors.buttonSuccessHoveredBG,
        borderWidth: 0,
    },

    buttonDisable: {
        backgroundColor: themeColors.buttonDisabledBG,
        borderWidth: 0,
    },

    buttonConfirm: {
        margin: 20,
    },

    buttonConfirmText: {
        paddingLeft: 20,
        paddingRight: 20,
    },

    buttonSuccessText: {
        color: themeColors.textReversed,
    },

    hoveredComponentBG: {
        backgroundColor: themeColors.hoverComponentBG,
    },

    touchableButtonImage: {
        alignItems: 'center',
        height: variables.componentSizeNormal,
        justifyContent: 'center',
        marginRight: 8,
        width: variables.componentSizeNormal,
    },

    picker: {
        inputIOS: {
            fontFamily: fontFamily.GTA,
            fontSize: variables.fontSizeNormal,
            paddingLeft: 12,
            paddingRight: 12,
            paddingTop: 10,
            paddingBottom: 10,
            borderRadius: variables.componentBorderRadius,
            borderWidth: 1,
            borderColor: themeColors.border,
            color: themeColors.text,
            height: variables.componentSizeNormal,
            opacity: 1,
        },
        inputWeb: {
            fontFamily: fontFamily.GTA,
            fontSize: variables.fontSizeNormal,
            paddingLeft: 12,
            paddingRight: 12,
            paddingTop: 10,
            paddingBottom: 10,
            borderWidth: 1,
            borderRadius: variables.componentBorderRadius,
            borderColor: themeColors.border,
            color: themeColors.text,
            appearance: 'none',
            height: variables.componentSizeNormal,
            opacity: 1,
        },
        inputAndroid: {
            fontFamily: fontFamily.GTA,
            fontSize: variables.fontSizeNormal,
            paddingLeft: 12,
            paddingRight: 12,
            paddingTop: 10,
            paddingBottom: 10,
            borderWidth: 1,
            borderRadius: variables.componentBorderRadius,
            borderColor: themeColors.border,
            color: themeColors.text,
            height: variables.componentSizeNormal,
            opacity: 1,
        },
        iconContainer: {
            top: 12,
            right: 12,
            pointerEvents: 'none',
        },
    },

    badge: {
        backgroundColor: themeColors.badgeDefaultBG,
        borderRadius: 14,
        height: variables.iconSizeNormal,
        flexDirection: 'row',
        paddingHorizontal: 7,
        alignItems: 'center',
    },

    badgeSuccess: {
        backgroundColor: themeColors.badgeSuccessBG,
    },

    badgeText: {
        color: themeColors.textReversed,
        fontSize: variables.fontSizeSmall,
        lineHeight: 16,
        ...whiteSpace.noWrap,
    },

    headerText: {
        color: themeColors.heading,
        fontFamily: fontFamily.GTA_BOLD,
        fontSize: variables.fontSizeNormal,
        fontWeight: fontWeightBold,
    },

    headerGap: {
        height: 12,
    },

    pushTextRight: {
        left: 100000,
    },

    reportOptions: {
        marginLeft: 8,
    },

    chatItemComposeSecondaryRow: {
        height: 15,
        marginBottom: 5,
        marginTop: 5,
    },

    chatItemComposeSecondaryRowSubText: {
        color: themeColors.textSupporting,
        fontFamily: fontFamily.GTA,
        fontSize: variables.fontSizeSmall,
    },

    chatItemComposeSecondaryRowOffset: {
        marginLeft: 48,
    },

    // Actions
    actionAvatar: {
        borderRadius: 20,
        marginRight: 8,
    },

    textInput: {
        backgroundColor: themeColors.componentBG,
        borderRadius: variables.componentBorderRadiusNormal,
        height: variables.componentSizeNormal,
        borderColor: themeColors.border,
        borderWidth: 1,
        color: themeColors.text,
        fontFamily: fontFamily.GTA,
        fontSize: variables.fontSizeNormal,
        paddingLeft: 12,
        paddingRight: 12,
        paddingTop: 10,
        paddingBottom: 10,
        textAlignVertical: 'center',
    },

    disabledTextInput: {
        backgroundColor: colors.gray1,
        color: colors.gray3,
    },

    textInputReversed: addOutlineWidth({
        backgroundColor: themeColors.heading,
        borderColor: themeColors.text,
        color: themeColors.textReversed,
    }, 0),

    textInputReversedFocus: {
        borderColor: themeColors.icon,
    },

    noOutline: addOutlineWidth({}, 0),

    formLabel: {
        fontFamily: fontFamily.GTA_BOLD,
        fontWeight: fontWeightBold,
        color: themeColors.heading,
        fontSize: variables.fontSizeLabel,
        lineHeight: 18,
        marginBottom: 8,
    },

    formError: {
        color: themeColors.textError,
        fontSize: variables.fontSizeLabel,
        lineHeight: 18,
        marginBottom: 4,
    },

    formSuccess: {
        color: themeColors.textSuccess,
        fontSize: variables.fontSizeLabel,
        lineHeight: 18,
        marginBottom: 4,
    },

    formHint: {
        color: themeColors.textSupporting,
        fontSize: variables.fontSizeLabel,
        lineHeight: 18,
    },

    signInPage: {
        backgroundColor: themeColors.sidebar,
        padding: 20,
        minHeight: '100%',
        flex: 1,
    },

    signInPageLogo: {
        height: variables.componentSizeLarge,
        marginBottom: 24,
    },

    signInPageLogoNative: {
        alignItems: 'center',
        height: variables.componentSizeLarge,
        justifyContent: 'center',
        width: '100%',
        marginBottom: 20,
        marginTop: 20,
    },

    signinWelcomeScreenshot: {
        height: 354,
        width: 295,
    },

    signinWelcomeScreenshotWide: {
        height: 592,
        width: 295,
    },

    genericView: {
        backgroundColor: themeColors.heading,
        height: '100%',
    },

    signInPageInner: {
        paddingTop: 40,
        marginLeft: 'auto',
        marginRight: 'auto',
        maxWidth: 800,
        width: '100%',
    },

    signInPageInnerNative: {
        marginLeft: 'auto',
        marginRight: 'auto',
        maxWidth: 295,
        width: '100%',
    },

    signInPageFormContainer: {
        maxWidth: 295,
        width: '100%',
    },

    loginTermsText: {
        color: themeColors.textSupporting,
        fontFamily: fontFamily.GTA,
        fontSize: variables.fontSizeSmall,
        lineHeight: 16,
    },

    // Sidebar Styles
    sidebar: {
        backgroundColor: themeColors.sidebar,
        height: '100%',
    },

    sidebarFooter: {
        alignItems: 'center',
        display: 'flex',
        flexDirection: 'column',
        height: 84,
        justifyContent: 'flex-start',
        paddingHorizontal: 20,
        width: '100%',
    },

    sidebarAvatar: {
        backgroundColor: themeColors.icon,
        borderRadius: 20,
        height: variables.componentSizeNormal,
        width: variables.componentSizeNormal,
    },

    statusIndicator: {
        borderColor: themeColors.sidebar,
        borderRadius: 6,
        borderWidth: 2,
        position: 'absolute',
        right: -1,
        bottom: -1,
        height: 12,
        width: 12,
        zIndex: 10,
    },
    statusIndicatorOnline: {
        backgroundColor: themeColors.online,
    },

    statusIndicatorOffline: {
        backgroundColor: themeColors.offline,
    },

    floatingActionButton: {
        backgroundColor: themeColors.buttonSuccessBG,
        position: 'absolute',
        height: variables.componentSizeLarge,
        width: variables.componentSizeLarge,
        right: 20,
        bottom: 34,
        borderRadius: 999,
        alignItems: 'center',
        justifyContent: 'center',
    },

    sidebarFooterUsername: {
        color: themeColors.heading,
        fontSize: variables.fontSizeLabel,
        fontWeight: '700',
        width: 200,
        textOverflow: 'ellipsis',
        overflow: 'hidden',
        ...whiteSpace.noWrap,
    },

    sidebarFooterLink: {
        color: themeColors.textSupporting,
        fontSize: variables.fontSizeSmall,
        textDecorationLine: 'none',
        fontFamily: fontFamily.GTA,
        lineHeight: 20,
    },

    sidebarListContainer: {
        scrollbarWidth: 'none',
        paddingBottom: 4,
    },

    sidebarListItem: {
        justifyContent: 'center',
        textDecorationLine: 'none',
    },

    createMenuPositionSidebar: {
        left: 18,
        bottom: 100,
    },

    createMenuPositionProfile: {
        right: 18,
        top: 100,
    },

    createMenuPositionReportActionCompose: {
        left: 18 + variables.sideBarWidth,
        bottom: 75,
    },

    createMenuContainer: {
        width: variables.sideBarWidth - 40,
        paddingVertical: 12,
    },

    createMenuItem: {
        flexDirection: 'row',
        borderRadius: 0,
        paddingHorizontal: 20,
        paddingVertical: 12,
        justifyContent: 'space-between',
        width: '100%',
    },

    createMenuIcon: {
        width: 40,
        height: 40,
        justifyContent: 'center',
        alignItems: 'center',
    },

    createMenuText: {
        fontFamily: fontFamily.GTA_BOLD,
        fontSize: variables.fontSizeNormal,
        fontWeight: fontWeightBold,
        color: themeColors.heading,
    },

    chatLinkRowPressable: {
        minWidth: 0,
        textDecorationLine: 'none',
        flex: 1,
    },

    sidebarLink: {
        textDecorationLine: 'none',
    },

    sidebarLinkInner: {
        alignItems: 'center',
        flexDirection: 'row',
        paddingLeft: 20,
        paddingRight: 20,
    },

    sidebarInnerRow: {
        height: 64,
        paddingTop: 12,
        paddingBottom: 12,
    },

    sidebarInnerRowSmall: {
        height: 52,
        paddingTop: 12,
        paddingBottom: 12,
    },

    sidebarLinkText: {
        color: themeColors.text,
        fontSize: variables.fontSizeNormal,
        textDecorationLine: 'none',
        overflow: 'hidden',
    },

    sidebarLinkHover: {
        backgroundColor: themeColors.sidebarHover,
    },

    sidebarLinkActive: {
        backgroundColor: themeColors.border,
        textDecorationLine: 'none',
    },

    sidebarLinkTextUnread: {
        fontWeight: '700',
        color: themeColors.heading,
    },

    sidebarLinkActiveText: {
        color: themeColors.text,
        fontSize: variables.fontSizeNormal,
        textDecorationLine: 'none',
        overflow: 'hidden',
    },

    optionItemAvatarNameWrapper: {
        minWidth: 0,
        flex: 1,
    },

    optionDisplayName: {
        fontFamily: fontFamily.GTA,
        height: 18,
        lineHeight: 18,
        ...whiteSpace.noWrap,
    },

    optionDisplayNameCompact: {
        minWidth: 'auto',
        flexBasis: 'auto',
        flexGrow: 0,
        flexShrink: 0,
    },

    displayNameTooltipEllipsis: {
        position: 'absolute',
        opacity: 0,
        right: 0,
        bottom: 0,
    },

    optionAlternateText: {
        color: themeColors.textSupporting,
        fontFamily: fontFamily.GTA,
        fontSize: variables.fontSizeLabel,
        height: 16,
        lineHeight: 16,
    },

    optionAlternateTextCompact: {
        flexShrink: 1,
        flexGrow: 1,
        flexBasis: 'auto',
    },

    // App Content Wrapper styles
    appContentWrapper: {
        backgroundColor: themeColors.appBG,
        color: themeColors.text,
    },

    appContent: {
        backgroundColor: themeColors.appBG,
        overflow: 'hidden',
    },

    appContentHeader: {
        borderBottomWidth: 1,
        borderColor: themeColors.border,
        height: variables.contentHeaderHeight,
        justifyContent: 'center',
        display: 'flex',
        paddingRight: 20,
    },

    appContentHeaderTitle: {
        alignItems: 'center',
        flexDirection: 'row',
    },

    LHNToggle: {
        alignItems: 'center',
        height: variables.contentHeaderHeight,
        justifyContent: 'center',
        paddingRight: 10,
        paddingLeft: 20,
    },

    LHNToggleIcon: {
        height: 15,
        width: 18,
    },

    chatContent: {
        flex: 4,
        justifyContent: 'flex-end',
    },

    chatContentScrollView: {
        flexGrow: 1,
        justifyContent: 'flex-start',
        paddingVertical: 16,
    },

    chatContentEmpty: {
        paddingTop: 16,
        paddingBottom: 16,
        paddingLeft: 20,
        paddingRight: 20,
    },

    // Chat Item
    chatItem: {
        display: 'flex',
        flexDirection: 'row',
        paddingTop: 8,
        paddingBottom: 8,
        paddingLeft: 20,
        paddingRight: 20,
    },

    chatItemRightGrouped: {
        flexGrow: 1,
        flexShrink: 1,
        flexBasis: 0,
        position: 'relative',
        marginLeft: 48,
    },

    chatItemRight: {
        flexGrow: 1,
        flexShrink: 1,
        flexBasis: 0,
        position: 'relative',
    },

    chatItemMessageHeader: {
        alignItems: 'center',
        display: 'flex',
        flexDirection: 'row',
        flexWrap: 'wrap',
    },

    chatItemMessageHeaderSender: {
        color: themeColors.heading,
        fontFamily: fontFamily.GTA_BOLD,
        fontSize: variables.fontSizeNormal,
        fontWeight: fontWeightBold,
        lineHeight: 20,
        paddingRight: 5,
        paddingBottom: 4,
        ...wordBreak.breakWord,
    },

    chatItemMessageHeaderTimestamp: {
        color: themeColors.textSupporting,
        fontSize: variables.fontSizeSmall,
        height: 24,
        lineHeight: 20,
    },

    chatItemMessage: {
        color: themeColors.text,
        fontSize: variables.fontSizeNormal,
        fontFamily: fontFamily.GTA,
        lineHeight: 20,
        marginTop: -2,
        marginBottom: -2,
        ...whiteSpace.preWrap,
        ...wordBreak.breakWord,
    },

    chatItemUnsentMessage: {
        opacity: 0.6,
    },

    chatItemCompose: {
        minHeight: 65,
        marginBottom: 5,
        paddingLeft: 20,
        paddingRight: 20,
        display: 'flex',
    },

    chatItemComposeBoxColor: {
        borderColor: themeColors.border,
    },

    chatItemComposeBoxFocusedColor: {
        borderColor: themeColors.borderFocus,
    },

    chatItemComposeBox: {
        backgroundColor: themeColors.componentBG,
        borderWidth: 1,
        borderRadius: variables.componentBorderRadiusNormal,
        minHeight: variables.componentSizeNormal,
    },

    textInputCompose: addOutlineWidth({
        backgroundColor: themeColors.componentBG,
        borderColor: themeColors.border,
        color: themeColors.text,
        fontFamily: fontFamily.GTA,
        fontSize: variables.fontSizeNormal,
        borderWidth: 0,
        borderRadius: 0,
        height: 'auto',

        // On Android, multiline TextInput with height: 'auto' will show extra padding unless they are configured with
        // paddingVertical: 0, alignSelf: 'center', and textAlignVertical: 'center'

        paddingHorizontal: 8,
        marginVertical: 5,
        paddingVertical: 0,
        ...textInputAlignSelf.center,
        textAlignVertical: 'center',
    }, 0),

    chatItemSubmitButton: {
        alignSelf: 'flex-end',
        borderRadius: 6,
        height: 32,
        paddingTop: 6,
        paddingRight: 6,
        paddingBottom: 6,
        paddingLeft: 6,
        margin: 3,
        justifyContent: 'center',
    },

    emojiPickerContainer: {
        backgroundColor: themeColors.componentBG,
        minWidth: CONST.EMOJI_PICKER_SIZE,
    },

    emojiPickerList: {
        height: 300,
        width: '100%',
        ...spacing.ph4,
    },

    emojiHeaderStyle: {
        backgroundColor: themeColors.componentBG,
        width: '100%',
        ...spacing.pv3,
        fontFamily: fontFamily.GTA_BOLD,
        fontWeight: fontWeightBold,
        color: themeColors.heading,
        fontSize: variables.fontSizeSmall,
    },

    // Emoji Picker Styles
    emojiText: {
        fontFamily: fontFamily.GTA_BOLD,
        fontSize: variables.iconSizeLarge,
        textAlign: 'center',
        ...spacing.pv1,
        ...spacing.ph2,
    },

    emojiItem: {
        width: '12.5%',
        textAlign: 'center',
    },

    chatItemEmojiButton: {
        alignSelf: 'flex-end',
        borderRadius: 6,
        height: 32,
        margin: 3,
        justifyContent: 'center',
    },

    hoveredButton: {
        backgroundColor: themeColors.buttonHoveredBG,
    },

    chatItemAttachButton: {
        alignItems: 'center',
        alignSelf: 'flex-end',
        borderRightColor: themeColors.border,
        borderRightWidth: 1,
        height: 26,
        marginBottom: 6,
        marginTop: 6,
        justifyContent: 'center',
        width: 39,
    },

    chatItemAttachmentPlaceholder: {
        backgroundColor: themeColors.sidebar,
        borderColor: themeColors.border,
        borderWidth: 1,
        borderRadius: variables.componentBorderRadiusNormal,
        height: 150,
        textAlign: 'center',
        verticalAlign: 'middle',
        width: 200,
    },

    chatSwticherPillWrapper: {
        marginTop: 5,
        marginRight: 4,
    },

    navigationModalOverlay: {
        position: 'absolute',
        width: '100%',
        height: '100%',
        transform: [{
            translateX: -variables.sideBarWidth,
        }],
    },

    sidebarVisible: {
        borderRightWidth: 1,
    },

    sidebarHidden: {
        width: 0,
        borderRightWidth: 0,
    },

    singleAvatar: {
        height: 24,
        width: 24,
        backgroundColor: themeColors.icon,
        borderRadius: 24,
    },

    singleAvatarSmall: {
        height: 18,
        width: 18,
        backgroundColor: themeColors.icon,
        borderRadius: 18,
    },

    secondAvatar: {
        position: 'absolute',
        right: -18,
        bottom: -18,
        borderWidth: 3,
        borderRadius: 30,
        borderColor: 'transparent',
    },

    secondAvatarHovered: {
        backgroundColor: themeColors.sidebarHover,
        borderColor: themeColors.sidebarHover,
    },

    secondAvatarSmall: {
        position: 'absolute',
        right: -13,
        bottom: -13,
        borderWidth: 3,
        borderRadius: 18,
        borderColor: 'transparent',
    },

    avatarNormal: {
        height: variables.componentSizeNormal,
        width: variables.componentSizeNormal,
        backgroundColor: themeColors.icon,
        borderRadius: variables.componentSizeNormal,
    },

    avatarSmall: {
        height: variables.avatarSizeSmall,
        width: variables.avatarSizeSmall,
        backgroundColor: themeColors.icon,
        borderRadius: variables.avatarSizeSmall,
    },

    avatarInnerText: {
        color: themeColors.textReversed,
        fontSize: variables.fontSizeSmall,
        lineHeight: 24,
        marginLeft: -3,
        textAlign: 'center',
    },

    avatarInnerTextSmall: {
        color: themeColors.textReversed,
        fontSize: variables.fontSizeExtraSmall,
        lineHeight: 18,
        marginLeft: -2,
        textAlign: 'center',
    },

    avatarSpace: {
        top: 3,
        left: 3,
    },

    avatar: {
        backgroundColor: themeColors.sidebar,
        borderColor: themeColors.sidebar,
    },

    focusedAvatar: {
        backgroundColor: themeColors.border,
        borderColor: themeColors.border,
    },

    emptyAvatar: {
        marginRight: variables.componentSizeNormal - 24,
        height: variables.avatarSizeNormal,
        width: variables.avatarSizeNormal,
    },

    emptyAvatarSmall: {
        marginRight: variables.componentSizeNormal - 28,
        height: variables.avatarSizeSmall,
        width: variables.avatarSizeSmall,
    },

    modalViewContainer: {
        alignItems: 'center',
        flex: 1,
    },

    borderBottom: {
        borderBottomWidth: 1,
        borderColor: themeColors.border,
    },

    headerBar: {
        overflow: 'hidden',
        justifyContent: 'center',
        display: 'flex',
        paddingLeft: 20,
        height: variables.contentHeaderHeight,
        width: '100%',
    },

    imageViewContainer: {
        width: '100%',
        height: '100%',
        alignItems: 'center',
        justifyContent: 'center',
    },

    imageModalPDF: {
        flex: 1,
        backgroundColor: themeColors.modalBackground,
    },
    PDFView: {
        flex: 1,
        backgroundColor: themeColors.modalBackground,
        width: '100%',
        height: '100%',
        flexDirection: 'row',
        justifyContent: 'center',
        overflow: 'hidden',
        overflowY: 'auto',
    },

    modalCenterContentContainer: {
        flex: 1,
        flexDirection: 'column',
        justifyContent: 'center',
        alignItems: 'center',
        backgroundColor: themeColors.modalBackdrop,
    },

    imageModalImageCenterContainer: {
        alignItems: 'center',
        flex: 1,
        justifyContent: 'center',
        width: '100%',
    },

    defaultAttachmentView: {
        backgroundColor: themeColors.sidebar,
        borderRadius: variables.componentBorderRadiusNormal,
        borderWidth: 1,
        borderColor: themeColors.border,
        flexDirection: 'row',
        padding: 20,
        alignItems: 'center',
    },

    notFoundSafeArea: {
        flex: 1,
        backgroundColor: themeColors.heading,
    },

    notFoundView: {
        flex: 1,
        alignItems: 'center',
        paddingTop: 40,
        paddingBottom: 40,
        justifyContent: 'space-between',
    },

    notFoundLogo: {
        width: 202,
        height: 63,
    },

    notFoundContent: {
        alignItems: 'center',
    },

    notFoundTextHeader: {
        color: colors.blue,
        fontFamily: fontFamily.GTA_BOLD,
        fontWeight: fontWeightBold,
        fontSize: 150,
    },

    notFoundTextBody: {
        color: themeColors.componentBG,
        fontFamily: fontFamily.GTA_BOLD,
        fontWeight: fontWeightBold,
        fontSize: 15,
    },

    notFoundButtonText: {
        color: colors.blue,
        fontFamily: fontFamily.GTA_BOLD,
        fontWeight: fontWeightBold,
        fontSize: 15,
    },

    defaultModalContainer: {
        backgroundColor: themeColors.componentBG,
        borderColor: colors.transparent,
    },

    reportActionContextMenuMiniButton: {
        ...spacing.p1,
        ...spacing.mv1,
        ...spacing.mh1,
        ...{borderRadius: variables.componentBorderRadiusSmall},
    },

    settingsPageBackground: {
        flexDirection: 'column',
        width: '100%',
        flexGrow: 1,
        justifyContent: 'space-between',
        alignItems: 'center',
    },

    settingsPageBody: {
        width: '100%',
        justifyContent: 'space-around',
    },

    settingsPageColumn: {
        width: '100%',
        alignItems: 'center',
        justifyContent: 'space-around',
    },

    settingsPageContainer: {
        justifyContent: 'space-between',
        alignItems: 'center',
        width: '100%',
    },

    avatarLarge: {
        width: 80,
        height: 80,
    },

    statusIndicatorLarge: {
        borderColor: themeColors.componentBG,
        borderRadius: 8,
        borderWidth: 2,
        position: 'absolute',
        right: 4,
        bottom: 4,
        height: 16,
        width: 16,
        zIndex: 10,
    },

    displayName: {
        fontSize: variables.fontSizeLarge,
        fontFamily: fontFamily.GTA_BOLD,
        fontWeight: fontWeightBold,
        color: themeColors.heading,
    },

    settingsLoginName: {
        fontSize: variables.fontSizeLabel,
        fontFamily: fontFamily.GTA,
        color: themeColors.textSupporting,
    },

    pageWrapper: {
        width: '100%',
        alignItems: 'center',
        padding: 20,
    },

    selectCircle: {
        width: variables.componentSizeSmall,
        height: variables.componentSizeSmall,
        borderColor: themeColors.border,
        borderWidth: 1,
        borderRadius: variables.componentSizeSmall / 2,
        justifyContent: 'center',
        alignItems: 'center',
        backgroundColor: themeColors.componentBG,
        marginLeft: 8,
    },

    unreadIndicatorContainer: {
        position: 'absolute',
        top: -10,
        left: 0,
        width: '100%',
        height: 20,
        paddingHorizontal: 20,
        flexDirection: 'row',
        alignItems: 'center',
        zIndex: 1,
    },

    unreadIndicatorLine: {
        height: 1,
        backgroundColor: themeColors.unreadIndicator,
        flexGrow: 1,
        marginRight: 8,
        opacity: 0.5,
    },

    unreadIndicatorText: {
        color: themeColors.unreadIndicator,
        fontFamily: fontFamily.GTA_BOLD,
        fontSize: variables.fontSizeSmall,
        fontWeight: fontWeightBold,
    },

    flipUpsideDown: {
        transform: [{rotate: '180deg'}],
    },

    navigationSceneContainer: {
        backgroundColor: themeColors.appBG,
    },

    navigationScreenCardStyle: {
        backgroundColor: themeColors.appBG,
        height: '100%',
    },

    invisible: {
        position: 'absolute',
        opacity: 0,
    },

    containerWithSpaceBetween: {
        justifyContent: 'space-between',
        width: '100%',
        flex: 1,
    },

    detailsPageSectionContainer: {
        alignSelf: 'flex-start',
    },

    detailsPageSectionVersion: {
        alignSelf: 'center',
        color: themeColors.textSupporting,
        fontSize: variables.fontSizeSmall,
        height: 24,
        lineHeight: 20,
    },

    switchTrack: {
        width: 50,
        height: 28,
        justifyContent: 'center',
        borderRadius: 20,
        padding: 15,
        backgroundColor: colors.green,
    },

    switchInactive: {
        backgroundColor: colors.gray2,
    },

    switchThumb: {
        width: 22,
        height: 22,
        borderRadius: 11,
        position: 'absolute',
        left: 4,
        backgroundColor: colors.white,
    },

    checkboxContainer: {
        backgroundColor: themeColors.componentBG,
        borderRadius: 2,
        height: 20,
        width: 20,
        borderColor: themeColors.border,
        borderWidth: 1,
        justifyContent: 'center',
        alignItems: 'center',
    },

    checkedContainer: {
        backgroundColor: colors.blue,
    },

    iouAmountText: {
        fontFamily: fontFamily.GTA_BOLD,
        fontWeight: fontWeightBold,
        fontSize: variables.iouAmountTextSize,
        color: themeColors.heading,
    },

    iouAmountTextInput: addOutlineWidth({
        fontFamily: fontFamily.GTA_BOLD,
        fontWeight: fontWeightBold,
        fontSize: variables.iouAmountTextSize,
        color: themeColors.heading,
    }, 0),

    noScrollbars: {
        scrollbarWidth: 'none',
    },

<<<<<<< HEAD
    codeWordWrapper: {
        ...codeStyles.codeWordWrapper,
    },

    codeWordStyle: {
        borderLeftWidth: 0,
        borderRightWidth: 0,
        borderTopLeftRadius: 0,
        borderBottomLeftRadius: 0,
        borderTopRightRadius: 0,
        borderBottomRightRadius: 0,
        paddingLeft: 0,
        paddingRight: 0,
        justifyContent: 'center',
        ...codeStyles.codeWordStyle,
    },

    codeFirstWordStyle: {
        borderLeftWidth: 1,
        borderTopLeftRadius: 4,
        borderBottomLeftRadius: 4,
        paddingLeft: 5,
    },

    codeLastWordStyle: {
        borderRightWidth: 1,
        borderTopRightRadius: 4,
        borderBottomRightRadius: 4,
        paddingRight: 5,
    },

=======
>>>>>>> f4098cf9
    fullScreenLoading: {
        backgroundColor: themeColors.componentBG,
        opacity: 0.8,
        justifyContent: 'center',
        alignItems: 'center',
        zIndex: 10,
    },

    hiddenElementOutsideOfWindow: {
        position: 'fixed',
        top: 0,
        left: 0,
        opacity: 0,
        transform: 'translateX(-100%)',
    },
};

const baseCodeTagStyles = {
    borderWidth: 1,
    borderRadius: 5,
    marginTop: 4,
    marginBottom: 4,
    borderColor: themeColors.border,
    backgroundColor: themeColors.textBackground,
};

const webViewStyles = {
    // As of react-native-render-html v6, don't declare distinct styles for
    // custom renderers, the API for custom renderers has changed. Declare the
    // styles in the below "tagStyles" instead. If you need to reuse those
    // styles from the renderer, just pass the "style" prop to the underlying
    // component.
    tagStyles: {
        em: {
            fontFamily: fontFamily.GTA_ITALIC,
            fontStyle: italic,
        },

        del: {
            textDecorationLine: 'line-through',
            textDecorationStyle: 'solid',
        },

        strong: {
            fontFamily: fontFamily.GTA_BOLD,
            fontWeight: fontWeightBold,
        },

        a: styles.link,

        li: {
            flexShrink: 1,
        },

        blockquote: {
            borderLeftColor: themeColors.border,
            borderLeftWidth: 4,
            paddingLeft: 12,
            marginTop: 4,
            marginBottom: 4,

            // Overwrite default HTML margin for blockquotes
            marginLeft: 0,
        },

        pre: {
            ...baseCodeTagStyles,
            paddingTop: 4,
            paddingBottom: 5,
            paddingRight: 8,
            paddingLeft: 8,
            fontFamily: fontFamily.MONOSPACE,
        },

        code: {
            ...baseCodeTagStyles,
            ...codeStyles.codeTextStyle,
            paddingLeft: 5,
            paddingRight: 5,
            paddingBottom: 2,
            alignSelf: 'flex-start',
            fontFamily: fontFamily.MONOSPACE,
<<<<<<< HEAD
            fontSize: 13,
=======
>>>>>>> f4098cf9
        },

        img: {
            borderColor: themeColors.border,
            borderRadius: variables.componentBorderRadiusNormal,
            borderWidth: 1,
        },
    },

    baseFontStyle: {
        color: themeColors.text,
        fontSize: variables.fontSizeNormal,
        fontFamily: fontFamily.GTA,
    },
};

/**
 * Takes safe area insets and returns padding to use for a View
 *
 * @param {Object} insets
 * @returns {Object}
 */
function getSafeAreaPadding(insets) {
    return {
        paddingTop: insets.top,
        paddingBottom: insets.bottom * variables.safeInsertPercentage,
    };
}

/**
 * Takes safe area insets and returns margin to use for a View
 *
 * @param {Object} insets
 * @returns {Object}
 */
function getSafeAreaMargins(insets) {
    return {marginBottom: insets.bottom * variables.safeInsertPercentage};
}

/**
 * Return navigation menu styles.
 *
 * @param {Number} windowWidth
 * @param {Boolean} isSmallScreenWidth
 * @returns {Object}
 */
function getNavigationDrawerStyle(windowWidth, isSmallScreenWidth) {
    return isSmallScreenWidth
        ? {
            width: windowWidth,
            height: '100%',
            borderColor: themeColors.border,
        }
        : {
            height: '100%',
            width: variables.sideBarWidth,
            borderRightColor: themeColors.border,
        };
}

function getNavigationDrawerType(isSmallScreenWidth) {
    return isSmallScreenWidth ? 'slide' : 'permanent';
}

function getNavigationModalCardStyle(isSmallScreenWidth) {
    return {
        position: 'absolute',
        top: 0,
        right: 0,
        width: isSmallScreenWidth ? '100%' : variables.sideBarWidth,
        backgroundColor: 'transparent',
        height: '100%',
    };
}

/**
 * @param {Boolean} isZoomed
 * @param {Boolean} isDragging
 * @return {Object}
 */
function getZoomCursorStyle(isZoomed, isDragging) {
    if (!isZoomed) {
        return {cursor: 'zoom-in'};
    }

    return {
        cursor: isDragging ? 'grabbing' : 'zoom-out',
    };
}

/**
 * @param {Boolean} isZoomed
 * @return {Object}
 */
function getZoomSizingStyle(isZoomed) {
    return {
        height: isZoomed ? '250%' : '100%',
        width: isZoomed ? '250%' : '100%',
    };
}

/**
 * Returns auto grow text input style
 *
 * @param {Number} width
 * @return {Object}
 */
function getAutoGrowTextInputStyle(width) {
    return {
        minWidth: 5,
        width,
    };
}

/**
 * Returns a style with backgroundColor and borderColor set to the same color
 *
 * @param {String} backgroundColor
 * @returns {Object}
 */
function getBackgroundAndBorderStyle(backgroundColor) {
    return {
        backgroundColor,
        borderColor: backgroundColor,
    };
}

/**
 * Returns a style with the specified backgroundColor
 *
 * @param {String} backgroundColor
 * @returns {Object}
 */
function getBackgroundColorStyle(backgroundColor) {
    return {
        backgroundColor,
    };
}

/**
 * Generate a style for the background color of the button, based on its current state.
 *
 * @param {String} [buttonState] - One of {'default', 'hovered', 'pressed'}
 * @returns {Object}
 */
function getButtonBackgroundColorStyle(buttonState = CONST.BUTTON_STATES.DEFAULT) {
    switch (buttonState) {
        case CONST.BUTTON_STATES.HOVERED:
            return {backgroundColor: themeColors.buttonHoveredBG};
        case CONST.BUTTON_STATES.PRESSED:
            return {backgroundColor: themeColors.buttonPressedBG};
        case CONST.BUTTON_STATES.DEFAULT:
        default:
            return {};
    }
}

/**
 * Generate fill color of an icon based on its state.
 *
 * @param {String} [buttonState] - One of {'default', 'hovered', 'pressed'}
 * @returns {Object}
 */
function getIconFillColor(buttonState = CONST.BUTTON_STATES.DEFAULT) {
    switch (buttonState) {
        case CONST.BUTTON_STATES.HOVERED:
            return themeColors.text;
        case CONST.BUTTON_STATES.PRESSED:
            return themeColors.heading;
        case CONST.BUTTON_STATES.COMPLETE:
            return themeColors.iconSuccessFill;
        case CONST.BUTTON_STATES.DEFAULT:
        default:
            return themeColors.icon;
    }
}

/**
 * @param {Animated.Value} rotate
 * @param {Animated.Value} backgroundColor
 * @returns {Object}
 */
function getAnimatedFABStyle(rotate, backgroundColor) {
    return {
        transform: [{rotate}],
        backgroundColor,
    };
}

/**
 * @param {Number} width
 * @param {Number} height
 * @returns {Object}
 */
function getWidthAndHeightStyle(width, height) {
    return {
        width,
        height,
    };
}

/**
 * @param {Object} params
 * @returns {Object}
 */
function getModalPaddingStyles({
    shouldAddBottomSafeAreaPadding,
    shouldAddTopSafeAreaPadding,
    safeAreaPaddingTop,
    safeAreaPaddingBottom,
    modalContainerStylePaddingTop,
    modalContainerStylePaddingBottom,
}) {
    return {
        paddingTop: shouldAddTopSafeAreaPadding
            ? (modalContainerStylePaddingTop || 0) + safeAreaPaddingTop
            : modalContainerStylePaddingTop || 0,
        paddingBottom: shouldAddBottomSafeAreaPadding
            ? (modalContainerStylePaddingBottom || 0) + safeAreaPaddingBottom
            : modalContainerStylePaddingBottom || 0,
    };
}

export default styles;
export {
    getSafeAreaPadding,
    getSafeAreaMargins,
    webViewStyles,
    getNavigationDrawerStyle,
    getNavigationDrawerType,
    getNavigationModalCardStyle,
    getZoomCursorStyle,
    getZoomSizingStyle,
    getAutoGrowTextInputStyle,
    getBackgroundAndBorderStyle,
    getBackgroundColorStyle,
    getButtonBackgroundColorStyle,
    getIconFillColor,
    getAnimatedFABStyle,
    getWidthAndHeightStyle,
    getModalPaddingStyles,
};<|MERGE_RESOLUTION|>--- conflicted
+++ resolved
@@ -1313,7 +1313,6 @@
         scrollbarWidth: 'none',
     },
 
-<<<<<<< HEAD
     codeWordWrapper: {
         ...codeStyles.codeWordWrapper,
     },
@@ -1345,8 +1344,6 @@
         paddingRight: 5,
     },
 
-=======
->>>>>>> f4098cf9
     fullScreenLoading: {
         backgroundColor: themeColors.componentBG,
         opacity: 0.8,
@@ -1429,10 +1426,7 @@
             paddingBottom: 2,
             alignSelf: 'flex-start',
             fontFamily: fontFamily.MONOSPACE,
-<<<<<<< HEAD
             fontSize: 13,
-=======
->>>>>>> f4098cf9
         },
 
         img: {
