import fontFamily from './fontFamily';
import addOutlineWidth from './addOutlineWidth';
import themeColors from './themes/default';
import fontWeightBold from './fontWeight/bold';
import variables from './variables';
import spacing from './utilities/spacing';
import sizing from './utilities/sizing';
import flex from './utilities/flex';
import display from './utilities/display';
import overflow from './utilities/overflow';
import whiteSpace from './utilities/whiteSpace';
import wordBreak from './utilities/wordBreak';
import positioning from './utilities/positioning';
import codeStyles from './codeStyles';
import visibility from './utilities/visibility';
import writingDirection from './utilities/writingDirection';
import optionAlternateTextPlatformStyles from './optionAlternateTextPlatformStyles';
import pointerEventsNone from './pointerEventsNone';
import pointerEventsAuto from './pointerEventsAuto';
import overflowXHidden from './overflowXHidden';
import CONST from '../CONST';

const picker = {
    backgroundColor: themeColors.transparent,
    color: themeColors.text,
    fontFamily: fontFamily.EXP_NEUE,
    fontSize: variables.fontSizeNormal,
    lineHeight: variables.fontSizeNormalHeight,
    paddingBottom: 8,
    paddingTop: 23,
    paddingLeft: 0,
    paddingRight: 25,
    height: variables.inputHeight,
    borderWidth: 0,
    textAlign: 'left',
};

const link = {
    color: themeColors.link,
    textDecorationColor: themeColors.link,
    fontFamily: fontFamily.EXP_NEUE,
};

const baseCodeTagStyles = {
    borderWidth: 1,
    borderRadius: 5,
    borderColor: themeColors.border,
    backgroundColor: themeColors.textBackground,
};

const headlineFont = {
    fontFamily: fontFamily.EXP_NEW_KANSAS_MEDIUM,
    fontWeight: '500',
};

const webViewStyles = {
    // As of react-native-render-html v6, don't declare distinct styles for
    // custom renderers, the API for custom renderers has changed. Declare the
    // styles in the below "tagStyles" instead. If you need to reuse those
    // styles from the renderer, just pass the "style" prop to the underlying
    // component.
    tagStyles: {
        em: {
            fontFamily: fontFamily.EXP_NEUE,
            fontStyle: 'italic',
        },

        del: {
            textDecorationLine: 'line-through',
            textDecorationStyle: 'solid',
        },

        strong: {
            fontFamily: fontFamily.EXP_NEUE,
            fontWeight: 'bold',
        },

        a: link,

        ul: {
            maxWidth: '100%',
        },

        ol: {
            maxWidth: '100%',
        },

        li: {
            flexShrink: 1,
        },

        blockquote: {
            borderLeftColor: themeColors.border,
            borderLeftWidth: 4,
            paddingLeft: 12,
            marginTop: 4,
            marginBottom: 4,

            // Overwrite default HTML margin for blockquotes
            marginLeft: 0,
        },

        pre: {
            ...baseCodeTagStyles,
            paddingTop: 12,
            paddingBottom: 12,
            paddingRight: 8,
            paddingLeft: 8,
            fontFamily: fontFamily.MONOSPACE,
            marginTop: 0,
            marginBottom: 0,
        },

        code: {
            ...baseCodeTagStyles,
            ...codeStyles.codeTextStyle,
            paddingLeft: 5,
            paddingRight: 5,
            fontFamily: fontFamily.MONOSPACE,
            fontSize: 13,
        },

        img: {
            borderColor: themeColors.border,
            borderRadius: variables.componentBorderRadiusNormal,
            borderWidth: 1,
        },

        p: {
            marginTop: 0,
            marginBottom: 0,
        },
        h1: {
            fontSize: variables.fontSizeLarge,
            marginBottom: 8,
        },
    },

    baseFontStyle: {
        color: themeColors.text,
        fontSize: variables.fontSizeNormal,
        fontFamily: fontFamily.EXP_NEUE,
        flex: 1,
        lineHeight: variables.fontSizeNormalHeight,
    },
};

const styles = {
    // Add all of our utility and helper styles
    ...spacing,
    ...sizing,
    ...flex,
    ...display,
    ...overflow,
    ...positioning,
    ...wordBreak,
    ...whiteSpace,
    ...writingDirection,
    ...themeColors,

    rateCol: {
        margin: 0,
        padding: 0,
        flexBasis: '48%',
    },

    unitCol: {
        margin: 0,
        padding: 0,
        marginLeft: '4%',
        flexBasis: '48%',
    },

    webViewStyles,

    link,

    linkMuted: {
        color: themeColors.textSupporting,
        textDecorationColor: themeColors.textSupporting,
        fontFamily: fontFamily.EXP_NEUE,
    },

    linkMutedHovered: {
        color: themeColors.textMutedReversed,
    },

    h1: {
        color: themeColors.heading,
        fontFamily: fontFamily.EXP_NEUE_BOLD,
        fontSize: variables.fontSizeh1,
        fontWeight: fontWeightBold,
    },

    h3: {
        fontFamily: fontFamily.EXP_NEUE_BOLD,
        fontSize: variables.fontSizeNormal,
        fontWeight: fontWeightBold,
    },

    h4: {
        fontFamily: fontFamily.EXP_NEUE_BOLD,
        fontSize: variables.fontSizeLabel,
        fontWeight: fontWeightBold,
    },

    textAlignCenter: {
        textAlign: 'center',
    },

    textAlignRight: {
        textAlign: 'right',
    },

    textAlignLeft: {
        textAlign: 'left',
    },

    textUnderline: {
        textDecorationLine: 'underline',
    },

    label: {
        fontSize: variables.fontSizeLabel,
        lineHeight: variables.lineHeightLarge,
    },

    textLabel: {
        color: themeColors.text,
        fontSize: variables.fontSizeLabel,
        lineHeight: variables.lineHeightLarge,
    },

    mutedTextLabel: {
        color: themeColors.textSupporting,
        fontSize: variables.fontSizeLabel,
        lineHeight: variables.lineHeightLarge,
    },

    textMicro: {
        fontFamily: fontFamily.EXP_NEUE,
        fontSize: variables.fontSizeSmall,
        lineHeight: variables.lineHeightSmall,
    },

    textMicroBold: {
        color: themeColors.text,
        fontWeight: fontWeightBold,
        fontFamily: fontFamily.EXP_NEUE_BOLD,
        fontSize: variables.fontSizeSmall,
    },

    textMicroSupporting: {
        color: themeColors.textSupporting,
        fontFamily: fontFamily.EXP_NEUE,
        fontSize: variables.fontSizeSmall,
        lineHeight: variables.lineHeightSmall,
    },

    textExtraSmallSupporting: {
        color: themeColors.textSupporting,
        fontFamily: fontFamily.EXP_NEUE,
        fontSize: variables.fontSizeExtraSmall,
    },

    textLarge: {
        fontSize: variables.fontSizeLarge,
    },

    textXLarge: {
        fontSize: variables.fontSizeXLarge,
    },

    textXXLarge: {
        fontSize: variables.fontSizeXXLarge,
    },

    textXXXLarge: {
        fontSize: variables.fontSizeXXXLarge,
    },

    textHero: {
        fontSize: variables.fontSizeHero,
        fontFamily: fontFamily.EXP_NEW_KANSAS_MEDIUM,
    },

    textStrong: {
        fontFamily: fontFamily.EXP_NEUE_BOLD,
        fontWeight: fontWeightBold,
    },

    textItalic: {
        fontFamily: fontFamily.EXP_NEUE_ITALIC,
        fontStyle: 'italic',
    },

    textHeadline: {
        ...headlineFont,
        color: themeColors.heading,
        fontSize: variables.fontSizeXLarge,
    },

    textDecorationNoLine: {
        textDecorationLine: 'none',
    },

    textWhite: {
        color: themeColors.textLight,
    },

    textBlue: {
        color: themeColors.link,
    },

    textUppercase: {
        textTransform: 'uppercase',
    },

    textNoWrap: {
        ...whiteSpace.noWrap,
    },

    colorReversed: {
        color: themeColors.textReversed,
    },

    colorMutedReversed: {
        color: themeColors.textMutedReversed,
    },

    colorMuted: {
        color: themeColors.textSupporting,
    },

    colorHeading: {
        color: themeColors.heading,
    },

    bgTransparent: {
        backgroundColor: 'transparent',
    },

    bgDark: {
        backgroundColor: themeColors.inverse,
    },

    opacity0: {
        opacity: 0,
    },

    opacity1: {
        opacity: 1,
    },

    textDanger: {
        color: themeColors.danger,
    },

    borderRadiusNormal: {
        borderRadius: variables.buttonBorderRadius,
    },

    button: {
        backgroundColor: themeColors.buttonDefaultBG,
        borderRadius: variables.buttonBorderRadius,
        minHeight: variables.componentSizeLarge,
        justifyContent: 'center',
        ...spacing.ph3,
    },

    buttonContainer: {
        padding: 1,
        borderRadius: variables.buttonBorderRadius,
    },

    buttonText: {
        color: themeColors.text,
        fontFamily: fontFamily.EXP_NEUE_BOLD,
        fontSize: variables.fontSizeNormal,
        fontWeight: fontWeightBold,
        textAlign: 'center',
        flexShrink: 1,

        // It is needed to unset the Lineheight. We don't need it for buttons as button always contains single line of text.
        // It allows to vertically center the text.
        lineHeight: undefined,

        // Add 1px to the Button text to give optical vertical alignment.
        paddingBottom: 1,
    },

    buttonSmall: {
        borderRadius: variables.buttonBorderRadius,
        minHeight: variables.componentSizeSmall,
        paddingTop: 4,
        paddingHorizontal: 14,
        paddingBottom: 4,
        backgroundColor: themeColors.buttonDefaultBG,
    },

    buttonMedium: {
        borderRadius: variables.buttonBorderRadius,
        minHeight: variables.componentSizeNormal,
        paddingTop: 12,
        paddingRight: 16,
        paddingBottom: 12,
        paddingLeft: 16,
        backgroundColor: themeColors.buttonDefaultBG,
    },

    buttonLarge: {
        borderRadius: variables.buttonBorderRadius,
        minHeight: variables.componentSizeLarge,
        paddingTop: 8,
        paddingRight: 10,
        paddingBottom: 8,
        paddingLeft: 18,
        backgroundColor: themeColors.buttonDefaultBG,
    },

    buttonSmallText: {
        fontSize: variables.fontSizeSmall,
        fontFamily: fontFamily.EXP_NEUE_BOLD,
        fontWeight: fontWeightBold,
        textAlign: 'center',
    },

    buttonMediumText: {
        fontSize: variables.fontSizeLabel,
        fontFamily: fontFamily.EXP_NEUE_BOLD,
        fontWeight: fontWeightBold,
        textAlign: 'center',
    },

    buttonLargeText: {
        fontSize: variables.fontSizeNormal,
        fontFamily: fontFamily.EXP_NEUE_BOLD,
        fontWeight: fontWeightBold,
        textAlign: 'center',
    },

    buttonSuccess: {
        backgroundColor: themeColors.success,
        borderWidth: 0,
    },

    buttonSuccessDisabled: {
        opacity: 0.5,
    },

    buttonSuccessHovered: {
        backgroundColor: themeColors.successHover,
        borderWidth: 0,
    },

    buttonDanger: {
        backgroundColor: themeColors.danger,
        borderWidth: 0,
    },

    buttonDangerDisabled: {
        opacity: 0.5,
    },

    buttonDangerHovered: {
        backgroundColor: themeColors.dangerHover,
        borderWidth: 0,
    },

    buttonDisable: {
        backgroundColor: themeColors.buttonDefaultBG,
        borderWidth: 0,
    },

    buttonDivider: {
        width: 1,
        alignSelf: 'stretch',
        backgroundColor: themeColors.appBG,
        marginVertical: 1,
    },

    noRightBorderRadius: {
        borderTopRightRadius: 0,
        borderBottomRightRadius: 0,
    },

    noLeftBorderRadius: {
        borderTopLeftRadius: 0,
        borderBottomLeftRadius: 0,
    },

    buttonCTA: {
        paddingVertical: 6,
        ...spacing.mh4,
    },

    buttonCTAIcon: {
        marginRight: 22,

        // Align vertically with the Button text
        paddingBottom: 1,
        paddingTop: 1,
    },

    buttonConfirm: {
        margin: 20,
    },

    attachmentButtonBigScreen: {
        minWidth: 300,
        alignSelf: 'center',
    },

    buttonConfirmText: {
        paddingLeft: 20,
        paddingRight: 20,
    },

    buttonSuccessText: {
        color: themeColors.textLight,
    },

    buttonDangerText: {
        color: themeColors.textLight,
    },

    hoveredComponentBG: {
        backgroundColor: themeColors.hoverComponentBG,
    },

    activeComponentBG: {
        backgroundColor: themeColors.activeComponentBG,
    },

    fontWeightBold: {
        fontWeight: fontWeightBold,
    },

    touchableButtonImage: {
        alignItems: 'center',
        height: variables.componentSizeNormal,
        justifyContent: 'center',
        width: variables.componentSizeNormal,
    },

    visuallyHidden: {
        ...visibility('hidden'),
        overflow: 'hidden',
        width: 0,
        height: 0,
    },

    visibilityHidden: {
        ...visibility('hidden'),
    },

    loadingVBAAnimation: {
        width: 140,
        height: 140,
    },

    pickerSmall: (backgroundColor = themeColors.highlightBG) => ({
        inputIOS: {
            fontFamily: fontFamily.EXP_NEUE,
            fontSize: variables.fontSizeSmall,
            paddingLeft: 0,
            paddingRight: 17,
            paddingTop: 6,
            paddingBottom: 6,
            borderRadius: variables.componentBorderRadius,
            borderWidth: 0,
            color: themeColors.text,
            height: 26,
            opacity: 1,
            backgroundColor: 'transparent',
        },
        done: {
            color: themeColors.text,
        },
        modalViewMiddle: {
            backgroundColor: themeColors.border,
            borderTopWidth: 0,
        },
        modalViewBottom: {
            backgroundColor: themeColors.highlightBG,
        },
        inputWeb: {
            fontFamily: fontFamily.EXP_NEUE,
            fontSize: variables.fontSizeSmall,
            paddingLeft: 0,
            paddingRight: 17,
            paddingTop: 6,
            paddingBottom: 6,
            borderWidth: 0,
            borderRadius: variables.componentBorderRadius,
            color: themeColors.text,
            appearance: 'none',
            height: 26,
            opacity: 1,
            cursor: 'pointer',
            backgroundColor,
        },
        inputAndroid: {
            fontFamily: fontFamily.EXP_NEUE,
            fontSize: variables.fontSizeSmall,
            paddingLeft: 0,
            paddingRight: 17,
            paddingTop: 6,
            paddingBottom: 6,
            borderWidth: 0,
            borderRadius: variables.componentBorderRadius,
            color: themeColors.text,
            height: 26,
            opacity: 1,
            backgroundColor: 'transparent',
        },
        iconContainer: {
            top: 7,
            ...pointerEventsNone,
        },
        icon: {
            width: variables.iconSizeExtraSmall,
            height: variables.iconSizeExtraSmall,
        },
    }),

    badge: {
        backgroundColor: themeColors.border,
        borderRadius: 14,
        height: variables.iconSizeNormal,
        flexDirection: 'row',
        paddingHorizontal: 7,
        alignItems: 'center',
    },

    badgeSuccess: {
        backgroundColor: themeColors.success,
    },

    badgeSuccessPressed: {
        backgroundColor: themeColors.successHover,
    },

    badgeDanger: {
        backgroundColor: themeColors.danger,
    },

    badgeDangerPressed: {
        backgroundColor: themeColors.dangerPressed,
    },

    badgeText: {
        color: themeColors.text,
        fontSize: variables.fontSizeSmall,
        lineHeight: variables.lineHeightNormal,
        ...whiteSpace.noWrap,
    },

    border: {
        borderWidth: 1,
        borderRadius: variables.componentBorderRadius,
        borderColor: themeColors.border,
    },

    borderColorFocus: {
        borderColor: themeColors.borderFocus,
    },

    borderColorDanger: {
        borderColor: themeColors.danger,
    },

    headerText: {
        color: themeColors.heading,
        fontFamily: fontFamily.EXP_NEUE_BOLD,
        fontSize: variables.fontSizeNormal,
        fontWeight: fontWeightBold,
    },

    headerGap: {
        height: 12,
    },

    pushTextRight: {
        left: 100000,
    },

    reportOptions: {
        marginLeft: 8,
    },

    chatItemComposeSecondaryRow: {
        height: 15,
        marginBottom: 5,
        marginTop: 5,
    },

    chatItemComposeSecondaryRowSubText: {
        color: themeColors.textSupporting,
        fontFamily: fontFamily.EXP_NEUE,
        fontSize: variables.fontSizeSmall,
        lineHeight: variables.lineHeightSmall,
    },

    chatItemComposeSecondaryRowOffset: {
        marginLeft: variables.chatInputSpacing,
    },

    offlineIndicator: {
        marginLeft: variables.chatInputSpacing,
    },

    offlineIndicatorMobile: {
        paddingLeft: 20,
        paddingBottom: 9,
    },

    offlineIndicatorRow: {
        height: 25,
    },

    // Actions
    actionAvatar: {
        borderRadius: 20,
    },

    componentHeightLarge: {
        height: variables.inputHeight,
    },

    textInputContainer: {
        flex: 1,
        justifyContent: 'center',
        height: '100%',
        backgroundColor: 'transparent',
        borderBottomWidth: 2,
        borderColor: themeColors.border,
        overflow: 'hidden',
    },

    textInputLabel: {
        position: 'absolute',
        left: 0,
        top: 0,
        fontSize: variables.fontSizeNormal,
        color: themeColors.textSupporting,
        fontFamily: fontFamily.EXP_NEUE,
        width: '100%',
    },

    textInputLabelBackground: {
        position: 'absolute',
        top: 0,
        width: '100%',
        height: 23,
        backgroundColor: themeColors.componentBG,
    },

    textInputLabelDesktop: {
        transformOrigin: 'left center',
    },

    textInputLabelTransformation: (translateY, translateX, scale) => ({
        transform: [
            {translateY},
            {translateX},
            {scale},
        ],
    }),

    baseTextInput: {
        fontFamily: fontFamily.EXP_NEUE,
        fontSize: variables.fontSizeNormal,
        lineHeight: variables.lineHeightXLarge,
        color: themeColors.text,
        paddingTop: 23,
        paddingBottom: 8,
        paddingLeft: 0,
        borderWidth: 0,
    },

    textInputMultiline: {
        scrollPadding: '23px 0 0 0',
    },

    textInputMultilineContainer: {
        paddingTop: 23,
    },

    textInputAndIconContainer: {
        flex: 1,
        height: '100%',
        zIndex: -1,
        flexDirection: 'row',
    },

    textInputDesktop: addOutlineWidth({}, 0),

    secureInputShowPasswordButton: {
        paddingHorizontal: 11,
        justifyContent: 'center',
        margin: 1,
    },

    secureInput: {
        borderTopRightRadius: 0,
        borderBottomRightRadius: 0,
    },

    textInput: {
        backgroundColor: 'transparent',
        borderRadius: variables.componentBorderRadiusNormal,
        height: variables.inputComponentSizeNormal,
        borderColor: themeColors.border,
        borderWidth: 1,
        color: themeColors.text,
        fontFamily: fontFamily.EXP_NEUE,
        fontSize: variables.fontSizeNormal,
        paddingLeft: 12,
        paddingRight: 12,
        paddingTop: 10,
        paddingBottom: 10,
        textAlignVertical: 'center',
    },

    textInputPrefixWrapper: {
        position: 'absolute',
        left: 0,
        top: 0,
        height: variables.inputHeight,
        display: 'flex',
        flexDirection: 'row',
        alignItems: 'center',
        paddingTop: 23,
        paddingBottom: 8,
    },

    textInputPrefix: {
        color: themeColors.text,
        fontFamily: fontFamily.EXP_NEUE,
        fontSize: variables.fontSizeNormal,
        textAlignVertical: 'center',
    },

    pickerContainer: {
        borderBottomWidth: 2,
        paddingLeft: 0,
        borderStyle: 'solid',
        borderColor: themeColors.border,
        justifyContent: 'center',
        backgroundColor: 'transparent',
        height: variables.inputHeight,
        overflow: 'hidden',
    },

    pickerContainerSmall: {
        height: variables.inputHeightSmall,
    },

    pickerLabel: {
        position: 'absolute',
        left: 0,
        top: 6,
        zIndex: 1,
    },

    picker: (disabled = false, backgroundColor = themeColors.appBG) => ({
        iconContainer: {
            top: Math.round(variables.inputHeight * 0.5) - 11,
            right: 0,
            ...pointerEventsNone,
        },

        inputWeb: {
            appearance: 'none',
            cursor: disabled ? 'not-allowed' : 'pointer',
            ...picker,
            backgroundColor,
        },

        inputIOS: {
            ...picker,
        },
        done: {
            color: themeColors.text,
        },
        modalViewMiddle: {
            backgroundColor: themeColors.border,
            borderTopWidth: 0,
        },
        modalViewBottom: {
            backgroundColor: themeColors.highlightBG,
        },

        inputAndroid: {
            ...picker,
        },
    }),

    disabledText: {
        color: themeColors.icon,
    },

    inputDisabled: {
        backgroundColor: themeColors.highlightBG,
        color: themeColors.icon,
    },

    noOutline: addOutlineWidth({}, 0),

    errorOutline: {
        borderColor: themeColors.danger,
    },

    textLabelSupporting: {
        fontFamily: fontFamily.EXP_NEUE,
        fontSize: variables.fontSizeLabel,
        color: themeColors.textSupporting,
    },

    lh16: {
        lineHeight: 16,
    },

    formHelp: {
        color: themeColors.textSupporting,
        fontSize: variables.fontSizeLabel,
        lineHeight: variables.lineHeightLarge,
        marginBottom: 4,
    },

    formError: {
        color: themeColors.textError,
        fontSize: variables.fontSizeLabel,
        lineHeight: variables.formErrorLineHeight,
        marginBottom: 4,
    },

    formSuccess: {
        color: themeColors.success,
        fontSize: variables.fontSizeLabel,
        lineHeight: 18,
        marginBottom: 4,
    },

    signInPage: {
        backgroundColor: themeColors.sidebar,
        minHeight: '100%',
        flex: 1,
    },

    signInPageInner: {
        marginLeft: 'auto',
        marginRight: 'auto',
        height: '100%',
        width: '100%',
    },

    signInPageContentTopSpacer: {
        maxHeight: 132,
        minHeight: 12,
    },

    signInPageLeftContainer: {
        paddingLeft: 40,
        paddingRight: 40,
    },

    signInPageLeftContainerWide: {
        maxWidth: 360,
    },

    signInPageWelcomeFormContainer: {
        maxWidth: 300,
    },

    signInPageWelcomeTextContainer: {
        width: 300,
    },

    changeExpensifyLoginLinkContainer: {
        flexDirection: 'row',
        flexWrap: 'wrap',
        ...wordBreak.breakWord,
    },

    // Sidebar Styles
    sidebar: {
        backgroundColor: themeColors.sidebar,
        height: '100%',
    },

    sidebarFooter: {
        alignItems: 'center',
        display: 'flex',
        justifyContent: 'center',
        paddingVertical: variables.lineHeightXLarge,
        width: '100%',
    },

    sidebarAvatar: {
        backgroundColor: themeColors.icon,
        borderRadius: 20,
        height: variables.componentSizeNormal,
        width: variables.componentSizeNormal,
    },

    statusIndicator: {
        borderColor: themeColors.sidebar,
        backgroundColor: themeColors.danger,
        borderRadius: 6,
        borderWidth: 2,
        position: 'absolute',
        right: -1,
        bottom: -1,
        height: 12,
        width: 12,
        zIndex: 10,
    },

    statusIndicatorLarge: {
        borderColor: themeColors.componentBG,
        backgroundColor: themeColors.danger,
        borderRadius: 8,
        borderWidth: 2,
        position: 'absolute',
        right: 4,
        bottom: 4,
        height: 16,
        width: 16,
        zIndex: 10,
    },

    statusIndicatorOnline: {
        backgroundColor: themeColors.success,
    },

    avatarWithIndicator: {
        errorDot: {
            borderColor: themeColors.sidebar,
            borderRadius: 6,
            borderWidth: 2,
            position: 'absolute',
            right: -1,
            bottom: -1,
            height: 12,
            width: 12,
            zIndex: 10,
        },
    },

    floatingActionButtonContainer: {
        position: 'absolute',
        right: 20,

        // The bottom of the floating action button should align with the bottom of the compose box.
        // The value should be equal to the height + marginBottom + marginTop of chatItemComposeSecondaryRow
        bottom: 25,
    },

    floatingActionButton: {
        backgroundColor: themeColors.success,
        height: variables.componentSizeLarge,
        width: variables.componentSizeLarge,
        borderRadius: 999,
        alignItems: 'center',
        justifyContent: 'center',
    },

    sidebarFooterUsername: {
        color: themeColors.heading,
        fontSize: variables.fontSizeLabel,
        fontWeight: '700',
        width: 200,
        textOverflow: 'ellipsis',
        overflow: 'hidden',
        ...whiteSpace.noWrap,
    },

    sidebarFooterLink: {
        color: themeColors.textSupporting,
        fontSize: variables.fontSizeSmall,
        textDecorationLine: 'none',
        fontFamily: fontFamily.EXP_NEUE,
        lineHeight: 20,
    },

    sidebarListContainer: {
        scrollbarWidth: 'none',
        paddingBottom: 4,
    },

    sidebarListItem: {
        justifyContent: 'center',
        textDecorationLine: 'none',
    },

    onlyEmojisText: {
        fontSize: variables.fontSizeOnlyEmojis,
        lineHeight: variables.fontSizeOnlyEmojisHeight,
    },

    createMenuPositionSidebar: {
        left: 18,
        bottom: 100,
    },

    createMenuPositionProfile: {
        right: 18,
        top: 180,
    },

    createMenuPositionReportActionCompose: {
        left: 18 + variables.sideBarWidth,
        bottom: 75,
    },

    createMenuPositionRightSidepane: {
        right: 18,
        bottom: 75,
    },

    createMenuContainer: {
        width: variables.sideBarWidth - 40,
        paddingVertical: 12,
    },

    createMenuHeaderText: {
        fontFamily: fontFamily.EXP_NEUE,
        fontSize: variables.fontSizeLabel,
        color: themeColors.heading,
    },

    popoverMenuItem: {
        flexDirection: 'row',
        borderRadius: 0,
        paddingHorizontal: 20,
        paddingVertical: 12,
        justifyContent: 'space-between',
        width: '100%',
    },

    popoverMenuIcon: {
        width: variables.componentSizeNormal,
        height: variables.componentSizeNormal,
        justifyContent: 'center',
        alignItems: 'center',
    },

    popoverMenuIconEmphasized: {
        backgroundColor: themeColors.iconSuccessFill,
        borderRadius: variables.componentSizeLarge / 2,
    },

    popoverMenuText: {
        fontSize: variables.fontSizeNormal,
        color: themeColors.heading,
    },

    menuItemTextContainer: {
        minHeight: variables.componentSizeNormal,
    },

    chatLinkRowPressable: {
        minWidth: 0,
        textDecorationLine: 'none',
        flex: 1,
    },

    sidebarLink: {
        textDecorationLine: 'none',
    },

    sidebarLinkInner: {
        alignItems: 'center',
        flexDirection: 'row',
        paddingLeft: 20,
        paddingRight: 20,
    },

    sidebarLinkText: {
        color: themeColors.textSupporting,
        fontSize: variables.fontSizeNormal,
        textDecorationLine: 'none',
        overflow: 'hidden',
    },

    sidebarLinkHover: {
        backgroundColor: themeColors.sidebarHover,
    },

    sidebarLinkActive: {
        backgroundColor: themeColors.border,
        textDecorationLine: 'none',
    },

    sidebarLinkTextBold: {
        fontWeight: '700',
        color: themeColors.heading,
    },

    sidebarLinkActiveText: {
        color: themeColors.textSupporting,
        fontSize: variables.fontSizeNormal,
        textDecorationLine: 'none',
        overflow: 'hidden',
    },

    optionItemAvatarNameWrapper: {
        minWidth: 0,
        flex: 1,
    },

    optionDisplayName: {
        fontFamily: fontFamily.EXP_NEUE,
        height: variables.alternateTextHeight,
        lineHeight: variables.lineHeightXLarge,
        ...whiteSpace.noWrap,
    },

    optionDisplayNameCompact: {
        minWidth: 'auto',
        flexBasis: 'auto',
        flexGrow: 0,
        flexShrink: 0,
    },

    displayNameTooltipEllipsis: {
        position: 'absolute',
        opacity: 0,
        right: 0,
        bottom: 0,
    },

    optionAlternateText: {
        minHeight: variables.alternateTextHeight,
        lineHeight: variables.lineHeightXLarge,
    },

    optionAlternateTextCompact: {
        flexShrink: 1,
        flexGrow: 1,
        flexBasis: 'auto',
        ...optionAlternateTextPlatformStyles,
    },

    optionRow: {
        minHeight: variables.optionRowHeight,
        paddingTop: 12,
        paddingBottom: 12,
    },

    optionRowCompact: {
        height: variables.optionRowHeightCompact,
        paddingTop: 12,
        paddingBottom: 12,
    },

    optionsListSectionHeader: {
        height: variables.optionsListSectionHeaderHeight,
    },

    appContent: {
        backgroundColor: themeColors.appBG,
        overflow: 'hidden',

        // Starting version 6.3.2 @react-navigation/drawer adds "user-select: none;" to its container.
        // We add user-select-auto to the inner component to prevent incorrect triple-click text selection.
        // For further explanation see - https://github.com/Expensify/App/pull/12730/files#r1022883823
        userSelect: 'auto',
        WebkitUserSelect: 'auto',
    },

    appContentHeader: {
        borderBottomWidth: 1,
        borderColor: themeColors.border,
        height: variables.contentHeaderHeight,
        justifyContent: 'center',
        display: 'flex',
        paddingRight: 20,
    },

    appContentHeaderTitle: {
        alignItems: 'center',
        flexDirection: 'row',
    },

    LHNToggle: {
        alignItems: 'center',
        height: variables.contentHeaderHeight,
        justifyContent: 'center',
        paddingRight: 10,
        paddingLeft: 20,
    },

    LHNToggleIcon: {
        height: 15,
        width: 18,
    },

    chatContent: {
        flex: 4,
        justifyContent: 'flex-end',
    },

    chatContentScrollView: {
        flexGrow: 1,
        justifyContent: 'flex-start',
        paddingVertical: 16,
    },

    // Chat Item
    chatItem: {
        display: 'flex',
        flexDirection: 'row',
        paddingTop: 8,
        paddingBottom: 8,
        paddingLeft: 20,
        paddingRight: 20,
    },

    chatItemRightGrouped: {
        flexGrow: 1,
        flexShrink: 1,
        flexBasis: 0,
        position: 'relative',
        marginLeft: variables.chatInputSpacing,
    },

    chatItemRight: {
        flexGrow: 1,
        flexShrink: 1,
        flexBasis: 0,
        position: 'relative',
    },

    chatItemMessageHeader: {
        alignItems: 'center',
        display: 'flex',
        flexDirection: 'row',
        flexWrap: 'nowrap',
    },

    chatItemMessageHeaderSender: {
        color: themeColors.heading,
        fontFamily: fontFamily.EXP_NEUE_BOLD,
        fontSize: variables.fontSizeNormal,
        fontWeight: fontWeightBold,
        lineHeight: variables.lineHeightXLarge,
        ...wordBreak.breakWord,
    },

    chatItemMessageHeaderTimestamp: {
        flexShrink: 0,
        color: themeColors.textSupporting,
        fontSize: variables.fontSizeSmall,
        paddingTop: 2,
    },

    chatItemMessage: {
        color: themeColors.text,
        fontSize: variables.fontSizeNormal,
        fontFamily: fontFamily.EXP_NEUE,
        lineHeight: variables.lineHeightXLarge,
        maxWidth: '100%',
        cursor: 'auto',
        ...whiteSpace.preWrap,
        ...wordBreak.breakWord,
    },

    chatItemMessageLink: {
        color: themeColors.link,
        fontSize: variables.fontSizeNormal,
        fontFamily: fontFamily.EXP_NEUE,
        lineHeight: variables.lineHeightXLarge,
    },

    chatItemComposeWithFirstRow: {
        minHeight: 90,
    },

    chatItemFullComposeRow: {
        ...sizing.h100,
    },

    chatItemComposeBoxColor: {
        borderColor: themeColors.border,
    },

    chatItemComposeBoxFocusedColor: {
        borderColor: themeColors.borderFocus,
    },

    chatItemComposeBox: {
        backgroundColor: themeColors.componentBG,
        borderWidth: 1,
        borderRadius: variables.componentBorderRadiusRounded,
        minHeight: variables.componentSizeNormal,
    },

    chatItemFullComposeBox: {
        ...flex.flex1,
        ...spacing.mt4,
        ...sizing.h100,
    },

    chatFooter: {
        paddingLeft: 20,
        paddingRight: 20,
        display: 'flex',
        backgroundColor: themeColors.appBG,
    },

    chatFooterFullCompose: {
        flex: 1,
        flexShrink: 1,
        flexBasis: '100%',
    },

    // Be extremely careful when editing the compose styles, as it is easy to introduce regressions.
    // Make sure you run the following tests against any changes: #12669
    textInputCompose: addOutlineWidth({
        backgroundColor: themeColors.componentBG,
        borderColor: themeColors.border,
        color: themeColors.text,
        fontFamily: fontFamily.EMOJI_TEXT_FONT,
        fontSize: variables.fontSizeNormal,
        borderWidth: 0,
        height: 'auto',
        lineHeight: variables.lineHeightXLarge,
        ...overflowXHidden,

        // On Android, multiline TextInput with height: 'auto' will show extra padding unless they are configured with
        // paddingVertical: 0, alignSelf: 'center', and textAlignVertical: 'center'

        paddingHorizontal: variables.avatarChatSpacing,
        paddingTop: 0,
        paddingBottom: 0,
        alignSelf: 'center',
        textAlignVertical: 'center',
    }, 0),

    textInputFullCompose: {
        alignSelf: 'stretch',
        flex: 1,
        maxHeight: '100%',
        textAlignVertical: 'top',
    },

    editInputComposeSpacing: {
        backgroundColor: themeColors.transparent,
        marginVertical: 6,
    },

    // composer padding should not be modified unless thoroughly tested against the cases in this PR: #12669
    textInputComposeSpacing: {
        paddingVertical: 5,
        ...flex.flexRow,
        flex: 1,
    },

    chatItemSubmitButton: {
        alignSelf: 'flex-end',
        borderRadius: variables.componentBorderRadiusRounded,
        backgroundColor: themeColors.transparent,
        height: 32,
        padding: 6,
        margin: 3,
        justifyContent: 'center',
    },

    emojiPickerContainer: {
        backgroundColor: themeColors.componentBG,
    },

    emojiPickerList: {
        height: 288,
        width: '100%',
        ...spacing.ph4,
    },
    emojiPickerListLandscape: {
        height: 240,
    },

    emojiHeaderContainer: {
        backgroundColor: themeColors.componentBG,
        display: 'flex',
        height: CONST.EMOJI_PICKER_HEADER_HEIGHT,
        justifyContent: 'center',
        width: '100%',
    },

    emojiSkinToneTitle: {
        backgroundColor: themeColors.componentBG,
        width: '100%',
        ...spacing.pv1,
        fontFamily: fontFamily.EXP_NEUE_BOLD,
        fontWeight: fontWeightBold,
        color: themeColors.heading,
        fontSize: variables.fontSizeSmall,
    },

    // Emoji Picker Styles
    emojiText: {
        fontFamily: fontFamily.EMOJI_TEXT_FONT,
        textAlign: 'center',
        fontSize: variables.emojiSize,
        ...spacing.pv0,
        ...spacing.ph0,
        lineHeight: variables.emojiLineHeight,
    },

    emojiItem: {
        width: '12.5%',
        textAlign: 'center',
        borderRadius: 8,
        paddingTop: 2,
        paddingBottom: 2,
        height: CONST.EMOJI_PICKER_ITEM_HEIGHT,
    },

    emojiItemHighlighted: {
        transition: '0.2s ease',
        backgroundColor: themeColors.buttonDefaultBG,
    },

    emojiItemKeyboardHighlighted: {
        transition: '0.2s ease',
        borderWidth: 1,
        borderColor: themeColors.link,
        borderRadius: variables.buttonBorderRadius,
    },

    categoryShortcutButton: {
        flex: 1,
        borderRadius: 8,
        paddingTop: 2,
        paddingBottom: 2,
        height: CONST.EMOJI_PICKER_ITEM_HEIGHT,
        justifyContent: 'center',
    },

    chatItemEmojiButton: {
        alignSelf: 'flex-end',
        borderRadius: variables.buttonBorderRadius,
        height: 32,
        marginVertical: 3,
        paddingHorizontal: 6,
        justifyContent: 'center',
    },

    editChatItemEmojiWrapper: {
        marginRight: 3,
    },

    hoveredButton: {
        backgroundColor: themeColors.buttonHoveredBG,
    },

    chatItemAttachBorder: {
        borderRightColor: themeColors.border,
        borderRightWidth: 1,
    },

    composerSizeButton: {
        alignSelf: 'center',
        height: 32,
        width: 32,
        padding: 6,
        margin: 3,
        borderRadius: variables.componentBorderRadiusRounded,
        backgroundColor: themeColors.transparent,
    },

    chatItemAttachmentPlaceholder: {
        backgroundColor: themeColors.sidebar,
        borderColor: themeColors.border,
        borderWidth: 1,
        borderRadius: variables.componentBorderRadiusNormal,
        height: 150,
        textAlign: 'center',
        verticalAlign: 'middle',
        width: 200,
    },

    chatSwticherPillWrapper: {
        marginTop: 5,
        marginRight: 4,
    },

    navigationModalOverlay: {
        position: 'absolute',
        width: '100%',
        height: '100%',
        transform: [{
            translateX: -variables.sideBarWidth,
        }],
    },

    sidebarVisible: {
        borderRightWidth: 1,
    },

    sidebarHidden: {
        width: 0,
        borderRightWidth: 0,
    },

    exampleCheckImage: {
        width: '100%',
        height: 80,
        borderColor: themeColors.border,
        borderWidth: 1,
        borderRadius: variables.componentBorderRadiusNormal,
    },

    singleAvatar: {
        height: 24,
        width: 24,
        backgroundColor: themeColors.icon,
        borderRadius: 24,
    },

    horizontalStackedAvatar: {
        height: 28,
        width: 28,
        backgroundColor: themeColors.appBG,
        borderRadius: 33,
        paddingTop: 2,
        alignItems: 'center',
    },

    singleSubscript: {
        height: variables.iconSizeNormal,
        width: variables.iconSizeNormal,
        backgroundColor: themeColors.icon,
        borderRadius: 20,
        zIndex: 1,
    },

    singleAvatarSmall: {
        height: 18,
        width: 18,
        backgroundColor: themeColors.icon,
        borderRadius: 18,
    },

    secondAvatar: {
        position: 'absolute',
        right: -18,
        bottom: -18,
        borderWidth: 3,
        borderRadius: 30,
        borderColor: 'transparent',
    },

    secondAvatarSmall: {
        position: 'absolute',
        right: -13,
        bottom: -13,
        borderWidth: 3,
        borderRadius: 18,
        borderColor: 'transparent',
    },

    secondAvatarSubscript: {
        position: 'absolute',
        right: -4,
        bottom: -2,
        borderWidth: 2,
        borderRadius: 18,
        borderColor: 'transparent',
    },

    secondAvatarSubscriptCompact: {
        position: 'absolute',
        bottom: -1,
        right: -1,
        borderWidth: 1,
        borderRadius: 18,
        borderColor: 'transparent',
    },

    leftSideLargeAvatar: {
        left: 15,
    },

    rightSideLargeAvatar: {
        right: 15,
        zIndex: 2,
        borderWidth: 4,
        borderRadius: 100,
    },

    secondAvatarInline: {
        bottom: -3,
        right: -25,
        borderWidth: 3,
        borderRadius: 18,
        borderColor: themeColors.cardBorder,
        backgroundColor: themeColors.appBG,
    },

    avatarLarge: {
        width: variables.avatarSizeLarge,
        height: variables.avatarSizeLarge,
    },

    avatarNormal: {
        height: variables.componentSizeNormal,
        width: variables.componentSizeNormal,
        borderRadius: variables.componentSizeNormal,
    },

    avatarSmall: {
        height: variables.avatarSizeSmall,
        width: variables.avatarSizeSmall,
        borderRadius: variables.avatarSizeSmall,
    },

    avatarInnerText: {
        color: themeColors.textLight,
        fontSize: variables.fontSizeSmall,
        lineHeight: undefined,
        marginLeft: -3,
        textAlign: 'center',
    },

    avatarInnerTextSmall: {
        color: themeColors.textLight,
        fontSize: variables.fontSizeExtraSmall,
        lineHeight: undefined,
        marginLeft: -2,
        textAlign: 'center',
    },

    avatarSpace: {
        top: 3,
        left: 3,
    },

    avatar: {
        backgroundColor: themeColors.sidebar,
        borderColor: themeColors.sidebar,
    },

    focusedAvatar: {
        backgroundColor: themeColors.border,
        borderColor: themeColors.border,
    },

    emptyAvatar: {
        marginRight: variables.avatarChatSpacing,
        height: variables.avatarSizeNormal,
        width: variables.avatarSizeNormal,
    },

    emptyAvatarSmall: {
        marginRight: variables.avatarChatSpacing - 4,
        height: variables.avatarSizeSmall,
        width: variables.avatarSizeSmall,
    },

    horizontalStackedAvatar1: {
        left: -19,
        top: -79,
        zIndex: 2,
    },

    horizontalStackedAvatar2: {
        left: 1,
        top: -51,
        zIndex: 3,
    },

    horizontalStackedAvatar3: {
        left: 21,
        top: -23,
        zIndex: 4,
    },

    horizontalStackedAvatar4: {
        top: 5,
        left: 41,
        zIndex: 5,
    },

    horizontalStackedAvatar4Overlay: {
        top: -107,
        left: 41,
        height: 28,
        width: 28,
        borderWidth: 2,
        borderStyle: 'solid',
        borderRadius: 24,
        zIndex: 6,
    },

    modalViewContainer: {
        alignItems: 'center',
        flex: 1,
    },

    borderTop: {
        borderTopWidth: variables.borderTopWidth,
        borderColor: themeColors.border,
    },

    borderTopRounded: {
        borderTopWidth: 1,
        borderColor: themeColors.border,
        borderTopLeftRadius: variables.componentBorderRadiusNormal,
        borderTopRightRadius: variables.componentBorderRadiusNormal,
    },

    borderBottomRounded: {
        borderBottomWidth: 1,
        borderColor: themeColors.border,
        borderBottomLeftRadius: variables.componentBorderRadiusNormal,
        borderBottomRightRadius: variables.componentBorderRadiusNormal,
    },

    borderBottom: {
        borderBottomWidth: 1,
        borderColor: themeColors.border,
    },

    borderNone: {
        borderWidth: 0,
        borderBottomWidth: 0,
    },

    borderRight: {
        borderRightWidth: 1,
        borderColor: themeColors.border,
    },

    borderLeft: {
        borderLeftWidth: 1,
        borderColor: themeColors.border,
    },

    pointerEventsNone,

    pointerEventsAuto,

    headerBar: {
        overflow: 'hidden',
        justifyContent: 'center',
        display: 'flex',
        paddingLeft: 20,
        height: variables.contentHeaderHeight,
        width: '100%',
    },

    imageViewContainer: {
        width: '100%',
        height: '100%',
        alignItems: 'center',
        justifyContent: 'center',
    },

    imageModalPDF: {
        flex: 1,
        backgroundColor: themeColors.modalBackground,
    },

    PDFView: {
        // `display: grid` is not supported in native platforms!
        // It's being used on Web/Desktop only to vertically center short PDFs,
        // while preventing the overflow of the top of long PDF files.
        display: 'grid',
        backgroundColor: themeColors.modalBackground,
        width: '100%',
        height: '100%',
        justifyContent: 'center',
        overflow: 'hidden',
        overflowY: 'auto',
        alignItems: 'center',
    },

    pdfPasswordForm: {
        wideScreenWidth: {
            width: 350,
        },
    },

    modalCenterContentContainer: {
        flex: 1,
        flexDirection: 'column',
        justifyContent: 'center',
        alignItems: 'center',
        backgroundColor: themeColors.modalBackdrop,
    },

    imageModalImageCenterContainer: {
        alignItems: 'center',
        flex: 1,
        justifyContent: 'center',
        width: '100%',
    },

    defaultAttachmentView: {
        backgroundColor: themeColors.sidebar,
        borderRadius: variables.componentBorderRadiusNormal,
        borderWidth: 1,
        borderColor: themeColors.border,
        flexDirection: 'row',
        padding: 20,
        alignItems: 'center',
    },

    notFoundSafeArea: {
        flex: 1,
        backgroundColor: themeColors.heading,
    },

    notFoundView: {
        flex: 1,
        alignItems: 'center',
        paddingTop: 40,
        paddingBottom: 40,
        justifyContent: 'space-between',
    },

    notFoundLogo: {
        width: 202,
        height: 63,
    },

    notFoundContent: {
        alignItems: 'center',
    },

    notFoundTextHeader: {
        ...headlineFont,
        color: themeColors.heading,
        fontSize: variables.fontSizeXLarge,
        marginTop: 20,
        marginBottom: 8,
        textAlign: 'center',
    },

    notFoundTextBody: {
        color: themeColors.componentBG,
        fontFamily: fontFamily.EXP_NEUE_BOLD,
        fontWeight: fontWeightBold,
        fontSize: 15,
    },

    notFoundButtonText: {
        color: themeColors.link,
        fontFamily: fontFamily.EXP_NEUE_BOLD,
        fontWeight: fontWeightBold,
        fontSize: 15,
    },

    blockingViewContainer: {
        paddingBottom: variables.contentHeaderHeight,
    },

    defaultModalContainer: {
        backgroundColor: themeColors.componentBG,
        borderColor: themeColors.transparent,
    },

    reportActionContextMenuMiniButton: {
        ...spacing.p1,
        ...spacing.mv1,
        ...spacing.mh1,
        ...{borderRadius: variables.buttonBorderRadius},
    },

    reportActionSystemMessageContainer: {
        marginLeft: 42,
    },

    reportDetailsTitleContainer: {
        ...flex.dFlex,
        ...flex.flexColumn,
        ...flex.alignItemsCenter,
        ...spacing.mt4,
        height: 170,
    },

    reportDetailsRoomInfo: {
        ...flex.flex1,
        ...flex.dFlex,
        ...flex.flexColumn,
        ...flex.alignItemsCenter,
    },

    reportSettingsVisibilityText: {
        textTransform: 'capitalize',
    },

    reportTransactionWrapper: {
        paddingVertical: 8,
        display: 'flex',
        flexDirection: 'row',
    },

    settingsPageBackground: {
        flexDirection: 'column',
        width: '100%',
        flexGrow: 1,
    },

    settingsPageBody: {
        width: '100%',
        justifyContent: 'space-around',
    },

    settingsPageColumn: {
        width: '100%',
        alignItems: 'center',
        justifyContent: 'space-around',
    },

    settingsPageContainer: {
        justifyContent: 'space-between',
        alignItems: 'center',
        width: '100%',
    },

    roomHeaderAvatarSize: {
        height: variables.componentSizeLarge,
        width: variables.componentSizeLarge,
    },

    roomHeaderAvatar: {
        backgroundColor: themeColors.appBG,
        marginLeft: -16,
        borderRadius: 100,
        borderColor: themeColors.componentBG,
        borderWidth: 4,
    },

    roomHeaderAvatarOverlay: {
        position: 'absolute',
        top: 0,
        right: 0,
        bottom: 0,
        left: 0,
        backgroundColor: themeColors.overlay,
        opacity: variables.overlayOpacity,
        borderRadius: 88,
    },

    avatarInnerTextChat: {
        color: themeColors.textLight,
        fontSize: variables.fontSizeXLarge,
        fontFamily: fontFamily.EXP_NEW_KANSAS_MEDIUM,
        textAlign: 'center',
        fontWeight: 'normal',
        position: 'absolute',
        width: 88,
        left: -16,
    },

    svgAvatarBorder: {
        borderRadius: 100,
        overflow: 'hidden',
    },

    displayName: {
        fontSize: variables.fontSizeLarge,
        fontFamily: fontFamily.EXP_NEUE_BOLD,
        fontWeight: fontWeightBold,
        color: themeColors.heading,
    },

    pageWrapper: {
        width: '100%',
        alignItems: 'center',
        padding: 20,
    },

    avatarSectionWrapper: {
        width: '100%',
        alignItems: 'center',
        paddingHorizontal: 20,
        paddingBottom: 20,
    },

    selectCircle: {
        width: variables.componentSizeSmall,
        height: variables.componentSizeSmall,
        borderColor: themeColors.border,
        borderWidth: 1,
        borderRadius: variables.componentSizeSmall / 2,
        justifyContent: 'center',
        alignItems: 'center',
        backgroundColor: themeColors.componentBG,
        marginLeft: 8,
    },

    unreadIndicatorContainer: {
        position: 'absolute',
        top: -10,
        left: 0,
        width: '100%',
        height: 20,
        paddingHorizontal: 20,
        flexDirection: 'row',
        alignItems: 'center',
        zIndex: 1,
        cursor: 'default',
    },

    unreadIndicatorLine: {
        height: 1,
        backgroundColor: themeColors.unreadIndicator,
        flexGrow: 1,
        marginRight: 8,
        opacity: 0.5,
    },

    unreadIndicatorText: {
        color: themeColors.unreadIndicator,
        fontFamily: fontFamily.EXP_NEUE_BOLD,
        fontSize: variables.fontSizeSmall,
        fontWeight: fontWeightBold,
        textTransform: 'capitalize',
    },

    flipUpsideDown: {
        transform: [{rotate: '180deg'}],
    },

    navigationSceneContainer: {
        backgroundColor: themeColors.appBG,
    },

    navigationScreenCardStyle: {
        backgroundColor: themeColors.appBG,
        height: '100%',
    },

    navigationSceneFullScreenWrapper: {
        borderRadius: variables.componentBorderRadiusCard,
        overflow: 'hidden',
        height: '100%',
    },

    invisible: {
        position: 'absolute',
        opacity: 0,
    },

    containerWithSpaceBetween: {
        justifyContent: 'space-between',
        width: '100%',
        flex: 1,
    },

    detailsPageSectionContainer: {
        alignSelf: 'flex-start',
    },

    detailsPageSectionVersion: {
        alignSelf: 'center',
        color: themeColors.textSupporting,
        fontSize: variables.fontSizeSmall,
        height: 24,
        lineHeight: 20,
    },

    switchTrack: {
        width: 50,
        height: 28,
        justifyContent: 'center',
        borderRadius: 20,
        padding: 15,
        backgroundColor: themeColors.success,
    },

    switchInactive: {
        backgroundColor: themeColors.border,
    },

    switchThumb: {
        width: 22,
        height: 22,
        borderRadius: 11,
        position: 'absolute',
        left: 4,
        backgroundColor: themeColors.appBG,
    },

    radioButtonContainer: {
        backgroundColor: themeColors.componentBG,
        borderRadius: 10,
        height: 20,
        width: 20,
        borderColor: themeColors.icon,
        borderWidth: 1,
        justifyContent: 'center',
        alignItems: 'center',
    },

    checkboxContainer: {
        backgroundColor: themeColors.componentBG,
        borderRadius: 2,
        height: 20,
        width: 20,
        borderColor: themeColors.icon,
        borderWidth: 1,
        justifyContent: 'center',
        alignItems: 'center',
    },

    checkedContainer: {
        backgroundColor: themeColors.checkBox,
    },

    iouAmountText: {
        ...headlineFont,
        fontSize: variables.iouAmountTextSize,
        color: themeColors.heading,
        lineHeight: variables.inputHeight,
    },

    iouAmountTextInput: addOutlineWidth({
        ...headlineFont,
        fontSize: variables.iouAmountTextSize,
        color: themeColors.heading,
        padding: 0,
        lineHeight: undefined,
    }, 0),

    iouPreviewBox: {
        backgroundColor: themeColors.cardBG,
        borderRadius: variables.componentBorderRadiusCard,
        padding: 20,
        marginTop: 16,
        maxWidth: variables.sideBarWidth,
        width: '100%',
    },

    iouPreviewBoxHover: {
        backgroundColor: themeColors.border,
    },

    iouPreviewBoxLoading: {
        // When a new IOU request arrives it is very briefly in a loading state, so set the minimum height of the container to 94 to match the rendered height after loading.
        // Otherwise, the IOU request pay button will not be fully visible and the user will have to scroll up to reveal the entire IOU request container.
        // See https://github.com/Expensify/App/issues/10283.
        minHeight: 94,
        width: '100%',
    },

    iouPreviewBoxAvatar: {
        marginRight: -10,
        marginBottom: -10,
    },

    iouPreviewBoxAvatarHover: {
        borderColor: themeColors.border,
        backgroundColor: themeColors.border,
    },

    iouPreviewBoxCheckmark: {
        marginLeft: 4,
        alignSelf: 'center',
    },

    iouDetailsContainer: {
        flexGrow: 1,
        paddingStart: 20,
        paddingEnd: 20,
    },

    codeWordWrapper: {
        ...codeStyles.codeWordWrapper,
    },

    codeWordStyle: {
        borderLeftWidth: 0,
        borderRightWidth: 0,
        borderTopLeftRadius: 0,
        borderBottomLeftRadius: 0,
        borderTopRightRadius: 0,
        borderBottomRightRadius: 0,
        paddingLeft: 0,
        paddingRight: 0,
        justifyContent: 'center',
        ...codeStyles.codeWordStyle,
    },

    codeFirstWordStyle: {
        borderLeftWidth: 1,
        borderTopLeftRadius: 4,
        borderBottomLeftRadius: 4,
        paddingLeft: 5,
    },

    codeLastWordStyle: {
        borderRightWidth: 1,
        borderTopRightRadius: 4,
        borderBottomRightRadius: 4,
        paddingRight: 5,
    },

    fullScreenLoading: {
        backgroundColor: themeColors.componentBG,
        opacity: 0.8,
        justifyContent: 'center',
        alignItems: 'center',
        zIndex: 10,
    },

    navigatorFullScreenLoading: {
        backgroundColor: themeColors.highlightBG,
        opacity: 1,
    },

    reimbursementAccountFullScreenLoading: {
        backgroundColor: themeColors.componentBG,
        opacity: 0.8,
        justifyContent: 'flex-start',
        alignItems: 'center',
        zIndex: 10,
    },

    hiddenElementOutsideOfWindow: {
        position: 'absolute',
        top: 0,
        left: 0,
        opacity: 0,
    },

    growlNotificationWrapper: {
        zIndex: 2,
    },

    growlNotificationContainer: {
        flex: 1,
        justifyContent: 'flex-start',
        position: 'absolute',
        width: '100%',
        top: 20,
        ...spacing.pl5,
        ...spacing.pr5,
    },

    growlNotificationDesktopContainer: {
        maxWidth: variables.sideBarWidth,
        right: 0,
        position: 'fixed',
    },

    growlNotificationTranslateY: y => ({
        transform: [{translateY: y}],
    }),

    makeSlideInTranslation: (translationType, fromValue) => ({
        from: {
            [translationType]: fromValue,
        },
        to: {
            [translationType]: 0,
        },
    }),

    growlNotificationBox: {
        backgroundColor: themeColors.inverse,
        borderRadius: variables.componentBorderRadiusNormal,
        alignItems: 'center',
        flexDirection: 'row',
        justifyContent: 'space-between',
        shadowColor: themeColors.shadow,
        ...spacing.p5,
    },

    growlNotificationText: {
        fontSize: variables.fontSizeNormal,
        fontFamily: fontFamily.EXP_NEUE,
        width: '90%',
        lineHeight: variables.fontSizeNormalHeight,
        color: themeColors.textReversed,
        ...spacing.ml4,
    },

    blockquote: {
        borderLeftColor: themeColors.border,
        borderLeftWidth: 4,
        paddingLeft: 12,
        marginVertical: 4,
    },

    cursorDefault: {
        cursor: 'default',
    },

    cursorDisabled: {
        cursor: 'not-allowed',
    },

    noSelect: {
        boxShadow: 'none',
        outline: 'none',
    },

    cursorPointer: {
        cursor: 'pointer',
    },

    fullscreenCard: {
        position: 'absolute',
        left: 0,
        top: 0,
        width: '100%',
        height: '100%',
    },

    fullscreenCardWeb: {
        left: 'auto',
        right: '-24%',
        top: '-18%',
        height: '120%',
    },

    fullscreenCardWebCentered: {
        left: '0',
        right: '0',
        top: '0',
        height: '60%',
    },

    fullscreenCardMobile: {
        left: '-20%',
        top: '-30%',
        width: '150%',
    },

    fullscreenCardMediumScreen: {
        left: '-15%',
        top: '-30%',
        width: '145%',
    },

    smallEditIcon: {
        alignItems: 'center',
        backgroundColor: themeColors.buttonHoveredBG,
        borderColor: themeColors.textReversed,
        borderRadius: 14,
        borderWidth: 3,
        color: themeColors.textReversed,
        height: 28,
        width: 28,
        justifyContent: 'center',
    },

    smallAvatarEditIcon: {
        position: 'absolute',
        right: -4,
        bottom: -4,
    },

    workspaceCard: {
        width: '100%',
        height: 400,
        borderRadius: variables.componentBorderRadiusCard,
        overflow: 'hidden',
        backgroundColor: themeColors.heroCard,
    },

    workspaceCardMobile: {
        height: 475,
    },

    workspaceCardMediumScreen: {
        height: 540,
    },

    workspaceCardMainText: {
        fontSize: variables.fontSizeXXXLarge,
        fontWeight: 'bold',
        lineHeight: variables.fontSizeXXXLarge,
    },

    workspaceCardContent: {
        zIndex: 1,
        padding: 50,
    },

    workspaceCardContentMediumScreen: {
        padding: 25,
    },

    workspaceCardCTA: {
        width: 250,
    },

    workspaceInviteWelcome: {
        minHeight: 115,
    },

    peopleRow: {
        width: '100%',
        flexDirection: 'row',
        justifyContent: 'space-between',
        ...spacing.pt2,
    },

    peopleRowBorderBottom: {
        borderColor: themeColors.border,
        borderBottomWidth: 1,
        ...spacing.pb2,
    },

    peopleRowCell: {
        justifyContent: 'center',
    },

    peopleBadge: {
        backgroundColor: themeColors.icon,
        ...spacing.ph3,
    },

    peopleBadgeText: {
        color: themeColors.textReversed,
        fontSize: variables.fontSizeSmall,
        lineHeight: variables.lineHeightNormal,
        ...whiteSpace.noWrap,
    },

    offlineFeedback: {
        deleted: {
            textDecorationLine: 'line-through',
            textDecorationStyle: 'solid',
        },
        pending: {
            opacity: 0.5,
        },
        error: {
            flexDirection: 'row',
            alignItems: 'center',
        },
        container: {
            ...spacing.pv2,
        },
        textContainer: {
            flexDirection: 'column',
            flex: 1,
        },
        text: {
            color: themeColors.textSupporting,
            textAlignVertical: 'center',
            fontSize: variables.fontSizeLabel,
        },
        errorDot: {
            marginRight: 12,
        },
        menuItemErrorPadding: {
            paddingLeft: 44,
            paddingRight: 20,
        },
    },

    dotIndicatorMessage: {
        display: 'flex',
        flexDirection: 'row',
        alignItems: 'center',
    },

    sidebarPopover: {
        width: variables.sideBarWidth - 68,
    },

    cardOverlay: {
        backgroundColor: themeColors.overlay,
        position: 'absolute',
        top: 0,
        left: 0,
        width: '100%',
        height: '100%',
        opacity: variables.overlayOpacity,
    },

    communicationsLinkIcon: {
        right: -36,
        top: 0,
        bottom: 0,
    },

    shortTermsBorder: {
        borderWidth: 1,
        borderColor: themeColors.border,
    },

    shortTermsHorizontalRule: {
        borderBottomWidth: 1,
        borderColor: themeColors.border,
        ...spacing.mh3,
    },

    shortTermsLargeHorizontalRule: {
        borderWidth: 1,
        borderColor: themeColors.border,
        ...spacing.mh3,
    },

    shortTermsRow: {
        flexDirection: 'row',
        padding: 12,
    },

    termsCenterRight: {
        marginTop: 'auto',
        marginBottom: 'auto',
    },

    shortTermsBoldHeadingSection: {
        paddingRight: 12,
        paddingLeft: 12,
        marginTop: 12,
    },

    longTermsRow: {
        flexDirection: 'row',
        marginTop: 20,
    },

    collapsibleSectionBorder: {
        borderBottomWidth: 2,
        borderBottomColor: themeColors.border,
    },

    communicationsLinkHeight: {
        height: variables.communicationsLinkHeight,
    },

    floatingMessageCounterWrapper: {
        position: 'absolute',
        left: '50%',
        top: 0,
        zIndex: 100,
        ...visibility('hidden'),
    },

    floatingMessageCounterWrapperAndroid: {
        left: 0,
        width: '100%',
        alignItems: 'center',
        position: 'absolute',
        top: 0,
        zIndex: 100,
        ...visibility('hidden'),
    },

    floatingMessageCounterSubWrapperAndroid: {
        left: '50%',
        width: 'auto',
    },

    floatingMessageCounter: {
        left: '-50%',
        ...visibility('visible'),
    },

    floatingMessageCounterTransformation: translateY => ({
        transform: [
            {translateY},
        ],
    }),

    confirmationAnimation: {
        height: 180,
        width: 180,
        marginBottom: 20,
    },

    googleSearchTextInputContainer: {
        flexDirection: 'column',
    },

    googleSearchSeparator: {
        height: 1,
        backgroundColor: themeColors.border,
    },

    googleSearchText: {
        color: themeColors.text,
        fontSize: variables.fontSizeNormal,
        lineHeight: variables.fontSizeNormalHeight,
        fontFamily: fontFamily.EXP_NEUE,
        flex: 1,
    },

    threeDotsPopoverOffset: {
        top: 50,
        right: 60,
    },

    googleListView: {
        transform: [{scale: 0}],
    },

    invert: {
        // It's important to invert the Y AND X axis to prevent a react native issue that can lead to ANRs on android 13
        transform: [{scaleX: -1}, {scaleY: -1}],
    },

    keyboardShortcutModalContainer: {
        maxHeight: '100%',
        flex: '0 0 auto',
    },

    keyboardShortcutTableWrapper: {
        alignItems: 'center',
        flex: 1,
        height: 'auto',
        maxHeight: '100%',
    },

    keyboardShortcutTableContainer: {
        display: 'flex',
        width: '100%',
        borderColor: themeColors.border,
        height: 'auto',
        borderRadius: variables.componentBorderRadius,
        borderWidth: 1,
    },

    keyboardShortcutTableRow: {
        flex: 1,
        flexDirection: 'row',
        borderColor: themeColors.border,
        flexBasis: 'auto',
        alignSelf: 'stretch',
        borderTopWidth: 1,
    },

    keyboardShortcutTablePrefix: {
        width: '30%',
        borderRightWidth: 1,
        borderColor: themeColors.border,
    },

    keyboardShortcutTableFirstRow: {
        borderTopWidth: 0,
    },

    iPhoneXSafeArea: {
        backgroundColor: themeColors.inverse,
        flex: 1,
    },

    transferBalancePayment: {
        borderWidth: 1,
        borderRadius: variables.componentBorderRadiusNormal,
        borderColor: themeColors.border,
    },

    transferBalanceSelectedPayment: {
        borderColor: themeColors.iconSuccessFill,
    },

    transferBalanceBalance: {
        fontSize: 48,
    },

    closeAccountMessageInput: {
        height: 153,
    },

    imageCropContainer: {
        borderRadius: variables.componentBorderRadiusCard,
        overflow: 'hidden',
        alignItems: 'center',
        justifyContent: 'center',
        backgroundColor: themeColors.imageCropBackgroundColor,
        cursor: 'move',
    },

    sliderKnob: {
        backgroundColor: themeColors.success,
        position: 'absolute',
        height: variables.sliderKnobSize,
        width: variables.sliderKnobSize,
        borderRadius: variables.sliderKnobSize / 2,
        top: -variables.sliderBarHeight,
        left: -(variables.sliderKnobSize / 2),
        cursor: 'pointer',
    },

    sliderBar: {
        backgroundColor: themeColors.border,
        height: variables.sliderBarHeight,
        borderRadius: variables.sliderBarHeight / 2,
        alignSelf: 'stretch',
    },

    imageCropRotateButton: {
        height: variables.iconSizeExtraLarge,
    },

    userSelectText: {
        userSelect: 'text',
        WebkitUserSelect: 'text',
    },

    userSelectNone: {
        userSelect: 'none',
        WebkitUserSelect: 'none',
    },

    screenCenteredContainer: {
        flex: 1,
        justifyContent: 'center',
        marginBottom: 40,
        padding: 16,
    },

    inlineSystemMessage: {
        color: themeColors.textSupporting,
        fontSize: variables.fontSizeLabel,
        fontFamily: fontFamily.EXP_NEUE,
        marginLeft: 6,
    },

    fullScreenTransparentOverlay: {
        position: 'absolute',
        width: '100%',
        height: '100%',
        top: 0,
        left: 0,
        right: 0,
        bottom: 0,
        backgroundColor: themeColors.dropUIBG,
        zIndex: 2,
    },

    textPill: {
        ellipsizeMode: 'end',
        backgroundColor: themeColors.border,
        borderRadius: 10,
        overflow: 'hidden',
        paddingVertical: 2,
        flexShrink: 1,
        fontSize: variables.fontSizeSmall,
        ...spacing.ph2,
    },

    dropZoneTopInvisibleOverlay: {
        position: 'absolute',
        width: '100%',
        height: '100%',
        top: 0,
        left: 0,
        right: 0,
        bottom: 0,
        backgroundColor: themeColors.dropTransparentOverlay,
        zIndex: 1000,
    },

    cardSection: {
        backgroundColor: themeColors.cardBG,
        borderRadius: variables.componentBorderRadiusCard,
        marginBottom: 20,
        marginHorizontal: 16,
        padding: 20,
        width: 'auto',
        textAlign: 'left',
    },

    cardMenuItem: {
        paddingLeft: 8,
        paddingRight: 0,
        borderRadius: variables.buttonBorderRadius,
        height: variables.componentSizeLarge,
        alignItems: 'center',
    },

    callRequestSection: {
        backgroundColor: themeColors.appBG,
        paddingHorizontal: 0,
        paddingBottom: 0,
        marginHorizontal: 0,
        marginBottom: 0,
    },

    archivedReportFooter: {
        borderRadius: variables.componentBorderRadius,
        ...wordBreak.breakWord,
    },

    saveButtonPadding: {
        paddingLeft: 18,
        paddingRight: 18,
    },

    deeplinkWrapperContainer: {
        padding: 20,
        flex: 1,
        alignItems: 'center',
        justifyContent: 'center',
        backgroundColor: themeColors.appBG,
    },

    deeplinkWrapperMessage: {
        flex: 1,
        alignItems: 'center',
        justifyContent: 'center',
    },

    deeplinkWrapperFooter: {
        paddingTop: 80,
        paddingBottom: 45,
    },

    magicCodeDigits: {
        color: themeColors.text,
        fontFamily: fontFamily.EXP_NEUE,
        fontSize: variables.fontSizeXXLarge,
        letterSpacing: 4,
    },

    footer: {
        backgroundColor: themeColors.midtone,
    },

    footerWrapper: {
        fontSize: variables.fontSizeNormal,
        paddingTop: 64,
        paddingHorizontal: 32,
<<<<<<< HEAD
        maxWidth: 1100,
=======
        maxWidth: 1100, // Match footer across all Expensify platforms
>>>>>>> 9f1c192d
    },

    footerColumnsContainer: {
        flex: 1,
        flexWrap: 'wrap',
        marginBottom: 40,
        marginHorizontal: -16,
    },

    footerTitle: {
        fontSize: variables.fontSizeLarge,
        color: themeColors.success,
        marginBottom: 16,
    },

    footerRow: {
        paddingVertical: 4,
        marginBottom: 8,
        color: themeColors.textLight,
        fontSize: variables.fontSizeMedium,
    },

    footerBottomLogo: {
        marginTop: 40,
        width: '100%',
    },

};

export default styles;<|MERGE_RESOLUTION|>--- conflicted
+++ resolved
@@ -958,7 +958,7 @@
 
     signInPageContentTopSpacer: {
         maxHeight: 132,
-        minHeight: 12,
+        minHeight: 24,
     },
 
     signInPageLeftContainer: {
@@ -2926,11 +2926,7 @@
         fontSize: variables.fontSizeNormal,
         paddingTop: 64,
         paddingHorizontal: 32,
-<<<<<<< HEAD
-        maxWidth: 1100,
-=======
         maxWidth: 1100, // Match footer across all Expensify platforms
->>>>>>> 9f1c192d
     },
 
     footerColumnsContainer: {
