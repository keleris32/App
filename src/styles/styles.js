import fontFamily from './fontFamily';
import addOutlineWidth from './addOutlineWidth';
import themeColors from './themes/default';
import fontWeightBold from './fontWeight/bold';
import variables from './variables';
import spacing from './utilities/spacing';
import sizing from './utilities/sizing';
import flex from './utilities/flex';
import display from './utilities/display';
import overflow from './utilities/overflow';
import whiteSpace from './utilities/whiteSpace';
import wordBreak from './utilities/wordBreak';
import positioning from './utilities/positioning';
import codeStyles from './codeStyles';
import visibility from './utilities/visibility';
import writingDirection from './utilities/writingDirection';
import optionAlternateTextPlatformStyles from './optionAlternateTextPlatformStyles';
import pointerEventsNone from './pointerEventsNone';
import pointerEventsAuto from './pointerEventsAuto';
import overflowXHidden from './overflowXHidden';
import CONST from '../CONST';

const picker = {
    backgroundColor: themeColors.transparent,
    color: themeColors.text,
    fontFamily: fontFamily.GTA,
    fontSize: variables.fontSizeNormal,
    lineHeight: variables.fontSizeNormalHeight,
    paddingHorizontal: 11,
    paddingBottom: 8,
    paddingTop: 23,
<<<<<<< HEAD
    height: variables.inputHeight,
    borderWidth: 1,
    borderStyle: 'solid',
    borderColor: themeColors.border,
=======
    height: 50,
    borderWidth: 0,
>>>>>>> 3528ad55
    borderRadius: variables.componentBorderRadiusNormal,
    textAlign: 'left',
};

const link = {
    color: themeColors.link,
    textDecorationColor: themeColors.link,
    fontFamily: fontFamily.GTA,
};

const baseCodeTagStyles = {
    borderWidth: 1,
    borderRadius: 5,
    borderColor: themeColors.border,
    backgroundColor: themeColors.textBackground,
};

const webViewStyles = {
    // As of react-native-render-html v6, don't declare distinct styles for
    // custom renderers, the API for custom renderers has changed. Declare the
    // styles in the below "tagStyles" instead. If you need to reuse those
    // styles from the renderer, just pass the "style" prop to the underlying
    // component.
    tagStyles: {
        em: {
            fontFamily: fontFamily.GTA,
            fontStyle: 'italic',
        },

        del: {
            textDecorationLine: 'line-through',
            textDecorationStyle: 'solid',
        },

        strong: {
            fontFamily: fontFamily.GTA,
            fontWeight: 'bold',
        },

        a: link,

        ul: {
            maxWidth: '100%',
        },

        ol: {
            maxWidth: '100%',
        },

        li: {
            flexShrink: 1,
        },

        blockquote: {
            borderLeftColor: themeColors.border,
            borderLeftWidth: 4,
            paddingLeft: 12,
            marginTop: 4,
            marginBottom: 4,

            // Overwrite default HTML margin for blockquotes
            marginLeft: 0,
        },

        pre: {
            ...baseCodeTagStyles,
            paddingTop: 12,
            paddingBottom: 12,
            paddingRight: 8,
            paddingLeft: 8,
            fontFamily: fontFamily.MONOSPACE,
            marginTop: 0,
            marginBottom: 0,
        },

        code: {
            ...baseCodeTagStyles,
            ...codeStyles.codeTextStyle,
            paddingLeft: 5,
            paddingRight: 5,
            fontFamily: fontFamily.MONOSPACE,
            fontSize: 13,
        },

        img: {
            borderColor: themeColors.border,
            borderRadius: variables.componentBorderRadiusNormal,
            borderWidth: 1,
        },

        p: {
            marginTop: 0,
            marginBottom: 0,
        },
        h1: {
            fontSize: variables.fontSizeLarge,
            marginBottom: 8,
        },
    },

    baseFontStyle: {
        color: themeColors.text,
        fontSize: variables.fontSizeNormal,
        fontFamily: fontFamily.GTA,
        flex: 1,
    },
};

const styles = {
    // Add all of our utility and helper styles
    ...spacing,
    ...sizing,
    ...flex,
    ...display,
    ...overflow,
    ...positioning,
    ...wordBreak,
    ...whiteSpace,
    ...writingDirection,
    ...themeColors,

    rateCol: {
        margin: 0,
        padding: 0,
        flexBasis: '48%',
    },

    unitCol: {
        margin: 0,
        padding: 0,
        marginLeft: '4%',
        flexBasis: '48%',
    },

    webViewStyles,

    link,

    linkHovered: {
        color: themeColors.linkHover,
    },

    linkMuted: {
        color: themeColors.textSupporting,
        textDecorationColor: themeColors.textSupporting,
        fontFamily: fontFamily.GTA,
    },

    linkMutedHovered: {
        color: themeColors.textMutedReversed,
    },

    h1: {
        color: themeColors.heading,
        fontFamily: fontFamily.GTA_BOLD,
        fontSize: variables.fontSizeh1,
        fontWeight: fontWeightBold,
    },

    h3: {
        fontFamily: fontFamily.GTA_BOLD,
        fontSize: variables.fontSizeNormal,
        fontWeight: fontWeightBold,
    },

    h4: {
        fontFamily: fontFamily.GTA_BOLD,
        fontSize: variables.fontSizeLabel,
        fontWeight: fontWeightBold,
    },

    textAlignCenter: {
        textAlign: 'center',
    },

    textAlignRight: {
        textAlign: 'right',
    },

    textUnderline: {
        textDecorationLine: 'underline',
    },

    label: {
        fontSize: variables.fontSizeLabel,
        lineHeight: variables.lineHeightLarge,
    },

    textLabel: {
        color: themeColors.text,
        fontSize: variables.fontSizeLabel,
        lineHeight: variables.lineHeightLarge,
    },

    mutedTextLabel: {
        color: themeColors.textSupporting,
        fontSize: variables.fontSizeLabel,
        lineHeight: variables.lineHeightLarge,
    },

    textMicro: {
        fontFamily: fontFamily.GTA,
        fontSize: variables.fontSizeSmall,
        lineHeight: variables.lineHeightSmall,
    },

    textMicroBold: {
        color: themeColors.text,
        fontWeight: fontWeightBold,
        fontFamily: fontFamily.GTA_BOLD,
        fontSize: variables.fontSizeSmall,
    },

    textMicroSupporting: {
        color: themeColors.textSupporting,
        fontFamily: fontFamily.GTA,
        fontSize: variables.fontSizeSmall,
        lineHeight: variables.lineHeightSmall,
    },

    textExtraSmallSupporting: {
        color: themeColors.textSupporting,
        fontFamily: fontFamily.GTA,
        fontSize: variables.fontSizeExtraSmall,
    },

    textLarge: {
        fontSize: variables.fontSizeLarge,
    },

    textXXLarge: {
        fontSize: variables.fontSizeXXLarge,
    },

    textXXXLarge: {
        color: themeColors.heading,
        fontFamily: fontFamily.GTA_BOLD,
        fontSize: variables.fontSizeXXXLarge,
        fontWeight: fontWeightBold,
    },

    textStrong: {
        fontFamily: fontFamily.GTA_BOLD,
        fontWeight: fontWeightBold,
    },

    textItalic: {
        fontFamily: fontFamily.GTA_ITALIC,
        fontStyle: 'italic',
    },

    textDecorationNoLine: {
        textDecorationLine: 'none',
    },

    textWhite: {
        color: themeColors.textLight,
    },

    textBlue: {
        color: themeColors.link,
    },

    textUppercase: {
        textTransform: 'uppercase',
    },

    textNoWrap: {
        ...whiteSpace.noWrap,
    },

    colorReversed: {
        color: themeColors.textReversed,
    },

    colorMutedReversed: {
        color: themeColors.textMutedReversed,
    },

    colorMuted: {
        color: themeColors.textSupporting,
    },

    colorHeading: {
        color: themeColors.heading,
    },

    bgTransparent: {
        backgroundColor: 'transparent',
    },

    bgDark: {
        backgroundColor: themeColors.inverse,
    },

    opacity0: {
        opacity: 0,
    },

    opacity1: {
        opacity: 1,
    },

    textDanger: {
        color: themeColors.danger,
    },

    borderRadiusNormal: {
        borderRadius: variables.componentBorderRadiusNormal,
    },

    button: {
        backgroundColor: themeColors.buttonDefaultBG,
        borderRadius: variables.componentBorderRadiusNormal,
        height: variables.componentSizeLarge,
        justifyContent: 'center',
        ...spacing.ph3,
    },

    buttonText: {
        color: themeColors.text,
        fontFamily: fontFamily.GTA_BOLD,
        fontSize: variables.fontSizeNormal,
        fontWeight: fontWeightBold,
        textAlign: 'center',

        // It is needed to unset the Lineheight. We don't need it for buttons as button always contains single line of text.
        // It allows to vertically center the text.
        lineHeight: undefined,
    },

    buttonSmall: {
        borderRadius: variables.componentBorderRadiusNormal,
        height: variables.componentSizeSmall,
        paddingTop: 6,
        paddingRight: 10,
        paddingBottom: 6,
        paddingLeft: 10,
        backgroundColor: themeColors.buttonDefaultBG,
    },

    buttonMedium: {
        borderRadius: variables.componentBorderRadiusNormal,
        height: variables.componentSizeNormal,
        paddingTop: 6,
        paddingRight: 12,
        paddingBottom: 6,
        paddingLeft: 12,
        backgroundColor: themeColors.buttonDefaultBG,
    },

    buttonLarge: {
        borderRadius: variables.componentBorderRadius,
        height: variables.componentSizeLarge,
        paddingTop: 8,
        paddingRight: 14,
        paddingBottom: 8,
        paddingLeft: 14,
        backgroundColor: themeColors.buttonDefaultBG,
    },

    buttonSmallText: {
        fontSize: variables.fontSizeSmall,
        lineHeight: variables.lineHeightSmallFont,
        fontFamily: fontFamily.GTA_BOLD,
        fontWeight: fontWeightBold,
        textAlign: 'center',
    },

    buttonMediumText: {
        fontSize: variables.fontSizeLabel,
        lineHeight: variables.lineHeightLabelFont,
        fontFamily: fontFamily.GTA_BOLD,
        fontWeight: fontWeightBold,
        textAlign: 'center',
    },

    buttonLargeText: {
        fontSize: variables.fontSizeNormal,
        lineHeight: variables.lineHeightNormalFont,
        fontFamily: fontFamily.GTA_BOLD,
        fontWeight: fontWeightBold,
        textAlign: 'center',
    },

    buttonSuccess: {
        backgroundColor: themeColors.success,
        borderWidth: 0,
    },

    buttonSuccessDisabled: {
        opacity: 0.5,
    },

    buttonSuccessHovered: {
        backgroundColor: themeColors.successHover,
        borderWidth: 0,
    },

    buttonDanger: {
        backgroundColor: themeColors.danger,
        borderWidth: 0,
    },

    buttonDangerDisabled: {
        backgroundColor: themeColors.dangerDisabled,
    },

    buttonDangerHovered: {
        backgroundColor: themeColors.dangerHover,
        borderWidth: 0,
    },

    buttonDisable: {
        backgroundColor: themeColors.buttonDefaultBG,
        borderWidth: 0,
    },

    buttonDropdown: {
        borderLeftWidth: 1,
        borderColor: themeColors.textLight,
    },

    noRightBorderRadius: {
        borderTopRightRadius: 0,
        borderBottomRightRadius: 0,
    },

    noLeftBorderRadius: {
        borderTopLeftRadius: 0,
        borderBottomLeftRadius: 0,
    },

    buttonCTA: {
        paddingVertical: 6,
        ...spacing.mh4,
    },

    buttonCTAIcon: {
        marginRight: 22,
    },

    buttonConfirm: {
        margin: 20,
    },

    buttonConfirmText: {
        paddingLeft: 20,
        paddingRight: 20,
    },

    buttonSuccessText: {
        color: themeColors.textLight,
    },

    buttonDangerText: {
        color: themeColors.textLight,
    },

    hoveredComponentBG: {
        backgroundColor: themeColors.hoverComponentBG,
    },

    activeComponentBG: {
        backgroundColor: themeColors.activeComponentBG,
    },

    fontWeightBold: {
        fontWeight: fontWeightBold,
    },

    touchableButtonImage: {
        alignItems: 'center',
        height: variables.componentSizeNormal,
        justifyContent: 'center',
        marginRight: 8,
        width: variables.componentSizeNormal,
    },

    visuallyHidden: {
        ...visibility('hidden'),
        overflow: 'hidden',
        width: 0,
        height: 0,
    },

    visibilityHidden: {
        ...visibility('hidden'),
    },

    loadingVBAAnimation: {
        width: 160,
        height: 160,
    },

    pickerSmall: {
        inputIOS: {
            fontFamily: fontFamily.GTA,
            fontSize: variables.fontSizeSmall,
            paddingLeft: 9,
            paddingRight: 25,
            paddingTop: 6,
            paddingBottom: 6,
            borderRadius: variables.componentBorderRadius,
            borderWidth: 0,
            color: themeColors.text,
            height: 26,
            opacity: 1,
            backgroundColor: 'transparent',
        },
        inputWeb: {
            fontFamily: fontFamily.GTA,
            fontSize: variables.fontSizeSmall,
            paddingLeft: 9,
            paddingRight: 25,
            paddingTop: 6,
            paddingBottom: 6,
            borderWidth: 0,
            borderRadius: variables.componentBorderRadius,
            color: themeColors.text,
            appearance: 'none',
            height: 26,
            opacity: 1,
            cursor: 'pointer',
            backgroundColor: 'transparent',
        },
        inputAndroid: {
            fontFamily: fontFamily.GTA,
            fontSize: variables.fontSizeSmall,
            paddingLeft: 9,
            paddingRight: 25,
            paddingTop: 6,
            paddingBottom: 6,
            borderWidth: 0,
            borderRadius: variables.componentBorderRadius,
            color: themeColors.text,
            height: 26,
            opacity: 1,
        },
        iconContainer: {
            top: 7,
            right: 8,
            ...pointerEventsNone,
        },
        icon: {
            width: variables.iconSizeExtraSmall,
            height: variables.iconSizeExtraSmall,
        },
    },

    badge: {
        backgroundColor: themeColors.border,
        borderRadius: 14,
        height: variables.iconSizeNormal,
        flexDirection: 'row',
        paddingHorizontal: 7,
        alignItems: 'center',
    },

    badgeSuccess: {
        backgroundColor: themeColors.success,
    },

    badgeSuccessPressed: {
        backgroundColor: themeColors.successHover,
    },

    badgeDanger: {
        backgroundColor: themeColors.danger,
    },

    badgeDangerPressed: {
        backgroundColor: themeColors.dangerPressed,
    },

    badgeText: {
        color: themeColors.text,
        fontSize: variables.fontSizeSmall,
        lineHeight: variables.lineHeightNormal,
        ...whiteSpace.noWrap,
    },

    border: {
        borderWidth: 1,
        borderRadius: variables.componentBorderRadiusNormal,
        borderColor: themeColors.border,
    },

    borderColorFocus: {
        borderColor: themeColors.borderFocus,
    },

    borderColorDanger: {
        borderColor: themeColors.danger,
    },

    headerText: {
        color: themeColors.heading,
        fontFamily: fontFamily.GTA_BOLD,
        fontSize: variables.fontSizeNormal,
        fontWeight: fontWeightBold,
    },

    headerGap: {
        height: 12,
    },

    pushTextRight: {
        left: 100000,
    },

    reportOptions: {
        marginLeft: 8,
    },

    chatItemComposeSecondaryRow: {
        height: 15,
        marginBottom: 5,
        marginTop: 5,
    },

    chatItemComposeSecondaryRowSubText: {
        color: themeColors.textSupporting,
        fontFamily: fontFamily.GTA,
        fontSize: variables.fontSizeSmall,
        lineHeight: variables.lineHeightSmall,
    },

    chatItemComposeSecondaryRowOffset: {
        marginLeft: 48,
    },

    offlineIndicator: {
        marginLeft: 48,
    },

    offlineIndicatorMobile: {
        paddingLeft: 20,
        paddingBottom: 9,
    },

    offlineIndicatorRow: {
        height: 25,
    },

    // Actions
    actionAvatar: {
        borderRadius: 20,
        marginRight: 8,
    },

    componentHeightLarge: {
        height: variables.inputHeight,
    },

    textInputContainer: {
        flex: 1,
        borderRadius: variables.componentBorderRadiusNormal,
        justifyContent: 'center',
        height: '100%',
        backgroundColor: themeColors.componentBG,
        borderWidth: 1,
        borderColor: themeColors.border,
        overflow: 'hidden',
    },

    textInputLabel: {
        position: 'absolute',
        left: 11,
        top: 0,
        fontSize: variables.fontSizeNormal,
        color: themeColors.textSupporting,
        fontFamily: fontFamily.GTA,
        width: '100%',
        textAlign: 'left',
    },

    textInputLabelBackground: {
        position: 'absolute',
        top: 0,
        width: '100%',
        height: 25,
        backgroundColor: themeColors.componentBG,
        borderTopRightRadius: variables.componentBorderRadiusNormal,
        borderTopLeftRadius: variables.componentBorderRadiusNormal,
    },

    textInputLabelDesktop: {
        transformOrigin: 'left center',
    },

    textInputLabelTransformation: (translateY, translateX, scale) => ({
        transform: [
            {translateY},
            {translateX},
            {scale},
        ],
    }),

    baseTextInput: {
        fontFamily: fontFamily.GTA,
        fontSize: variables.fontSizeNormal,
        lineHeight: variables.fontSizeNormalHeight,
        color: themeColors.text,
        paddingTop: 23,
        paddingBottom: 8,
        paddingHorizontal: 11,
        borderWidth: 0,
    },

    textInputMultiline: {
        scrollPadding: '23px 0 0 0',
    },

    textInputAndIconContainer: {
        flex: 1,
        height: '100%',
        zIndex: -1,
        flexDirection: 'row',
    },

    textInputDesktop: addOutlineWidth({}, 0),

    secureInputShowPasswordButton: {
        borderTopRightRadius: 6,
        borderBottomRightRadius: 6,
        paddingHorizontal: 11,
        justifyContent: 'center',
        margin: 1,
    },

    secureInput: {
        borderTopRightRadius: 0,
        borderBottomRightRadius: 0,
    },

    textInput: {
        backgroundColor: themeColors.componentBG,
        borderRadius: variables.componentBorderRadiusNormal,
        height: variables.inputComponentSizeNormal,
        borderColor: themeColors.border,
        borderWidth: 1,
        color: themeColors.text,
        fontFamily: fontFamily.GTA,
        fontSize: variables.fontSizeNormal,
        paddingLeft: 12,
        paddingRight: 12,
        paddingTop: 10,
        paddingBottom: 10,
        textAlignVertical: 'center',
    },

    textInputPrefix: {
        position: 'absolute',
        left: 0,
        top: 0,
        height: '100%',
        paddingLeft: 11,
        paddingTop: 23,
        paddingBottom: 8,
        color: themeColors.text,
        fontFamily: fontFamily.GTA,
        fontSize: variables.fontSizeNormal,
        textAlignVertical: 'center',
    },

    pickerContainer: {
        borderWidth: 1,
        borderStyle: 'solid',
        borderColor: themeColors.border,
        borderRadius: variables.componentBorderRadiusNormal,
        justifyContent: 'center',
        backgroundColor: themeColors.componentBG,
    },
    pickerLabel: {
        position: 'absolute',
        left: 11,
        top: 6,
    },
    picker: (disabled = false) => ({
        iconContainer: {
<<<<<<< HEAD
            top: Math.round(variables.inputHeight * 0.5) - 10,
            right: 11,
=======
            top: 15,
            right: 10,
>>>>>>> 3528ad55
            zIndex: -1,
        },
        inputWeb: {
            appearance: 'none',
            cursor: disabled ? 'not-allowed' : 'pointer',
            ...picker,
        },
        inputNative: {
            ...picker,
        },
    }),

    disabledText: {
        color: themeColors.icon,
    },

    inputDisabled: {
        backgroundColor: themeColors.highlightBG,
        color: themeColors.icon,
    },

    textInputReversed: addOutlineWidth({
        backgroundColor: themeColors.heading,
        borderColor: themeColors.text,
        color: themeColors.textReversed,
    }, 0),

    textInputReversedFocus: {
        borderColor: themeColors.icon,
    },

    noOutline: addOutlineWidth({}, 0),

    errorOutline: {
        borderColor: themeColors.danger,
    },

    textLabelSupporting: {
        fontFamily: fontFamily.GTA,
        fontSize: variables.fontSizeLabel,
        color: themeColors.textSupporting,
    },

    lh16: {
        lineHeight: 16,
    },

    formLabel: {
        fontFamily: fontFamily.GTA_BOLD,
        fontWeight: fontWeightBold,
        color: themeColors.heading,
        fontSize: variables.fontSizeLabel,
        lineHeight: variables.lineHeightLarge,
        marginBottom: 8,
    },

    formHelp: {
        color: themeColors.textSupporting,
        fontSize: variables.fontSizeLabel,
        lineHeight: variables.lineHeightLarge,
        marginBottom: 4,
    },

    formError: {
        color: themeColors.textError,
        fontSize: variables.fontSizeLabel,
        lineHeight: variables.formErrorLineHeight,
        marginBottom: 4,
    },

    formSuccess: {
        color: themeColors.success,
        fontSize: variables.fontSizeLabel,
        lineHeight: 18,
        marginBottom: 4,
    },

    signInPage: {
        backgroundColor: themeColors.sidebar,
        minHeight: '100%',
        flex: 1,
    },

    signInPageLogo: {
        height: variables.componentSizeLarge,
        marginBottom: 24,
    },

    signInPageInner: {
        marginLeft: 'auto',
        marginRight: 'auto',
        height: '100%',
        width: '100%',
    },

    signInPageInnerNative: {
        width: '100%',
    },

    signInPageHeroHeading: {
        fontFamily: fontFamily.GTA,
        fontWeight: fontWeightBold,
        fontSize: variables.fontSizeHero,
        color: themeColors.appBG,
        lineHeight: variables.lineHeightHero,
    },

    signInPageHeroDescription: {
        fontFamily: fontFamily.GTA,
        fontSize: variables.fontSizeNormal,
        color: themeColors.appBG,
    },

    signInPageFormContainer: {
        maxWidth: 295,
        width: '100%',
    },

    signInPageNarrowContentContainer: {
        maxWidth: 335,
    },

    signInPageNarrowContentMargin: {
        marginTop: '40%',
    },

    signInPageWideLeftContainer: {
        width: 375,
        maxWidth: 375,
    },

    signInPageWideLeftContentMargin: {
        marginTop: '44.5%',
    },

    signInPageWideHeroContent: {
        maxWidth: 400,
    },

    changeExpensifyLoginLinkContainer: {
        flexDirection: 'row',
        flexWrap: 'wrap',
        ...wordBreak.breakWord,
    },

    // Sidebar Styles
    sidebar: {
        backgroundColor: themeColors.sidebar,
        height: '100%',
    },

    sidebarFooter: {
        alignItems: 'center',
        display: 'flex',
        justifyContent: 'center',
        paddingVertical: variables.lineHeightXLarge,
        width: '100%',
    },

    sidebarAvatar: {
        backgroundColor: themeColors.icon,
        borderRadius: 20,
        height: variables.componentSizeNormal,
        width: variables.componentSizeNormal,
    },

    statusIndicator: {
        borderColor: themeColors.sidebar,
        backgroundColor: themeColors.danger,
        borderRadius: 6,
        borderWidth: 2,
        position: 'absolute',
        right: -1,
        bottom: -1,
        height: 12,
        width: 12,
        zIndex: 10,
    },

    statusIndicatorLarge: {
        borderColor: themeColors.componentBG,
        backgroundColor: themeColors.danger,
        borderRadius: 8,
        borderWidth: 2,
        position: 'absolute',
        right: 4,
        bottom: 4,
        height: 16,
        width: 16,
        zIndex: 10,
    },

    statusIndicatorOnline: {
        backgroundColor: themeColors.success,
    },

    avatarWithIndicator: {
        errorDot: {
            borderColor: themeColors.sidebar,
            borderRadius: 6,
            borderWidth: 2,
            position: 'absolute',
            right: -1,
            bottom: -1,
            height: 12,
            width: 12,
            zIndex: 10,
        },
    },

    floatingActionButton: {
        backgroundColor: themeColors.success,
        position: 'absolute',
        height: variables.componentSizeLarge,
        width: variables.componentSizeLarge,
        right: 20,
        bottom: 34,
        borderRadius: 999,
        alignItems: 'center',
        justifyContent: 'center',
    },

    sidebarFooterUsername: {
        color: themeColors.heading,
        fontSize: variables.fontSizeLabel,
        fontWeight: '700',
        width: 200,
        textOverflow: 'ellipsis',
        overflow: 'hidden',
        ...whiteSpace.noWrap,
    },

    sidebarFooterLink: {
        color: themeColors.textSupporting,
        fontSize: variables.fontSizeSmall,
        textDecorationLine: 'none',
        fontFamily: fontFamily.GTA,
        lineHeight: 20,
    },

    sidebarListContainer: {
        scrollbarWidth: 'none',
        paddingBottom: 4,
    },

    sidebarListItem: {
        justifyContent: 'center',
        textDecorationLine: 'none',
    },

    onlyEmojisText: {
        fontSize: variables.fontSizeOnlyEmojis,
        lineHeight: variables.fontSizeOnlyEmojisHeight,
    },

    createMenuPositionSidebar: {
        left: 18,
        bottom: 100,
    },

    createMenuPositionProfile: {
        right: 18,
        top: 180,
    },

    createMenuPositionReportActionCompose: {
        left: 18 + variables.sideBarWidth,
        bottom: 75,
    },

    createMenuPositionRightSidepane: {
        right: 18,
        bottom: 75,
    },

    createMenuContainer: {
        width: variables.sideBarWidth - 40,
        paddingVertical: 12,
    },

    createMenuHeaderText: {
        fontFamily: fontFamily.GTA,
        fontSize: variables.fontSizeLabel,
        color: themeColors.heading,
    },

    popoverMenuItem: {
        flexDirection: 'row',
        borderRadius: 0,
        paddingHorizontal: 20,
        paddingVertical: 12,
        justifyContent: 'space-between',
        width: '100%',
    },

    popoverMenuIcon: {
        width: variables.componentSizeNormal,
        height: variables.componentSizeNormal,
        justifyContent: 'center',
        alignItems: 'center',
    },

    popoverMenuIconEmphasized: {
        backgroundColor: themeColors.iconSuccessFill,
        borderRadius: variables.componentSizeLarge / 2,
    },

    popoverMenuText: {
        fontSize: variables.fontSizeNormal,
        color: themeColors.heading,
        maxWidth: 240,
    },

    menuItemTextContainer: {
        minHeight: variables.componentSizeNormal,
    },

    chatLinkRowPressable: {
        minWidth: 0,
        textDecorationLine: 'none',
        flex: 1,
    },

    sidebarLink: {
        textDecorationLine: 'none',
    },

    sidebarLinkInner: {
        alignItems: 'center',
        flexDirection: 'row',
        paddingLeft: 20,
        paddingRight: 20,
    },

    sidebarLinkText: {
        color: themeColors.text,
        fontSize: variables.fontSizeNormal,
        textDecorationLine: 'none',
        overflow: 'hidden',
    },

    sidebarLinkHover: {
        backgroundColor: themeColors.sidebarHover,
    },

    sidebarLinkActive: {
        backgroundColor: themeColors.border,
        textDecorationLine: 'none',
    },

    sidebarLinkTextUnread: {
        fontWeight: '700',
        color: themeColors.heading,
    },

    sidebarLinkActiveText: {
        color: themeColors.text,
        fontSize: variables.fontSizeNormal,
        textDecorationLine: 'none',
        overflow: 'hidden',
    },

    optionItemAvatarNameWrapper: {
        minWidth: 0,
        flex: 1,
    },

    optionDisplayName: {
        fontFamily: fontFamily.GTA,
        height: variables.alternateTextHeight,
        lineHeight: variables.lineHeightXLarge,
        ...whiteSpace.noWrap,
    },

    optionDisplayNameCompact: {
        minWidth: 'auto',
        flexBasis: 'auto',
        flexGrow: 0,
        flexShrink: 0,
    },

    displayNameTooltipEllipsis: {
        position: 'absolute',
        opacity: 0,
        right: 0,
        bottom: 0,
    },

    optionAlternateText: {
        height: variables.alternateTextHeight,
        lineHeight: variables.lineHeightXLarge,
    },

    optionAlternateTextCompact: {
        flexShrink: 1,
        flexGrow: 1,
        flexBasis: 'auto',
        ...optionAlternateTextPlatformStyles,
    },

    optionRow: {
        height: variables.optionRowHeight,
        paddingTop: 12,
        paddingBottom: 12,
    },

    optionRowCompact: {
        height: variables.optionRowHeightCompact,
        paddingTop: 12,
        paddingBottom: 12,
    },

    optionsListSectionHeader: {
        height: variables.optionsListSectionHeaderHeight,
    },

    appContent: {
        backgroundColor: themeColors.appBG,
        overflow: 'hidden',

        // Starting version 6.3.2 @react-navigation/drawer adds "user-select: none;" to its container.
        // We add user-select-auto to the inner component to prevent incorrect triple-click text selection.
        // For further explanation see - https://github.com/Expensify/App/pull/12730/files#r1022883823
        userSelect: 'auto',
        WebkitUserSelect: 'auto',
    },

    appContentHeader: {
        borderBottomWidth: 1,
        borderColor: themeColors.border,
        height: variables.contentHeaderHeight,
        justifyContent: 'center',
        display: 'flex',
        paddingRight: 20,
    },

    appContentHeaderTitle: {
        alignItems: 'center',
        flexDirection: 'row',
    },

    LHNToggle: {
        alignItems: 'center',
        height: variables.contentHeaderHeight,
        justifyContent: 'center',
        paddingRight: 10,
        paddingLeft: 20,
    },

    LHNToggleIcon: {
        height: 15,
        width: 18,
    },

    chatContent: {
        flex: 4,
        justifyContent: 'flex-end',
    },

    chatContentScrollView: {
        flexGrow: 1,
        justifyContent: 'flex-start',
        paddingVertical: 16,
    },

    // Chat Item
    chatItem: {
        display: 'flex',
        flexDirection: 'row',
        paddingTop: 8,
        paddingBottom: 8,
        paddingLeft: 20,
        paddingRight: 20,
    },

    chatItemRightGrouped: {
        flexGrow: 1,
        flexShrink: 1,
        flexBasis: 0,
        position: 'relative',
        marginLeft: 48,
    },

    chatItemRight: {
        flexGrow: 1,
        flexShrink: 1,
        flexBasis: 0,
        position: 'relative',
    },

    chatItemMessageHeader: {
        alignItems: 'center',
        display: 'flex',
        flexDirection: 'row',
        flexWrap: 'nowrap',
    },

    chatItemMessageHeaderSender: {
        color: themeColors.heading,
        fontFamily: fontFamily.GTA_BOLD,
        fontSize: variables.fontSizeNormal,
        fontWeight: fontWeightBold,
        lineHeight: variables.lineHeightXLarge,
        paddingRight: 5,
        paddingBottom: 4,
        ...wordBreak.breakWord,
    },

    chatItemMessageHeaderTimestamp: {
        flexShrink: 0,
        color: themeColors.textSupporting,
        fontSize: variables.fontSizeSmall,
        height: 24,
        lineHeight: variables.lineHeightXLarge,
    },

    chatItemMessage: {
        color: themeColors.text,
        fontSize: variables.fontSizeNormal,
        fontFamily: fontFamily.GTA,
        lineHeight: variables.lineHeightXLarge,
        marginTop: -2,
        marginBottom: -2,
        maxWidth: '100%',
        ...whiteSpace.preWrap,
        ...wordBreak.breakWord,
    },

    chatItemMessageLink: {
        color: themeColors.link,
        fontSize: variables.fontSizeNormal,
        fontFamily: fontFamily.GTA,
        lineHeight: variables.lineHeightXLarge,
    },

    chatItemComposeWithFirstRow: {
        minHeight: 90,
    },

    chatItemFullComposeRow: {
        ...sizing.h100,
    },

    chatItemComposeBoxColor: {
        borderColor: themeColors.border,
    },

    chatItemComposeBoxFocusedColor: {
        borderColor: themeColors.borderFocus,
    },

    chatItemComposeBox: {
        backgroundColor: themeColors.componentBG,
        borderWidth: 1,
        borderRadius: variables.componentBorderRadiusNormal,
        minHeight: variables.componentSizeNormal,
    },

    chatItemFullComposeBox: {
        ...flex.flex1,
        ...spacing.mt4,
        ...sizing.h100,
    },

    chatFooter: {
        paddingLeft: 20,
        paddingRight: 20,
        display: 'flex',
        backgroundColor: themeColors.appBG,
    },

    chatFooterFullCompose: {
        flex: 1,
        flexShrink: 1,
        flexBasis: '100%',
    },

    // Be extremely careful when editing the compose styles, as it is easy to introduce regressions.
    // Make sure you run the following tests against any changes: #12669
    textInputCompose: addOutlineWidth({
        backgroundColor: themeColors.componentBG,
        borderColor: themeColors.border,
        color: themeColors.text,
        fontFamily: fontFamily.EMOJI_TEXT_FONT,
        fontSize: variables.fontSizeNormal,
        borderWidth: 0,
        borderRadius: 0,
        height: 'auto',
        lineHeight: variables.lineHeightXLarge,
        ...overflowXHidden,

        // On Android, multiline TextInput with height: 'auto' will show extra padding unless they are configured with
        // paddingVertical: 0, alignSelf: 'center', and textAlignVertical: 'center'

        paddingHorizontal: 8,
        paddingTop: 0,
        paddingBottom: 0,
        alignSelf: 'center',
        textAlignVertical: 'center',
    }, 0),

    textInputFullCompose: {
        alignSelf: 'stretch',
        flex: 1,
        maxHeight: '100%',
        textAlignVertical: 'top',
    },

    editInputComposeSpacing: {
        marginVertical: 6,
    },

    // composer padding should not be modified unless thoroughly tested against the cases in this PR: #12669
    textInputComposeSpacing: {
        paddingVertical: 5,
        ...flex.flexRow,
        flex: 1,
    },

    chatItemSubmitButton: {
        alignSelf: 'flex-end',
        borderRadius: 6,
        height: 32,
        padding: 6,
        margin: 3,
        justifyContent: 'center',
    },

    emojiPickerContainer: {
        backgroundColor: themeColors.componentBG,
    },

    emojiPickerList: {
        height: 300,
        width: '100%',
        ...spacing.ph4,
    },
    emojiPickerListLandscape: {
        height: 240,
    },

    emojiHeaderStyle: {
        backgroundColor: themeColors.componentBG,
        width: '100%',
        ...spacing.pv3,
        fontFamily: fontFamily.GTA_BOLD,
        fontWeight: fontWeightBold,
        color: themeColors.heading,
        fontSize: variables.fontSizeSmall,
    },

    emojiSkinToneTitle: {
        backgroundColor: themeColors.componentBG,
        width: '100%',
        ...spacing.pv1,
        fontFamily: fontFamily.GTA_BOLD,
        fontWeight: fontWeightBold,
        color: themeColors.heading,
        fontSize: variables.fontSizeSmall,
    },

    // Emoji Picker Styles
    emojiText: {
        fontFamily: fontFamily.EMOJI_TEXT_FONT,
        textAlign: 'center',
        fontSize: variables.emojiSize,
        ...spacing.pv0,
        ...spacing.ph0,
        lineHeight: variables.emojiLineHeight,
    },

    emojiItem: {
        width: '12.5%',
        textAlign: 'center',
        borderRadius: 8,
        paddingTop: 2,
        paddingBottom: 2,
        height: CONST.EMOJI_PICKER_ITEM_HEIGHT,
    },

    emojiItemHighlighted: {
        transition: '0.2s ease',
        backgroundColor: themeColors.buttonDefaultBG,
    },

    chatItemEmojiButton: {
        alignSelf: 'flex-end',
        borderRadius: 6,
        height: 32,
        margin: 3,
        justifyContent: 'center',
    },

    editChatItemEmojiWrapper: {
        marginRight: 3,
    },

    hoveredButton: {
        backgroundColor: themeColors.buttonHoveredBG,
    },

    chatItemAttachButton: {
        alignItems: 'center',
        alignSelf: 'flex-end',
        borderRightColor: themeColors.border,
        borderRightWidth: 1,
        height: 26,
        marginBottom: 6,
        marginTop: 6,
        justifyContent: 'center',
        width: 39,
    },

    composerSizeButton: {
        alignItems: 'center',
        alignSelf: 'flex-end',
        height: 26,
        marginBottom: 6,
        marginTop: 6,
        justifyContent: 'center',
        width: 39,
    },

    chatItemAttachmentPlaceholder: {
        backgroundColor: themeColors.sidebar,
        borderColor: themeColors.border,
        borderWidth: 1,
        borderRadius: variables.componentBorderRadiusNormal,
        height: 150,
        textAlign: 'center',
        verticalAlign: 'middle',
        width: 200,
    },

    chatSwticherPillWrapper: {
        marginTop: 5,
        marginRight: 4,
    },

    navigationModalOverlay: {
        position: 'absolute',
        width: '100%',
        height: '100%',
        transform: [{
            translateX: -variables.sideBarWidth,
        }],
    },

    sidebarVisible: {
        borderRightWidth: 1,
    },

    sidebarHidden: {
        width: 0,
        borderRightWidth: 0,
    },

    exampleCheckImage: {
        width: '100%',
        height: 80,
        borderColor: themeColors.border,
        borderWidth: 1,
        borderRadius: variables.componentBorderRadiusNormal,
    },

    singleAvatar: {
        height: 24,
        width: 24,
        backgroundColor: themeColors.icon,
        borderRadius: 24,
    },

    horizontalStackedAvatar: {
        height: 28,
        width: 28,
        backgroundColor: themeColors.appBG,
        borderRadius: 33,
        paddingTop: 2,
    },

    singleSubscript: {
        height: variables.iconSizeNormal,
        width: variables.iconSizeNormal,
        backgroundColor: themeColors.icon,
        borderRadius: 20,
        zIndex: 1,
    },

    singleAvatarSmall: {
        height: 18,
        width: 18,
        backgroundColor: themeColors.icon,
        borderRadius: 18,
    },

    secondAvatar: {
        position: 'absolute',
        right: -18,
        bottom: -18,
        borderWidth: 3,
        borderRadius: 30,
        borderColor: 'transparent',
    },

    secondAvatarSmall: {
        position: 'absolute',
        right: -13,
        bottom: -13,
        borderWidth: 3,
        borderRadius: 18,
        borderColor: 'transparent',
    },

    secondAvatarSubscript: {
        position: 'absolute',
        right: -4,
        bottom: -2,
        borderWidth: 2,
        borderRadius: 18,
        borderColor: 'transparent',
    },

    secondAvatarSubscriptCompact: {
        position: 'absolute',
        bottom: -1,
        right: -1,
        borderWidth: 1,
        borderRadius: 18,
        borderColor: 'transparent',
    },

    leftSideLargeAvatar: {
        left: 15,
    },

    rightSideLargeAvatar: {
        right: 15,
        zIndex: 2,
        borderWidth: 4,
        borderRadius: 100,
    },

    secondAvatarInline: {
        bottom: -3,
        right: -25,
        borderWidth: 3,
        borderRadius: 18,
        borderColor: themeColors.componentBG,
    },

    avatarLarge: {
        width: variables.avatarSizeLarge,
        height: variables.avatarSizeLarge,
    },

    avatarNormal: {
        height: variables.componentSizeNormal,
        width: variables.componentSizeNormal,
        borderRadius: variables.componentSizeNormal,
    },

    avatarSmall: {
        height: variables.avatarSizeSmall,
        width: variables.avatarSizeSmall,
        borderRadius: variables.avatarSizeSmall,
    },

    avatarInnerText: {
        color: themeColors.textLight,
        fontSize: variables.fontSizeSmall,
        lineHeight: undefined,
        marginLeft: -3,
        textAlign: 'center',
    },

    avatarInnerTextSmall: {
        color: themeColors.textLight,
        fontSize: variables.fontSizeExtraSmall,
        lineHeight: undefined,
        marginLeft: -2,
        textAlign: 'center',
    },

    avatarSpace: {
        top: 3,
        left: 3,
    },

    avatar: {
        backgroundColor: themeColors.sidebar,
        borderColor: themeColors.sidebar,
    },

    focusedAvatar: {
        backgroundColor: themeColors.border,
        borderColor: themeColors.border,
    },

    emptyAvatar: {
        marginRight: variables.componentSizeNormal - 24,
        height: variables.avatarSizeNormal,
        width: variables.avatarSizeNormal,
    },

    emptyAvatarSmall: {
        marginRight: variables.componentSizeNormal - 28,
        height: variables.avatarSizeSmall,
        width: variables.avatarSizeSmall,
    },

    horizontalStackedAvatar1: {
        left: -19,
        top: -79,
        zIndex: 2,
    },

    horizontalStackedAvatar2: {
        left: 1,
        top: -51,
        zIndex: 3,
    },

    horizontalStackedAvatar3: {
        left: 21,
        top: -23,
        zIndex: 4,
    },

    horizontalStackedAvatar4: {
        top: 5,
        left: 41,
        zIndex: 5,
    },

    horizontalStackedAvatar4Overlay: {
        top: -107,
        left: 41,
        height: 28,
        width: 28,
        borderWidth: 2,
        borderStyle: 'solid',
        borderColor: themeColors.appBG,
        backgroundColor: themeColors.opaqueAvatar,
        borderRadius: 24,
        zIndex: 6,
    },

    modalViewContainer: {
        alignItems: 'center',
        flex: 1,
    },

    borderTop: {
        borderTopWidth: 1,
        borderColor: themeColors.border,
    },

    borderTopRounded: {
        borderTopWidth: 1,
        borderColor: themeColors.border,
        borderTopLeftRadius: variables.componentBorderRadiusNormal,
        borderTopRightRadius: variables.componentBorderRadiusNormal,
    },

    borderBottomRounded: {
        borderBottomWidth: 1,
        borderColor: themeColors.border,
        borderBottomLeftRadius: variables.componentBorderRadiusNormal,
        borderBottomRightRadius: variables.componentBorderRadiusNormal,
    },

    borderBottom: {
        borderBottomWidth: 1,
        borderColor: themeColors.border,
    },

    borderNone: {
        borderWidth: 0,
    },

    borderRight: {
        borderRightWidth: 1,
        borderColor: themeColors.border,
    },

    borderLeft: {
        borderLeftWidth: 1,
        borderColor: themeColors.border,
    },

    pointerEventsNone,

    pointerEventsAuto,

    headerBar: {
        overflow: 'hidden',
        justifyContent: 'center',
        display: 'flex',
        paddingLeft: 20,
        height: variables.contentHeaderHeight,
        width: '100%',
    },

    imageViewContainer: {
        width: '100%',
        height: '100%',
        alignItems: 'center',
        justifyContent: 'center',
    },

    imageModalPDF: {
        flex: 1,
        backgroundColor: themeColors.modalBackground,
    },

    PDFView: {
        // `display: grid` is not supported in native platforms!
        // It's being used on Web/Desktop only to vertically center short PDFs,
        // while preventing the overflow of the top of long PDF files.
        display: 'grid',
        backgroundColor: themeColors.modalBackground,
        width: '100%',
        height: '100%',
        justifyContent: 'center',
        overflow: 'hidden',
        overflowY: 'auto',
        alignItems: 'center',
    },

    pdfPasswordForm: {
        wideScreenWidth: {
            width: 350,
        },
    },

    modalCenterContentContainer: {
        flex: 1,
        flexDirection: 'column',
        justifyContent: 'center',
        alignItems: 'center',
        backgroundColor: themeColors.modalBackdrop,
    },

    imageModalImageCenterContainer: {
        alignItems: 'center',
        flex: 1,
        justifyContent: 'center',
        width: '100%',
    },

    defaultAttachmentView: {
        backgroundColor: themeColors.sidebar,
        borderRadius: variables.componentBorderRadiusNormal,
        borderWidth: 1,
        borderColor: themeColors.border,
        flexDirection: 'row',
        padding: 20,
        alignItems: 'center',
    },

    notFoundSafeArea: {
        flex: 1,
        backgroundColor: themeColors.heading,
    },

    notFoundView: {
        flex: 1,
        alignItems: 'center',
        paddingTop: 40,
        paddingBottom: 40,
        justifyContent: 'space-between',
    },

    notFoundLogo: {
        width: 202,
        height: 63,
    },

    notFoundContent: {
        alignItems: 'center',
    },

    notFoundTextHeader: {
        color: themeColors.link,
        fontFamily: fontFamily.GTA_BOLD,
        fontWeight: fontWeightBold,
        fontSize: 150,
    },

    notFoundTextBody: {
        color: themeColors.componentBG,
        fontFamily: fontFamily.GTA_BOLD,
        fontWeight: fontWeightBold,
        fontSize: 15,
    },

    notFoundButtonText: {
        color: themeColors.link,
        fontFamily: fontFamily.GTA_BOLD,
        fontWeight: fontWeightBold,
        fontSize: 15,
    },

    blockingViewContainer: {
        paddingBottom: variables.contentHeaderHeight,
    },

    defaultModalContainer: {
        backgroundColor: themeColors.componentBG,
        borderColor: themeColors.transparent,
    },

    reportActionContextMenuMiniButton: {
        ...spacing.p1,
        ...spacing.mv1,
        ...spacing.mh1,
        ...{borderRadius: variables.componentBorderRadiusSmall},
    },

    reportActionSystemMessageContainer: {
        marginLeft: 42,
    },

    reportDetailsTitleContainer: {
        ...flex.dFlex,
        ...flex.flexColumn,
        ...flex.alignItemsCenter,
        ...spacing.mt4,
        height: 170,
    },

    reportDetailsRoomInfo: {
        ...flex.flex1,
        ...flex.dFlex,
        ...flex.flexColumn,
        ...flex.alignItemsCenter,
    },

    reportSettingsVisibilityText: {
        textTransform: 'capitalize',
    },

    reportTransactionWrapper: {
        paddingVertical: 8,
        display: 'flex',
        flexDirection: 'row',
    },

    settingsPageBackground: {
        flexDirection: 'column',
        width: '100%',
        flexGrow: 1,
    },

    settingsPageBody: {
        width: '100%',
        justifyContent: 'space-around',
    },

    settingsPageColumn: {
        width: '100%',
        alignItems: 'center',
        justifyContent: 'space-around',
    },

    settingsPageContainer: {
        justifyContent: 'space-between',
        alignItems: 'center',
        width: '100%',
    },

    roomHeaderAvatar: {
        height: variables.componentSizeLarge,
        width: variables.componentSizeLarge,
        borderRadius: 100,
        borderColor: themeColors.componentBG,
        borderWidth: 4,
        marginLeft: -16,
    },

    screenBlur: {
        position: 'absolute',
        top: 0,
        right: 0,
        bottom: 0,
        left: 0,
        backgroundColor: themeColors.inverse,
        opacity: 0.5,
    },

    avatarInnerTextChat: {
        color: themeColors.textLight,
        fontSize: variables.fontSizeNormal,
        left: 1,
        textAlign: 'center',
        fontWeight: 'normal',
        position: 'absolute',
    },

    displayName: {
        fontSize: variables.fontSizeLarge,
        fontFamily: fontFamily.GTA_BOLD,
        fontWeight: fontWeightBold,
        color: themeColors.heading,
    },

    pageWrapper: {
        width: '100%',
        alignItems: 'center',
        padding: 20,
    },

    selectCircle: {
        width: variables.componentSizeSmall,
        height: variables.componentSizeSmall,
        borderColor: themeColors.border,
        borderWidth: 1,
        borderRadius: variables.componentSizeSmall / 2,
        justifyContent: 'center',
        alignItems: 'center',
        backgroundColor: themeColors.componentBG,
        marginLeft: 8,
    },

    unreadIndicatorContainer: {
        position: 'absolute',
        top: -10,
        left: 0,
        width: '100%',
        height: 20,
        paddingHorizontal: 20,
        flexDirection: 'row',
        alignItems: 'center',
        zIndex: 1,
        cursor: 'default',
    },

    unreadIndicatorLine: {
        height: 1,
        backgroundColor: themeColors.unreadIndicator,
        flexGrow: 1,
        marginRight: 8,
        opacity: 0.5,
    },

    unreadIndicatorText: {
        color: themeColors.unreadIndicator,
        fontFamily: fontFamily.GTA_BOLD,
        fontSize: variables.fontSizeSmall,
        fontWeight: fontWeightBold,
        textTransform: 'capitalize',
    },

    flipUpsideDown: {
        transform: [{rotate: '180deg'}],
    },

    navigationSceneContainer: {
        backgroundColor: themeColors.appBG,
    },

    navigationScreenCardStyle: {
        backgroundColor: themeColors.appBG,
        height: '100%',
    },

    navigationSceneFullScreenWrapper: {
        borderRadius: variables.componentBorderRadiusCard,
        overflow: 'hidden',
        height: '100%',
    },

    invisible: {
        position: 'absolute',
        opacity: 0,
    },

    containerWithSpaceBetween: {
        justifyContent: 'space-between',
        width: '100%',
        flex: 1,
    },

    detailsPageSectionContainer: {
        alignSelf: 'flex-start',
    },

    detailsPageSectionVersion: {
        alignSelf: 'center',
        color: themeColors.textSupporting,
        fontSize: variables.fontSizeSmall,
        height: 24,
        lineHeight: 20,
    },

    switchTrack: {
        width: 50,
        height: 28,
        justifyContent: 'center',
        borderRadius: 20,
        padding: 15,
        backgroundColor: themeColors.success,
    },

    switchInactive: {
        backgroundColor: themeColors.border,
    },

    switchThumb: {
        width: 22,
        height: 22,
        borderRadius: 11,
        position: 'absolute',
        left: 4,
        backgroundColor: themeColors.appBG,
    },

    radioButtonContainer: {
        backgroundColor: themeColors.componentBG,
        borderRadius: 10,
        height: 20,
        width: 20,
        borderColor: themeColors.icon,
        borderWidth: 1,
        justifyContent: 'center',
        alignItems: 'center',
    },

    checkboxContainer: {
        backgroundColor: themeColors.componentBG,
        borderRadius: 2,
        height: 20,
        width: 20,
        borderColor: themeColors.icon,
        borderWidth: 1,
        justifyContent: 'center',
        alignItems: 'center',
    },

    checkedContainer: {
        backgroundColor: themeColors.link,
    },

    iouAmountText: {
        fontFamily: fontFamily.GTA_BOLD,
        fontWeight: fontWeightBold,
        fontSize: variables.iouAmountTextSize,
        color: themeColors.heading,
    },

    iouAmountTextInput: addOutlineWidth({
        fontFamily: fontFamily.GTA_BOLD,
        fontWeight: fontWeightBold,
        fontSize: variables.iouAmountTextSize,
        color: themeColors.heading,
        padding: 0,
        lineHeight: undefined,
    }, 0),

    iouPreviewBox: {
        backgroundColor: themeColors.componentBG,
        borderColor: themeColors.border,
        borderWidth: 1,
        borderRadius: variables.componentBorderRadiusCard,
        padding: 20,
        marginTop: 16,
        maxWidth: variables.sideBarWidth,
        width: '100%',
    },

    iouPreviewBoxLoading: {
        // When a new IOU request arrives it is very briefly in a loading state, so set the minimum height of the container to 94 to match the rendered height after loading.
        // Otherwise, the IOU request pay button will not be fully visible and the user will have to scroll up to reveal the entire IOU request container.
        // See https://github.com/Expensify/App/issues/10283.
        minHeight: 94,
        width: '100%',
    },

    iouPreviewBoxAvatar: {
        marginRight: -10,
        marginBottom: -10,
    },

    iouPreviewBoxCheckmark: {
        marginLeft: 4,
        alignSelf: 'center',
    },

    iouDetailsContainer: {
        flexGrow: 1,
        paddingStart: 20,
        paddingEnd: 20,
    },

    noScrollbars: {
        scrollbarWidth: 'none',
    },

    codeWordWrapper: {
        ...codeStyles.codeWordWrapper,
    },

    codeWordStyle: {
        borderLeftWidth: 0,
        borderRightWidth: 0,
        borderTopLeftRadius: 0,
        borderBottomLeftRadius: 0,
        borderTopRightRadius: 0,
        borderBottomRightRadius: 0,
        paddingLeft: 0,
        paddingRight: 0,
        justifyContent: 'center',
        ...codeStyles.codeWordStyle,
    },

    codeFirstWordStyle: {
        borderLeftWidth: 1,
        borderTopLeftRadius: 4,
        borderBottomLeftRadius: 4,
        paddingLeft: 5,
    },

    codeLastWordStyle: {
        borderRightWidth: 1,
        borderTopRightRadius: 4,
        borderBottomRightRadius: 4,
        paddingRight: 5,
    },

    fullScreenLoading: {
        backgroundColor: themeColors.componentBG,
        opacity: 0.8,
        justifyContent: 'center',
        alignItems: 'center',
        zIndex: 10,
    },

    navigatorFullScreenLoading: {
        backgroundColor: themeColors.highlightBG,
        opacity: 1,
    },

    reimbursementAccountFullScreenLoading: {
        backgroundColor: themeColors.componentBG,
        opacity: 0.8,
        justifyContent: 'flex-start',
        alignItems: 'center',
        zIndex: 10,
    },

    hiddenElementOutsideOfWindow: {
        position: 'absolute',
        top: 0,
        left: 0,
        opacity: 0,
    },

    growlNotificationWrapper: {
        zIndex: 2,
    },

    growlNotificationContainer: {
        flex: 1,
        justifyContent: 'flex-start',
        position: 'absolute',
        width: '100%',
        top: 20,
        ...spacing.pl5,
        ...spacing.pr5,
    },

    growlNotificationDesktopContainer: {
        maxWidth: variables.sideBarWidth,
        right: 0,
        position: 'fixed',
    },

    growlNotificationTranslateY: y => ({
        transform: [{translateY: y}],
    }),

    makeSlideInTranslation: (translationType, fromValue) => ({
        from: {
            [translationType]: fromValue,
        },
        to: {
            [translationType]: 0,
        },
    }),

    growlNotificationBox: {
        backgroundColor: themeColors.inverse,
        borderRadius: variables.componentBorderRadiusNormal,
        alignItems: 'center',
        flexDirection: 'row',
        justifyContent: 'space-between',
        shadowColor: themeColors.shadow,
        ...spacing.p5,
    },

    growlNotificationText: {
        fontSize: variables.fontSizeNormal,
        fontFamily: fontFamily.GTA,
        width: '90%',
        lineHeight: variables.fontSizeNormalHeight,
        color: themeColors.textReversed,
        ...spacing.ml4,
    },

    blockquote: {
        borderLeftColor: themeColors.border,
        borderLeftWidth: 4,
        paddingLeft: 12,
        marginVertical: 4,
    },

    cursorDisabled: {
        cursor: 'not-allowed',
    },

    noSelect: {
        boxShadow: 'none',
        outline: 'none',
    },

    cursorPointer: {
        cursor: 'pointer',
    },

    fullscreenCard: {
        position: 'absolute',
        left: 0,
        top: 0,
        width: '100%',
        height: '100%',
    },

    fullscreenCardWeb: {
        left: 'auto',
        right: '-24%',
        top: '-18%',
        height: '120%',
    },

    fullscreenCardWebCentered: {
        left: '0',
        right: '0',
        top: '0',
        height: '60%',
    },

    fullscreenCardMobile: {
        left: '-20%',
        top: '-30%',
        width: '150%',
    },

    fullscreenCardMediumScreen: {
        left: '-15%',
        top: '-30%',
        width: '145%',
    },

    smallEditIcon: {
        alignItems: 'center',
        backgroundColor: themeColors.icon,
        borderColor: themeColors.textReversed,
        borderRadius: 14,
        borderWidth: 3,
        color: themeColors.textReversed,
        height: 28,
        width: 28,
        justifyContent: 'center',
    },

    smallAvatarEditIcon: {
        position: 'absolute',
        right: -4,
        bottom: -4,
    },

    workspaceCard: {
        width: '100%',
        height: 400,
        borderRadius: variables.componentBorderRadiusCard,
        overflow: 'hidden',
        backgroundColor: themeColors.heroCard,
    },

    workspaceCardMobile: {
        height: 475,
    },

    workspaceCardMediumScreen: {
        height: 540,
    },

    workspaceCardMainText: {
        fontSize: variables.fontSizeXXXLarge,
        fontWeight: 'bold',
        lineHeight: variables.fontSizeXXXLarge,
    },

    workspaceCardContent: {
        zIndex: 1,
        padding: 50,
    },

    workspaceCardContentMediumScreen: {
        padding: 25,
    },

    workspaceCardCTA: {
        width: 250,
    },

    workspaceInviteWelcome: {
        minHeight: 115,
    },

    peopleRow: {
        width: '100%',
        flexDirection: 'row',
        justifyContent: 'space-between',
        ...spacing.pt2,
    },

    peopleRowBorderBottom: {
        borderColor: themeColors.border,
        borderBottomWidth: 1,
        ...spacing.pb2,
    },

    peopleRowCell: {
        justifyContent: 'center',
    },

    peopleBadge: {
        backgroundColor: themeColors.icon,
        ...spacing.ph3,
    },

    peopleBadgeText: {
        color: themeColors.textReversed,
        fontSize: variables.fontSizeSmall,
        lineHeight: variables.lineHeightNormal,
        ...whiteSpace.noWrap,
    },

    offlineFeedback: {
        deleted: {
            textDecorationLine: 'line-through',
            textDecorationStyle: 'solid',
        },
        pending: {
            opacity: 0.5,
        },
        error: {
            flexDirection: 'row',
            alignItems: 'center',
        },
        container: {
            ...spacing.pv2,
        },
        textContainer: {
            flexDirection: 'column',
            flex: 1,
        },
        text: {
            color: themeColors.textSupporting,
            textAlignVertical: 'center',
            fontSize: variables.fontSizeLabel,
        },
        errorDot: {
            marginRight: 12,
        },
        menuItemErrorPadding: {
            paddingLeft: 44,
            paddingRight: 20,
        },
    },

    dotIndicatorMessage: {
        display: 'flex',
        flex: 1,
        flexDirection: 'row',
        alignItems: 'center',
    },

    sidebarPopover: {
        width: variables.sideBarWidth - 68,
    },

    cardOverlay: {
        backgroundColor: themeColors.modalBackdrop,
        position: 'absolute',
        top: 0,
        left: 0,
        width: '100%',
        height: '100%',
        opacity: 0.5,
    },

    communicationsLinkIcon: {
        right: -36,
        top: 0,
        bottom: 0,
    },

    shortTermsBorder: {
        borderWidth: 1,
        borderColor: themeColors.shadow,
    },

    shortTermsHorizontalRule: {
        borderBottomWidth: 1,
        borderColor: themeColors.shadow,
        ...spacing.mh3,
    },

    shortTermsLargeHorizontalRule: {
        borderWidth: 1,
        borderColor: themeColors.shadow,
        ...spacing.mh3,
    },

    shortTermsRow: {
        flexDirection: 'row',
        padding: 12,
    },

    termsCenterRight: {
        marginTop: 'auto',
        marginBottom: 'auto',
    },

    shortTermsBoldHeadingSection: {
        paddingRight: 12,
        paddingLeft: 12,
        marginTop: 12,
    },

    longTermsRow: {
        flexDirection: 'row',
        marginTop: 20,
    },

    collapsibleSectionBorder: {
        borderBottomWidth: 2,
        borderBottomColor: themeColors.border,
    },

    communicationsLinkHeight: {
        height: variables.communicationsLinkHeight,
    },

    floatingMessageCounterWrapper: {
        position: 'absolute',
        left: '50%',
        top: 0,
        zIndex: 100,
        ...visibility('hidden'),
    },

    floatingMessageCounterWrapperAndroid: {
        left: 0,
        width: '100%',
        alignItems: 'center',
        position: 'absolute',
        top: 0,
        zIndex: 100,
        ...visibility('hidden'),
    },

    floatingMessageCounterSubWrapperAndroid: {
        left: '50%',
        width: 'auto',
    },

    floatingMessageCounter: {
        left: '-50%',
        ...visibility('visible'),
    },

    floatingMessageCounterTransformation: translateY => ({
        transform: [
            {translateY},
        ],
    }),

    confettiIcon: {
        height: 100,
        width: 100,
        marginBottom: 20,
    },

    googleSearchTextInputContainer: {
        flexDirection: 'column',
    },

    googleSearchSeparator: {
        height: 1,
        backgroundColor: themeColors.border,
    },

    googleSearchText: {
        color: themeColors.text,
        fontSize: variables.fontSizeNormal,
        lineHeight: variables.fontSizeNormalHeight,
        fontFamily: fontFamily.GTA,
        flex: 1,
    },

    threeDotsPopoverOffset: {
        top: 50,
        right: 60,
    },

    googleListView: {
        transform: [{scale: 0}],
    },

    keyboardShortcutModalContainer: {
        maxHeight: '100%',
        flex: '0 0 auto',
    },

    keyboardShortcutTableWrapper: {
        alignItems: 'center',
        flex: 1,
        height: 'auto',
        maxHeight: '100%',
    },

    keyboardShortcutTableContainer: {
        display: 'flex',
        width: '100%',
        borderColor: themeColors.border,
        height: 'auto',
        borderRadius: variables.componentBorderRadius,
        borderWidth: 1,
    },

    keyboardShortcutTableRow: {
        flex: 1,
        flexDirection: 'row',
        borderColor: themeColors.border,
        flexBasis: 'auto',
        alignSelf: 'stretch',
        borderTopWidth: 1,
    },

    keyboardShortcutTablePrefix: {
        width: '30%',
        borderRightWidth: 1,
        borderColor: themeColors.border,
    },

    keyboardShortcutTableFirstRow: {
        borderTopWidth: 0,
    },

    iPhoneXSafeArea: {
        backgroundColor: themeColors.inverse,
        flex: 1,
    },

    errorPageContainer: {
        backgroundColor: themeColors.componentBG,
    },
    transferBalancePayment: {
        borderWidth: 1,
        borderRadius: variables.componentBorderRadiusNormal,
        borderColor: themeColors.border,
    },

    transferBalanceSelectedPayment: {
        borderColor: themeColors.iconSuccessFill,
    },

    transferBalanceBalance: {
        fontSize: 48,
    },

    closeAccountMessageInput: {
        height: 153,
    },

    imageCropContainer: {
        borderRadius: variables.componentBorderRadiusCard,
        overflow: 'hidden',
        alignItems: 'center',
        justifyContent: 'center',
        backgroundColor: themeColors.shadow,
        cursor: 'move',
    },

    sliderKnob: {
        backgroundColor: themeColors.success,
        position: 'absolute',
        height: variables.sliderKnobSize,
        width: variables.sliderKnobSize,
        borderRadius: variables.sliderKnobSize / 2,
        top: -variables.sliderBarHeight,
        left: -(variables.sliderKnobSize / 2),
        cursor: 'pointer',
    },

    sliderBar: {
        backgroundColor: themeColors.border,
        height: variables.sliderBarHeight,
        borderRadius: variables.sliderBarHeight / 2,
        alignSelf: 'stretch',
    },

    imageCropRotateButton: {
        height: variables.iconSizeExtraLarge,
    },

    userSelectText: {
        userSelect: 'text',
        WebkitUserSelect: 'text',
    },

    userSelectNone: {
        userSelect: 'none',
        WebkitUserSelect: 'none',
    },

    screenCenteredContainer: {
        flex: 1,
        justifyContent: 'center',
        marginBottom: 40,
        padding: 16,
    },

    inlineSystemMessage: {
        color: themeColors.textSupporting,
        fontSize: variables.fontSizeLabel,
        fontFamily: fontFamily.GTA,
        marginLeft: 6,
    },

    addWorkspaceRoomErrorRow: {
        paddingHorizontal: 20,
        maxWidth: 450,
        alignSelf: 'center',
    },

    textPill: {
        ellipsizeMode: 'end',
        backgroundColor: themeColors.border,
        borderRadius: 10,
        overflow: 'hidden',
        paddingVertical: 2,
        flexShrink: 1,
        fontSize: variables.fontSizeSmall,
        ...spacing.ph2,
    },
};

export default styles;<|MERGE_RESOLUTION|>--- conflicted
+++ resolved
@@ -29,15 +29,8 @@
     paddingHorizontal: 11,
     paddingBottom: 8,
     paddingTop: 23,
-<<<<<<< HEAD
     height: variables.inputHeight,
-    borderWidth: 1,
-    borderStyle: 'solid',
-    borderColor: themeColors.border,
-=======
-    height: 50,
     borderWidth: 0,
->>>>>>> 3528ad55
     borderRadius: variables.componentBorderRadiusNormal,
     textAlign: 'left',
 };
@@ -401,7 +394,6 @@
 
     buttonSmallText: {
         fontSize: variables.fontSizeSmall,
-        lineHeight: variables.lineHeightSmallFont,
         fontFamily: fontFamily.GTA_BOLD,
         fontWeight: fontWeightBold,
         textAlign: 'center',
@@ -409,7 +401,6 @@
 
     buttonMediumText: {
         fontSize: variables.fontSizeLabel,
-        lineHeight: variables.lineHeightLabelFont,
         fontFamily: fontFamily.GTA_BOLD,
         fontWeight: fontWeightBold,
         textAlign: 'center',
@@ -417,7 +408,6 @@
 
     buttonLargeText: {
         fontSize: variables.fontSizeNormal,
-        lineHeight: variables.lineHeightNormalFont,
         fontFamily: fontFamily.GTA_BOLD,
         fontWeight: fontWeightBold,
         textAlign: 'center',
@@ -819,13 +809,8 @@
     },
     picker: (disabled = false) => ({
         iconContainer: {
-<<<<<<< HEAD
-            top: Math.round(variables.inputHeight * 0.5) - 10,
-            right: 11,
-=======
-            top: 15,
+            top: Math.round(variables.inputHeight * 0.5) - 11,
             right: 10,
->>>>>>> 3528ad55
             zIndex: -1,
         },
         inputWeb: {
