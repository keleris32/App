import lodashGet from 'lodash/get';
import {addTrailingForwardSlash} from './libs/Url';

/**
 * This is a file containing constants for all of the routes we want to be able to go to
 */

const REPORT = 'r';

export default {
    ADD_PERSONAL_BANK_ACCOUNT: 'add-personal-bank-account',
    BANK_ACCOUNT_NEW: 'bank-account/new',
    HOME: '',
    SETTINGS: 'settings',
    SETTINGS_PROFILE: 'settings/profile',
    SETTINGS_PREFERENCES: 'settings/preferences',
    SETTINGS_PASSWORD: 'settings/password',
    SETTINGS_ABOUT: 'settings/about',
    SETTINGS_APP_DOWNLOAD_LINKS: 'settings/about/app-download-links',
    SETTINGS_PAYMENTS: 'settings/payments',
    SETTINGS_ADD_LOGIN: 'settings/addlogin/:type',
    getSettingsAddLoginRoute: type => `settings/addlogin/${type}`,
    NEW_GROUP: 'new/group',
    NEW_CHAT: 'new/chat',
    REPORT,
    REPORT_WITH_ID: 'r/:reportID',
    getReportRoute: reportID => `r/${reportID}`,
    IOU_BILL_CURRENCY: 'iou/split/:reportID/currency',
    IOU_REQUEST_CURRENCY: 'iou/request/:reportID/currency',
    getIouRequestCurrencyRoute: reportID => `iou/request/${reportID}/currency`,
    getIouBillCurrencyRoute: reportID => `iou/split/${reportID}/currency`,
    IOU_REQUEST: 'iou/request/:reportID',
    IOU_BILL: 'iou/split/:reportID',
    getIouRequestRoute: reportID => `iou/request/${reportID}`,
    getIouSplitRoute: reportID => `iou/split/${reportID}`,
    IOU_DETAILS: 'iou/details',
    IOU_DETAILS_WITH_IOU_REPORT_ID: 'iou/details/:chatReportID/:iouReportID/',
    getIouDetailsRoute: (chatReportID, iouReportID) => `iou/details/${chatReportID}/${iouReportID}`,
    SEARCH: 'search',
    SET_PASSWORD_WITH_VALIDATE_CODE: 'setpassword/:accountID/:validateCode',
    DETAILS: 'details',
    DETAILS_WITH_LOGIN: 'details/:login',
    getDetailsRoute: login => `details/${login}`,
    REPORT_PARTICIPANTS: 'r/:reportID/participants',
    getReportParticipantsRoute: reportID => `r/${reportID}/participants`,
    REPORT_PARTICIPANT: 'r/:reportID/participants/:login',
    getReportParticipantRoute: (reportID, login) => `r/${reportID}/participants/${login}`,
    VALIDATE_LOGIN: 'v',
    VALIDATE_LOGIN_WITH_VALIDATE_CODE: 'v/:accountID/:validateCode',
    ENABLE_PAYMENTS: 'enable-payments',
<<<<<<< HEAD
    WORKSPACE_INVITE: 'workspace/:policyID/invite',
    getWorkspaceInviteRoute: policyID => `workspace/${policyID}/invite`,
=======
    WORKSPACE_NEW: 'workspace/new',
>>>>>>> 11b78154

    /**
     * @param {String} route
     * @returns {Object}
     */
    parseReportRouteParams: (route) => {
        if (!route.startsWith(addTrailingForwardSlash(REPORT))) {
            return {};
        }

        const pathSegments = route.split('/');
        return {
            reportID: lodashGet(pathSegments, 1),
            isParticipantsRoute: Boolean(lodashGet(pathSegments, 2)),
        };
    },
};<|MERGE_RESOLUTION|>--- conflicted
+++ resolved
@@ -48,12 +48,9 @@
     VALIDATE_LOGIN: 'v',
     VALIDATE_LOGIN_WITH_VALIDATE_CODE: 'v/:accountID/:validateCode',
     ENABLE_PAYMENTS: 'enable-payments',
-<<<<<<< HEAD
+    WORKSPACE_NEW: 'workspace/new',
     WORKSPACE_INVITE: 'workspace/:policyID/invite',
     getWorkspaceInviteRoute: policyID => `workspace/${policyID}/invite`,
-=======
-    WORKSPACE_NEW: 'workspace/new',
->>>>>>> 11b78154
 
     /**
      * @param {String} route
