--- conflicted
+++ resolved
@@ -150,39 +150,6 @@
         return queueRequest(command, parameters);
     }
 
-<<<<<<< HEAD
-    // We treat Authenticate in a special way because unlike other commands, this one can't fail
-    // with 407 authToken expired. When other api commands fail with this error we call Authenticate
-    // to get a new authToken and then fire the original api command again
-    if (command === 'Authenticate') {
-        return xhr(command, parameters, type)
-            .then((response) => {
-                // If we didn't get a 200 response from authenticate we either failed to authenticate with
-                // an expensify login or the login credentials we created after the initial authentication.
-                // In both cases, we need the user to sign in again with their expensify credentials
-                if (response.jsonCode !== 200) {
-                    throw new Error(response.message);
-                }
-
-                // Update the authToken so it's used in the call to  createLogin below
-                authToken = response.authToken;
-                return response;
-            })
-            .then((response) => {
-                // If Expensify login, it's the users first time signing in and we need to
-                // create a login for the user
-                if (parameters.useExpensifyLogin) {
-                    return createLogin(Str.generateDeviceLoginID(), Guid())
-                        .then(() => {
-                            setSuccessfulSignInData(response, parameters.exitTo);
-                        });
-                }
-            })
-            .catch(error => Ion.merge(IONKEYS.SESSION, {error: error.message}));
-    }
-
-=======
->>>>>>> f48c176f
     // If we end up here with no authToken it means we are trying to make
     // an API request before we are signed in. In this case, we should just
     // cancel this and all other requests and set reauthenticating to false.
