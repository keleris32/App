--- conflicted
+++ resolved
@@ -25,11 +25,7 @@
             const urlWithExitTo = url === '/'
                 ? ROUTES.SIGNIN
                 : `${ROUTES.SIGNIN}/exitTo${url}`;
-<<<<<<< HEAD
-            return Ion.set(IONKEYS.APP.REDIRECT_TO, urlWithExitTo);
-=======
             return redirect(urlWithExitTo);
->>>>>>> d2328f7e
         });
 }
 
