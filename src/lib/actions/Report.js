--- conflicted
+++ resolved
@@ -51,15 +51,9 @@
 // Keeps track of the last read for each report
 const lastReadActionIDs = {};
 
-<<<<<<< HEAD
-// List of reportIDs that we define in .env
-const configReportIDs = CONFIG.REPORT_IDS.split(',').map(Number);
-
 // List of reportIDs pinned by the user
 let pinnedReportIDs = [];
 
-=======
->>>>>>> 3cf1d0f6
 /**
  * Checks the report to see if there are any unread action items
  *
@@ -105,11 +99,7 @@
         reportName: report.reportName,
         reportNameValuePairs: report.reportNameValuePairs,
         unreadActionCount: getUnreadActionCount(report),
-<<<<<<< HEAD
-        isHardCoded: configReportIDs.includes(report.reportID),
         isPinned: pinnedReportIDs.includes(report.reportID),
-=======
->>>>>>> 3cf1d0f6
         maxSequenceNumber: report.reportActionList.length,
     };
 }
@@ -454,11 +444,6 @@
  * @param {string} reportID
  */
 function togglePinnedState(reportID) {
-    if (configReportIDs.includes(reportID)) {
-        // We don't allow unpinning reports defined in .env
-        return;
-    }
-
     const indexOfReportID = pinnedReportIDs.indexOf(reportID);
     let isPinned;
     if (indexOfReportID !== -1) {
