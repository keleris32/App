import Ion from '../Ion';
import * as API from '../API';
import IONKEYS from '../../IONKEYS';
import redirectToSignIn from './SignInRedirect';

<<<<<<< HEAD
let session;
Ion.connect({
    key: IONKEYS.SESSION,
    callback: val => session = val,
});

let credentials;
Ion.connect({
    key: IONKEYS.CREDENTIALS,
    callback: val => credentials = val,
});

/**
 * Sign in with the API
 *
 * @param {string} login
 * @param {string} password
 * @param {string} twoFactorAuthCode
 * @param {string} exitTo
 * @param {boolean} useExpensifyLogin
 *
 * @returns {Promise}
 */
function signIn(login, password, twoFactorAuthCode = '', exitTo, useExpensifyLogin = true) {
    console.debug('[SIGNIN] Authenticating with login type:', useExpensifyLogin ? 'expensify' : 'device');
    return request('Authenticate', {
        // When authenticating for the first time, we pass useExpensifyLogin as true so we check for credentials for
        // the expensify partnerID to let users authenticate with their expensify user and password.
        useExpensifyLogin,
        partnerName: CONFIG.EXPENSIFY.PARTNER_NAME,
        partnerPassword: CONFIG.EXPENSIFY.PARTNER_PASSWORD,
        partnerUserID: login,
        partnerUserSecret: password,
        twoFactorAuthCode,
        exitTo
    }).catch(err => Ion.merge(IONKEYS.SESSION, {error: err.message}));
}

/**
 * Delete login
 *
 * @param {string} authToken
 * @param {string} login
 *
 * @returns {Promise}
 */
function deleteLogin(authToken, login) {
    return request('DeleteLogin', {
        authToken,
        partnerName: CONFIG.EXPENSIFY.PARTNER_NAME,
        partnerPassword: CONFIG.EXPENSIFY.PARTNER_PASSWORD,
        partnerUserID: login,
    }).catch(err => Ion.merge(IONKEYS.SESSION, {error: err.message}));
}

/**
 * Sign out of our application
 */
function signOut() {
    deleteLogin(session.authToken, credentials.login)
        .then(redirectToSignIn)
=======
function signIn(partnerUserID, partnerUserSecret, twoFactorAuthCode = '', exitTo) {
    return API.authenticate({
        partnerUserID,
        partnerUserSecret,
        twoFactorAuthCode,
        exitTo
    });
}

/**
 * Clears the Ion store and redirects user to the sign in page
 * @returns {Promise}
 */
function signOut() {
    return redirectToSignIn()
        .then(() => Ion.multiGet([IONKEYS.SESSION, IONKEYS.CREDENTIALS]))
        .then(data => API.deleteLogin({
            authToken: data.session.authToken,
            partnerUserID: data.credentials.login
        }))
>>>>>>> 1d0b8704
        .then(Ion.clear)
        .catch(err => Ion.merge(IONKEYS.SESSION, {error: err.message}));
}

export {
    signIn,
    signOut,
};<|MERGE_RESOLUTION|>--- conflicted
+++ resolved
@@ -3,7 +3,6 @@
 import IONKEYS from '../../IONKEYS';
 import redirectToSignIn from './SignInRedirect';
 
-<<<<<<< HEAD
 let session;
 Ion.connect({
     key: IONKEYS.SESSION,
@@ -19,53 +18,14 @@
 /**
  * Sign in with the API
  *
- * @param {string} login
- * @param {string} password
+ * @param {string} partnerUserID
+ * @param {string} partnerUserSecret
  * @param {string} twoFactorAuthCode
  * @param {string} exitTo
  * @param {boolean} useExpensifyLogin
  *
  * @returns {Promise}
  */
-function signIn(login, password, twoFactorAuthCode = '', exitTo, useExpensifyLogin = true) {
-    console.debug('[SIGNIN] Authenticating with login type:', useExpensifyLogin ? 'expensify' : 'device');
-    return request('Authenticate', {
-        // When authenticating for the first time, we pass useExpensifyLogin as true so we check for credentials for
-        // the expensify partnerID to let users authenticate with their expensify user and password.
-        useExpensifyLogin,
-        partnerName: CONFIG.EXPENSIFY.PARTNER_NAME,
-        partnerPassword: CONFIG.EXPENSIFY.PARTNER_PASSWORD,
-        partnerUserID: login,
-        partnerUserSecret: password,
-        twoFactorAuthCode,
-        exitTo
-    }).catch(err => Ion.merge(IONKEYS.SESSION, {error: err.message}));
-}
-
-/**
- * Delete login
- *
- * @param {string} authToken
- * @param {string} login
- *
- * @returns {Promise}
- */
-function deleteLogin(authToken, login) {
-    return request('DeleteLogin', {
-        authToken,
-        partnerName: CONFIG.EXPENSIFY.PARTNER_NAME,
-        partnerPassword: CONFIG.EXPENSIFY.PARTNER_PASSWORD,
-        partnerUserID: login,
-    }).catch(err => Ion.merge(IONKEYS.SESSION, {error: err.message}));
-}
-
-/**
- * Sign out of our application
- */
-function signOut() {
-    deleteLogin(session.authToken, credentials.login)
-        .then(redirectToSignIn)
-=======
 function signIn(partnerUserID, partnerUserSecret, twoFactorAuthCode = '', exitTo) {
     return API.authenticate({
         partnerUserID,
@@ -77,18 +37,14 @@
 
 /**
  * Clears the Ion store and redirects user to the sign in page
- * @returns {Promise}
  */
 function signOut() {
-    return redirectToSignIn()
-        .then(() => Ion.multiGet([IONKEYS.SESSION, IONKEYS.CREDENTIALS]))
-        .then(data => API.deleteLogin({
-            authToken: data.session.authToken,
-            partnerUserID: data.credentials.login
-        }))
->>>>>>> 1d0b8704
-        .then(Ion.clear)
-        .catch(err => Ion.merge(IONKEYS.SESSION, {error: err.message}));
+    redirectToSignIn();
+    API.deleteLogin({
+        authToken: session.authToken,
+        partnerUserID: credentials.login
+    });
+    Ion.clear();
 }
 
 export {
