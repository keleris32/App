--- conflicted
+++ resolved
@@ -9,16 +9,6 @@
 
 const ReportView = () => (
     <View style={styles.flex1}>
-<<<<<<< HEAD
-        <Route path="/:reportID" exact>
-            <ReportHistoryView reportID={props.match.params.reportID} />
-            <ReportHistoryCompose onSubmit={text => addHistoryItem(props.match.params.reportID, text)} />
-            <KeyboardSpacer />
-        </Route>
-    </View>
-);
-ReportView.propTypes = propTypes;
-=======
         <Route
             path="/:reportID"
             exact
@@ -36,10 +26,9 @@
                 />
             )}
         />
+        <KeyboardSpacer />
     </View>
 );
-
->>>>>>> 63ee7793
 ReportView.displayName = 'ReportView';
 
 export default withRouter(ReportView);