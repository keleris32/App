import React, {Component} from 'react';
import {
    SafeAreaView,
    Text,
    StatusBar,
    TouchableOpacity,
    TextInput,
    Image,
    View,
} from 'react-native';
import PropTypes from 'prop-types';
import {withRouter} from '../lib/Router';
import {signIn} from '../lib/actions/ActionsSession';
import IONKEYS from '../IONKEYS';
import WithIon from '../components/WithIon';
import styles from '../style/StyleSheet';
import logo from '../../assets/images/expensify-logo_reversed.png';

const propTypes = {
    // These are from withRouter
    // eslint-disable-next-line react/forbid-prop-types
    match: PropTypes.object.isRequired,
};

class App extends Component {
    constructor(props) {
        super(props);

        this.submitForm = this.submitForm.bind(this);

        this.state = {
            login: '',
            password: '',
            twoFactorAuthCode: '',
        };
    }

<<<<<<< HEAD
    submitLogin() {
        signIn(this.state.login, this.state.password, this.state.twoFactorAuthCode);
=======
    /**
     * Sign into the application when the form is submitted
     */
    submitForm() {
        signIn(this.state.login, this.state.password,
            this.state.twoFactorAuthCode, true, this.props.match.params.exitTo);
>>>>>>> 8aebadd0
    }

    render() {
        return (
            <>
                <StatusBar barStyle="dark-content" />
                <SafeAreaView style={[styles.signInPage]}>
                    <View style={[styles.signInPageInner]}>
                        <View style={[styles.signInPageLogo]}>
                            <Image
                                resizeMode="contain"
                                style={[styles.sidebarHeaderLogo]}
                                source={logo}
                            />
                        </View>
                        <View style={[styles.mb4]}>
                            <Text style={[styles.formLabel, styles.colorReversed]}>Login</Text>
                            <TextInput
                                style={[styles.textInput, styles.textInputReversed]}
                                value={this.state.login}
                                onChangeText={text => this.setState({login: text})}
                                onSubmitEditing={this.submitForm}
                            />
                        </View>
                        <View style={[styles.mb4]}>
                            <Text style={[styles.formLabel, styles.colorReversed]}>Password</Text>
                            <TextInput
                                style={[styles.textInput, styles.textInputReversed]}
                                secureTextEntry
                                value={this.state.password}
                                onChangeText={text => this.setState({password: text})}
                                onSubmitEditing={this.submitForm}
                            />
                        </View>
                        <View style={[styles.mb4]}>
                            <Text style={[styles.formLabel, styles.colorReversed]}>Two Factor Code</Text>
                            <TextInput
                                style={[styles.textInput, styles.textInputReversed]}
                                value={this.state.twoFactorAuthCode}
                                placeholder="Required when 2FA is enabled"
                                placeholderTextColor="#C6C9CA"
                                onChangeText={text => this.setState({twoFactorAuthCode: text})}
                                onSubmitEditing={this.submitForm}
                            />
                        </View>
                        <View>
                            <TouchableOpacity
                                style={[styles.button, styles.buttonSuccess, styles.mb4]}
                                onPress={this.submitForm}
                                underlayColor="#fff"
                            >
                                <Text style={[styles.buttonText, styles.buttonSuccessText]}>Log In</Text>
                            </TouchableOpacity>
                            {this.state.error && (
                                <Text style={[styles.formError]}>
                                    {this.state.error}
                                </Text>
                            )}
                        </View>
                    </View>
                </SafeAreaView>
            </>
        );
    }
}

App.propTypes = propTypes;

export default withRouter(WithIon({
    // Bind this.state.error to the error in the session object
    error: {key: IONKEYS.SESSION, path: 'error', defaultValue: null},
})(App));<|MERGE_RESOLUTION|>--- conflicted
+++ resolved
@@ -25,9 +25,7 @@
 class App extends Component {
     constructor(props) {
         super(props);
-
         this.submitForm = this.submitForm.bind(this);
-
         this.state = {
             login: '',
             password: '',
@@ -35,17 +33,11 @@
         };
     }
 
-<<<<<<< HEAD
-    submitLogin() {
-        signIn(this.state.login, this.state.password, this.state.twoFactorAuthCode);
-=======
     /**
      * Sign into the application when the form is submitted
      */
     submitForm() {
-        signIn(this.state.login, this.state.password,
-            this.state.twoFactorAuthCode, true, this.props.match.params.exitTo);
->>>>>>> 8aebadd0
+        signIn(this.state.login, this.state.password, this.state.twoFactorAuthCode);
     }
 
     render() {
