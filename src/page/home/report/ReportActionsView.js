import React from 'react';
import {View, Keyboard, ActivityIndicator} from 'react-native';
import PropTypes from 'prop-types';
import _ from 'underscore';
import lodashGet from 'lodash.get';
import Text from '../../../components/Text';
import withIon from '../../../components/withIon';
import {fetchActions, updateLastReadActionID} from '../../../lib/actions/Report';
import IONKEYS from '../../../IONKEYS';
import ReportActionItem from './ReportActionItem';
import styles, {colors} from '../../../style/StyleSheet';
import ReportActionPropTypes from './ReportActionPropTypes';
import InvertedFlatList from '../../../components/InvertedFlatList';

const propTypes = {
    // The ID of the report actions will be created for
    reportID: PropTypes.number.isRequired,

    // Is this report currently in view?
    isActiveReport: PropTypes.bool.isRequired,

    /* Ion Props */

    // Array of report actions for this report
    reportActions: PropTypes.objectOf(PropTypes.shape(ReportActionPropTypes)),
};

const defaultProps = {
    reportActions: {},
};

class ReportActionsView extends React.Component {
    constructor(props) {
        super(props);

        this.scrollToListBottom = this.scrollToListBottom.bind(this);
        this.recordMaxAction = this.recordMaxAction.bind(this);

        this.updateSortedReportActions();
    }

    componentDidMount() {
        this.keyboardEvent = Keyboard.addListener('keyboardDidShow', this.scrollToListBottom);
        fetchActions(this.props.reportID);
    }

    componentDidUpdate(prevProps) {
        // When the number of actions change, wait three seconds, then record the max action
        // This will make the unread indicator go away if you receive comments in the same chat you're looking at
        if (this.props.isActiveReport && _.size(prevProps.reportActions) !== _.size(this.props.reportActions)) {
            setTimeout(this.recordMaxAction, 3000);
        }
    }

    componentWillUnmount() {
        this.keyboardEvent.remove();
    }

    /**
     * Updates and sorts the report actions by sequence number
     */
    updateSortedReportActions() {
        this.sortedReportActions = _.chain(this.props.reportActions).sortBy('sequenceNumber').value();
    }

    /**
     * Returns true when the report action immediately before the
     * specified index is a comment made by the same actor who who
     * is leaving a comment in the action at the specified index.
     * Also checks to ensure that the comment is not too old to
     * be considered part of the same comment
     *
     * @param {Number} actionIndex - index of the comment item in state to check
     *
     * @return {Boolean}
     */
    isConsecutiveActionMadeByPreviousActor(actionIndex) {
<<<<<<< HEAD
        const reportActions = lodashGet(this.props, 'reportActions', {});
        const previousAction = reportActions[actionIndex - 1];
        const currentAction = reportActions[actionIndex];
=======
        // This is the created action and the very first action so it cannot be a consecutive comment.
        if (actionIndex === 0) {
            return false;
        }

        const previousAction = this.sortedReportActions[actionIndex - 1];
        const currentAction = this.sortedReportActions[actionIndex];
>>>>>>> 53f022ca

        // It's OK for there to be no previous action, and in that case, false will be returned
        // so that the comment isn't grouped
        if (!currentAction || !previousAction) {
            return false;
        }

        // Comments are only grouped if they happen within 5 minutes of each other
        if (currentAction.timestamp - previousAction.timestamp > 300) {
            return false;
        }

        return currentAction.actorEmail === previousAction.actorEmail;
    }

    /**
     * When the bottom of the list is reached, this is triggered, so it's a little different than recording the max
     * action when scrolled
     */
    recordMaxAction() {
        const reportActions = lodashGet(this.props, 'reportActions', {});
        const maxVisibleSequenceNumber = _.chain(reportActions)
            .pluck('sequenceNumber')
            .max()
            .value();

        updateLastReadActionID(this.props.reportID, maxVisibleSequenceNumber);
    }

    /**
     * This function is triggered from the ref callback for the scrollview. That way it can be scrolled once all the
     * items have been rendered. If the number of actions has changed since it was last rendered, then
     * scroll the list to the end.
     */
    scrollToListBottom() {
        if (this.actionListElement) {
            this.actionListElement.scrollToEnd({animated: false});
        }
        this.recordMaxAction();
    }

    /**
     * Converts items into array of objects for the FlatList
     *
     * @returns {Array}
     */
    getItems() {
        return _.sortBy(this.props.reportActions, 'sequenceNumber')
            .filter(action => action.actionName === 'ADDCOMMENT')
            .map((item, index) => ({action: item, index}))
            .reverse();
    }

    render() {
        // Comments have not loaded at all yet show a loading spinner
        if (!_.size(this.props.reportActions)) {
            return (
                <View style={[styles.chatContent, styles.chatContentEmpty]}>
                    <ActivityIndicator color={colors.icon} />
                </View>
            );
        }

<<<<<<< HEAD
        // If we only have the created action then no one has left a comment
        if (_.size(this.props.reportActions) === 1) {
            return (
                <View style={[styles.chatContent, styles.chatContentEmpty]}>
                    <Text style={[styles.textP]}>Be the first person to comment!</Text>
                </View>
            );
        }
        const data = this.getItems();
        return (
            <InvertedFlatList
                ref={el => this.actionListElement = el}
                data={data}
                renderItem={({
                    item,
                    index,
                    onLayout,
                    needsLayoutCalculation,
                }) => (
=======
        this.updateSortedReportActions();
        return (
            <ScrollView
                ref={(el) => {
                    this.actionListElement = el;
                }}
                onContentSizeChange={this.scrollToListBottom}
                bounces={false}
                contentContainerStyle={[styles.chatContentScrollView]}
            >
                {_.map(this.sortedReportActions, (item, index) => (
>>>>>>> 53f022ca
                    <ReportActionItem
                        action={item.action}
                        displayAsGroup={this.isConsecutiveActionMadeByPreviousActor(index)}
                        onLayout={onLayout}
                        needsLayoutCalculation={needsLayoutCalculation}
                    />
<<<<<<< HEAD
                )}
                bounces={false}
                contentContainerStyle={[styles.chatContentScrollView]}
                keyExtractor={item => `${item.action.sequenceNumber}`}
            />
=======
                ))}
            </ScrollView>
>>>>>>> 53f022ca
        );
    }
}

ReportActionsView.propTypes = propTypes;
ReportActionsView.defaultProps = defaultProps;

export default withIon({
    reportActions: {
        key: ({reportID}) => `${IONKEYS.COLLECTION.REPORT_ACTIONS}${reportID}`,
    },
})(ReportActionsView);<|MERGE_RESOLUTION|>--- conflicted
+++ resolved
@@ -36,7 +36,7 @@
         this.scrollToListBottom = this.scrollToListBottom.bind(this);
         this.recordMaxAction = this.recordMaxAction.bind(this);
 
-        this.updateSortedReportActions();
+        this.sortedReportActions = this.updateSortedReportActions();
     }
 
     componentDidMount() {
@@ -60,7 +60,12 @@
      * Updates and sorts the report actions by sequence number
      */
     updateSortedReportActions() {
-        this.sortedReportActions = _.chain(this.props.reportActions).sortBy('sequenceNumber').value();
+        this.sortedReportActions = _.chain(this.props.reportActions)
+            .sortBy('sequenceNumber')
+            .filter(action => action.actionName === 'ADDCOMMENT')
+            .map((item, index) => ({action: item, index}))
+            .value()
+            .reverse();
     }
 
     /**
@@ -75,19 +80,8 @@
      * @return {Boolean}
      */
     isConsecutiveActionMadeByPreviousActor(actionIndex) {
-<<<<<<< HEAD
-        const reportActions = lodashGet(this.props, 'reportActions', {});
-        const previousAction = reportActions[actionIndex - 1];
-        const currentAction = reportActions[actionIndex];
-=======
-        // This is the created action and the very first action so it cannot be a consecutive comment.
-        if (actionIndex === 0) {
-            return false;
-        }
-
         const previousAction = this.sortedReportActions[actionIndex - 1];
         const currentAction = this.sortedReportActions[actionIndex];
->>>>>>> 53f022ca
 
         // It's OK for there to be no previous action, and in that case, false will be returned
         // so that the comment isn't grouped
@@ -129,18 +123,6 @@
         this.recordMaxAction();
     }
 
-    /**
-     * Converts items into array of objects for the FlatList
-     *
-     * @returns {Array}
-     */
-    getItems() {
-        return _.sortBy(this.props.reportActions, 'sequenceNumber')
-            .filter(action => action.actionName === 'ADDCOMMENT')
-            .map((item, index) => ({action: item, index}))
-            .reverse();
-    }
-
     render() {
         // Comments have not loaded at all yet show a loading spinner
         if (!_.size(this.props.reportActions)) {
@@ -151,7 +133,6 @@
             );
         }
 
-<<<<<<< HEAD
         // If we only have the created action then no one has left a comment
         if (_.size(this.props.reportActions) === 1) {
             return (
@@ -160,46 +141,29 @@
                 </View>
             );
         }
-        const data = this.getItems();
+
+        this.updateSortedReportActions();
         return (
             <InvertedFlatList
                 ref={el => this.actionListElement = el}
-                data={data}
+                data={this.sortedReportActions}
                 renderItem={({
                     item,
                     index,
                     onLayout,
                     needsLayoutCalculation,
                 }) => (
-=======
-        this.updateSortedReportActions();
-        return (
-            <ScrollView
-                ref={(el) => {
-                    this.actionListElement = el;
-                }}
-                onContentSizeChange={this.scrollToListBottom}
-                bounces={false}
-                contentContainerStyle={[styles.chatContentScrollView]}
-            >
-                {_.map(this.sortedReportActions, (item, index) => (
->>>>>>> 53f022ca
                     <ReportActionItem
                         action={item.action}
                         displayAsGroup={this.isConsecutiveActionMadeByPreviousActor(index)}
                         onLayout={onLayout}
                         needsLayoutCalculation={needsLayoutCalculation}
                     />
-<<<<<<< HEAD
                 )}
                 bounces={false}
                 contentContainerStyle={[styles.chatContentScrollView]}
                 keyExtractor={item => `${item.action.sequenceNumber}`}
             />
-=======
-                ))}
-            </ScrollView>
->>>>>>> 53f022ca
         );
     }
 }
