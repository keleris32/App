import React from 'react';
import HTML from 'react-native-render-html';
<<<<<<< HEAD
import {Linking, ActivityIndicator, View} from 'react-native';
import PropTypes from 'prop-types';
=======
import {Linking, Platform} from 'react-native';
>>>>>>> 3ee16196
import Str from '../../../lib/Str';
import ReportActionFragmentPropTypes from './ReportActionFragmentPropTypes';
import styles, {webViewStyles, colors} from '../../../style/StyleSheet';
import Text from '../../../components/Text';
import AnchorForCommentsOnly from '../../../components/AnchorForCommentsOnly';
import {getAuthToken} from '../../../lib/API';

const propTypes = {
    // The message fragment needing to be displayed
    fragment: ReportActionFragmentPropTypes.isRequired,

    // Is this fragment an attachment?
    isAttachment: PropTypes.bool,
};

const defaultProps = {
    isAttachment: false
};

class ReportActionItemFragment extends React.PureComponent {
    constructor(props) {
        super(props);

        this.alterNode = this.alterNode.bind(this);

        // Define the custom render methods
        // For <a> tags, the <Anchor> attribute is used to be more cross-platform friendly
        this.customRenderers = {
            a: (htmlAttribs, children, convertedCSSStyles, passProps) => (
                <AnchorForCommentsOnly
                    href={htmlAttribs.href}
                    target={htmlAttribs.target}
                    rel={htmlAttribs.rel}
                    style={passProps.style}
                    key={passProps.key}
                >
                    {children}
                </AnchorForCommentsOnly>
            ),
        };
    }

    /**
     * Function to edit HTML on the fly before it's rendered, currently this attaches authTokens as a URL parameter to
     * load image attachments.
     *
     * @param {object} node
     * @returns {object}
     */
    alterNode(node) {
        const htmlNode = node;

        // We only want to attach auth tokens to images that come from Expensify attachments
        if (htmlNode.name === 'img' && htmlNode.attribs['data-expensify-source']) {
            htmlNode.attribs.src = `${node.attribs.src}?authToken=${getAuthToken()}`;
            return htmlNode;
        }
    }

    render() {
        const {fragment} = this.props;
        switch (fragment.type) {
            case 'COMMENT':
                // If this is an attachment placeholder, return the placeholder component
                if (this.props.isAttachment && fragment.html === fragment.text) {
                    return (
                        <View style={[styles.chatItemAttachmentPlaceholder]}>
                            <ActivityIndicator
                                size="large"
                                color={colors.textSupporting}
                                style={[styles.h100p]}
                            />
                        </View>
                    );
                }

                // Only render HTML if we have html in the fragment
                return fragment.html !== fragment.text
                    ? (
                        <HTML

                            // HACK - Android selection causes performance issues, temporarily disable it until we fix
                            textSelectable={Platform.OS !== 'android'}
                            renderers={this.customRenderers}
                            baseFontStyle={webViewStyles.baseFontStyle}
                            tagsStyles={webViewStyles.tagStyles}
                            onLinkPress={(event, href) => Linking.openURL(href)}
                            html={fragment.html}
                            alterNode={this.alterNode}
                        />
                    )
                    : (
                        <Text

                            // HACK - Android selection causes performance issues, temporarily disable it until we fix
                            selectable={Platform.OS !== 'android'}
                        >
                            {Str.htmlDecode(fragment.text)}
                        </Text>
                    );
            case 'TEXT':
                return (
                    <Text

                        // HACK - Android selection causes performance issues, temporarily disable it until we fix
                        selectable={Platform.OS !== 'android'}
                        style={[styles.chatItemMessageHeaderSender]}
                    >
                        {Str.htmlDecode(fragment.text)}
                    </Text>
                );
            case 'LINK':
                return <Text>LINK</Text>;
            case 'INTEGRATION_COMMENT':
                return <Text>REPORT_LINK</Text>;
            case 'REPORT_LINK':
                return <Text>REPORT_LINK</Text>;
            case 'POLICY_LINK':
                return <Text>POLICY_LINK</Text>;

            // If we have a message fragment type of OLD_MESSAGE this means we have not yet converted this over to the
            // new data structure. So we simply set this message as inner html and render it like we did before.
            // This wil allow us to convert messages over to the new structure without needing to do it all at once.
            case 'OLD_MESSAGE':
                return <Text>OLD_MESSAGE</Text>;
            default:
                return <Text>fragment.text</Text>;
        }
    }
}

ReportActionItemFragment.propTypes = propTypes;
ReportActionItemFragment.defaultProps = defaultProps;
ReportActionItemFragment.displayName = 'ReportActionItemFragment';

export default ReportActionItemFragment;<|MERGE_RESOLUTION|>--- conflicted
+++ resolved
@@ -1,11 +1,9 @@
 import React from 'react';
 import HTML from 'react-native-render-html';
-<<<<<<< HEAD
-import {Linking, ActivityIndicator, View} from 'react-native';
+import {
+    Linking, ActivityIndicator, View, Platform
+} from 'react-native';
 import PropTypes from 'prop-types';
-=======
-import {Linking, Platform} from 'react-native';
->>>>>>> 3ee16196
 import Str from '../../../lib/Str';
 import ReportActionFragmentPropTypes from './ReportActionFragmentPropTypes';
 import styles, {webViewStyles, colors} from '../../../style/StyleSheet';
