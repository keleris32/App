--- conflicted
+++ resolved
@@ -16,12 +16,8 @@
     // Toggles the hamburger menu open and closed
     onLinkClick: PropTypes.func.isRequired,
 
-<<<<<<< HEAD
-    /* From withIon() */
-=======
     // Does the report for this link have unread comments?
     isUnread: PropTypes.bool,
->>>>>>> f54c2557
 
     // Whether this is the report currently in view
     isActiveReport: PropTypes.bool.isRequired,
