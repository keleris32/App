--- conflicted
+++ resolved
@@ -1,9 +1,5 @@
-<<<<<<< HEAD
-import React from 'react';
-=======
 import React, {Component} from 'react';
 import {View} from 'react-native';
->>>>>>> f54c2557
 import PropTypes from 'prop-types';
 import _ from 'underscore';
 import ReportView from './report/ReportView';
@@ -31,17 +27,7 @@
     reports: {},
 };
 
-<<<<<<< HEAD
-// Since this component is connected to an Ion collection, it's props are updated anytime a single report
-// in the collection changes.
-// When reports are first fetched, this component is rendered n times (where n is the number of reports).
-// There are only two pieces of data this component cares about:
-// - reportID comes from the collection and is used to render ReportView, this data will never change after first render
-// - match.params.reportID comes from React Router and will change anytime a report is selected from LHN
-// Using PureComponent will ensure this component only re-renders if a new report is added to the collection.
-// PureComponent shallowly compares props. This means changes to individual reports will not cause a re-render,
-// but the addition or removal of a report will cause a render.
-class MainView extends React.PureComponent {
+class MainView extends Component {
     /**
      * Looks to see if the reportID matches the report ID in the URL because that
      * report needs to be the one that is visible while all the other reports are hidden
@@ -56,24 +42,12 @@
     }
 
     render() {
-        if (!_.size(this.props.reports)) {
-            return null;
-        }
-
-        // The styles for each of our report views. Basically, they are all hidden except for the one matching the
-=======
-class MainView extends Component {
-    render() {
         const reportIDInUrl = parseInt(this.props.match.params.reportID, 10);
 
         // The styles for each of our reports. Basically, they are all hidden except for the one matching the
->>>>>>> f54c2557
         // reportID in the URL
         const reportStyles = _.reduce(this.props.reports, (memo, report) => {
-<<<<<<< HEAD
-=======
             const isActiveReport = reportIDInUrl === report.reportID;
->>>>>>> f54c2557
             const finalData = {...memo};
             let reportStyle;
 
@@ -94,18 +68,16 @@
         ));
         return (
             <>
-<<<<<<< HEAD
-                {_.map(this.props.reports, report => report.reportName && (
-                    <ReportView
-=======
                 {_.map(reportsToDisplay, report => (
                     <View
->>>>>>> f54c2557
                         key={report.reportID}
                         style={reportStyles[report.reportID]}
-                        reportID={report.reportID}
-                        isActiveReport={this.isReportIDMatchingURL(report.reportID)}
-                    />
+                    >
+                        <ReportView
+                            reportID={report.reportID}
+                            isActiveReport={report.reportID === activeReportID}
+                        />
+                    </View>
                 ))}
             </>
         );
