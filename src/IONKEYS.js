--- conflicted
+++ resolved
@@ -2,15 +2,10 @@
  * This is a file containing constants for all the top level keys in our store
  */
 export default {
-<<<<<<< HEAD
-    ACTIVE_CLIENTS: 'activeClients',
+    ACTIVE_CLIENTS: 'activeClients2',
     APP: {
         REDIRECT_TO: 'appRedirectTo',
     },
-=======
-    ACTIVE_CLIENTS: 'activeClients2',
-    APP_REDIRECT_TO: 'appRedirectTo',
->>>>>>> eeae9f3b
     CURRENT_URL: 'currentURL',
     CREDENTIALS: 'credentials',
     FIRST_REPORT_ID: 'firstReportID',
