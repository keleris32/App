import React from 'react';
import {ScrollView, View} from 'react-native';
import _ from 'underscore';
import {withOnyx} from 'react-native-onyx';
import PropTypes from 'prop-types';
import withFullPolicy, {fullPolicyDefaultProps, fullPolicyPropTypes} from './withFullPolicy';
import * as Report from '../../libs/actions/Report';
import withLocalize, {withLocalizePropTypes} from '../../components/withLocalize';
import compose from '../../libs/compose';
import HeaderWithCloseButton from '../../components/HeaderWithCloseButton';
import Navigation from '../../libs/Navigation/Navigation';
import ScreenWrapper from '../../components/ScreenWrapper';
import styles from '../../styles/styles';
import RoomNameInput from '../../components/RoomNameInput';
import Picker from '../../components/Picker';
import ONYXKEYS from '../../ONYXKEYS';
import CONST from '../../CONST';
import Text from '../../components/Text';
import Button from '../../components/Button';
import FixedFooter from '../../components/FixedFooter';
import Permissions from '../../libs/Permissions';
import Log from '../../libs/Log';
import * as ValidationUtils from '../../libs/ValidationUtils';
import {policyPropTypes, policyDefaultProps} from './withPolicy';

const propTypes = {
    /** All reports shared with the user */
    reports: PropTypes.shape({
        /** The report name */
        reportName: PropTypes.string,

        /** The report type */
        type: PropTypes.string,

        /** ID of the policy */
        policyID: PropTypes.string,
    }).isRequired,

<<<<<<< HEAD
    /** List of betas available to current user */
    betas: PropTypes.arrayOf(PropTypes.string),

    ...policyPropTypes,
=======
    /** Are we loading the createPolicyRoom command */
    isLoadingCreatePolicyRoom: PropTypes.bool,

    ...fullPolicyPropTypes,

>>>>>>> 7d2cdcd7
    ...withLocalizePropTypes,
};
const defaultProps = {
    betas: [],
<<<<<<< HEAD
    ...policyDefaultProps,
=======
    isLoadingCreatePolicyRoom: false,
    ...fullPolicyDefaultProps,
>>>>>>> 7d2cdcd7
};

class WorkspaceNewRoomPage extends React.Component {
    constructor(props) {
        super(props);

        this.state = {
            roomName: '',
            policyID: '',
            visibility: CONST.REPORT.VISIBILITY.RESTRICTED,
            errors: {},
            workspaceOptions: [],
        };

        this.validateAndAddWorkspaceRoom = this.validateAndAddWorkspaceRoom.bind(this);
    }

    componentDidMount() {
        // Workspaces are policies with type === 'free'
        const workspaces = _.filter(this.props.policies, policy => policy && policy.type === CONST.POLICY.TYPE.FREE);
        this.setState({workspaceOptions: _.map(workspaces, policy => ({label: policy.name, key: policy.id, value: policy.id}))});
    }

    componentDidUpdate(prevProps) {
        if (this.props.policies.length === prevProps.policies.length) {
            return;
        }

        // Workspaces are policies with type === 'free'
        const workspaces = _.filter(this.props.policies, policy => policy && policy.type === CONST.POLICY.TYPE.FREE);

        // eslint-disable-next-line react/no-did-update-set-state
        this.setState({workspaceOptions: _.map(workspaces, policy => ({label: policy.name, key: policy.id, value: policy.id}))});
    }

    validateAndAddWorkspaceRoom() {
        if (!this.validate()) {
            return;
        }
        const policy = this.props.policies[`${ONYXKEYS.COLLECTION.POLICY}${this.state.policyID}`];
        Report.addWorkspaceRoom(policy, this.state.roomName, this.state.visibility);
    }

    /**
     * @returns {Boolean}
     */
    validate() {
        const errors = {};

        // We error if the user doesn't enter a room name or left blank
        if (!this.state.roomName || this.state.roomName === CONST.POLICY.ROOM_PREFIX) {
            errors.roomName = this.props.translate('newRoomPage.pleaseEnterRoomName');
        }

        // We error if the room name already exists.
        if (ValidationUtils.isExistingRoomName(this.state.roomName, this.props.reports, this.state.policyID)) {
            errors.roomName = this.props.translate('newRoomPage.roomAlreadyExistsError');
        }

        // Certain names are reserved for default rooms and should not be used for policy rooms.
        if (ValidationUtils.isReservedRoomName(this.state.roomName)) {
            errors.roomName = this.props.translate('newRoomPage.roomNameReservedError');
        }

        if (!this.state.policyID) {
            errors.policyID = this.props.translate('newRoomPage.pleaseSelectWorkspace');
        }

        this.setState({errors});
        return _.isEmpty(errors);
    }

    /**
     * @param {String} inputKey
     * @param {String} value
     */
    clearErrorAndSetValue(inputKey, value) {
        this.setState(prevState => ({
            [inputKey]: value,
            errors: {
                ...prevState.errors,
                [inputKey]: '',
            },
        }));
    }

    render() {
        if (!Permissions.canUsePolicyRooms(this.props.betas)) {
            Log.info('Not showing create Policy Room page since user is not on policy rooms beta');
            Navigation.dismissModal();
            return null;
        }

        const visibilityOptions = _.map(_.values(CONST.REPORT.VISIBILITY), visibilityOption => ({
            label: this.props.translate(`newRoomPage.visibilityOptions.${visibilityOption}`),
            value: visibilityOption,
            description: this.props.translate(`newRoomPage.${visibilityOption}Description`),
        }));

        return (
            <ScreenWrapper>
                <HeaderWithCloseButton
                    title={this.props.translate('newRoomPage.newRoom')}
                    onCloseButtonPress={() => Navigation.dismissModal()}
                />
                <ScrollView style={styles.flex1} contentContainerStyle={styles.p5}>
                    <View style={styles.mb5}>
                        <RoomNameInput
                            policyID={this.state.policyID}
                            errorText={this.state.errors.roomName}
                            onChangeText={roomName => this.clearErrorAndSetValue('roomName', roomName)}
                        />
                    </View>
                    <View style={styles.mb5}>
                        <Picker
                            value={this.state.policyID}
                            label={this.props.translate('workspace.common.workspace')}
                            placeholder={{value: '', label: this.props.translate('newRoomPage.selectAWorkspace')}}
                            items={this.state.workspaceOptions}
                            errorText={this.state.errors.policyID}
                            onInputChange={policyID => this.clearErrorAndSetValue('policyID', policyID)}
                        />
                    </View>
                    <View style={styles.mb2}>
                        <Picker
                            value={this.state.visibility}
                            label={this.props.translate('newRoomPage.visibility')}
                            items={visibilityOptions}
                            onInputChange={visibility => this.setState({visibility})}
                        />
                    </View>
                    <Text style={[styles.textLabel, styles.colorMuted]}>
                        {_.find(visibilityOptions, option => option.value === this.state.visibility).description}
                    </Text>
                </ScrollView>
                <FixedFooter>
                    <Button
                        success
                        pressOnEnter
                        onPress={this.validateAndAddWorkspaceRoom}
                        style={[styles.w100]}
                        text={this.props.translate('newRoomPage.createRoom')}
                    />
                </FixedFooter>
            </ScreenWrapper>
        );
    }
}

WorkspaceNewRoomPage.propTypes = propTypes;
WorkspaceNewRoomPage.defaultProps = defaultProps;

export default compose(
    withFullPolicy,
    withOnyx({
        betas: {
            key: ONYXKEYS.BETAS,
        },
        policies: {
            key: ONYXKEYS.COLLECTION.POLICY,
        },
        reports: {
            key: ONYXKEYS.COLLECTION.REPORT,
        },
    }),
    withLocalize,
)(WorkspaceNewRoomPage);<|MERGE_RESOLUTION|>--- conflicted
+++ resolved
@@ -21,7 +21,6 @@
 import Permissions from '../../libs/Permissions';
 import Log from '../../libs/Log';
 import * as ValidationUtils from '../../libs/ValidationUtils';
-import {policyPropTypes, policyDefaultProps} from './withPolicy';
 
 const propTypes = {
     /** All reports shared with the user */
@@ -36,28 +35,15 @@
         policyID: PropTypes.string,
     }).isRequired,
 
-<<<<<<< HEAD
     /** List of betas available to current user */
     betas: PropTypes.arrayOf(PropTypes.string),
 
-    ...policyPropTypes,
-=======
-    /** Are we loading the createPolicyRoom command */
-    isLoadingCreatePolicyRoom: PropTypes.bool,
-
     ...fullPolicyPropTypes,
-
->>>>>>> 7d2cdcd7
     ...withLocalizePropTypes,
 };
 const defaultProps = {
     betas: [],
-<<<<<<< HEAD
-    ...policyDefaultProps,
-=======
-    isLoadingCreatePolicyRoom: false,
     ...fullPolicyDefaultProps,
->>>>>>> 7d2cdcd7
 };
 
 class WorkspaceNewRoomPage extends React.Component {
