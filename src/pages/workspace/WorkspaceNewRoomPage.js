--- conflicted
+++ resolved
@@ -36,24 +36,11 @@
 
     /** List of betas available to current user */
     betas: PropTypes.arrayOf(PropTypes.string),
-<<<<<<< HEAD
-
-    /** Are we loading the createPolicyRoom command */
-    isLoadingCreatePolicyRoom: PropTypes.bool,
-
-=======
-
-    ...fullPolicyPropTypes,
->>>>>>> 93ca0413
+
     ...withLocalizePropTypes,
 };
 const defaultProps = {
     betas: [],
-<<<<<<< HEAD
-    isLoadingCreatePolicyRoom: false,
-=======
-    ...fullPolicyDefaultProps,
->>>>>>> 93ca0413
 };
 
 class WorkspaceNewRoomPage extends React.Component {
