import React from 'react';
import {withOnyx} from 'react-native-onyx';
import Text from '../../../components/Text';
import styles from '../../../styles/styles';
import withLocalize, {withLocalizePropTypes} from '../../../components/withLocalize';
import * as Expensicons from '../../../components/Icon/Expensicons';
import * as Illustrations from '../../../components/Icon/Illustrations';
import UnorderedList from '../../../components/UnorderedList';
import WorkspaceSection from '../WorkspaceSection';
import Navigation from '../../../libs/Navigation/Navigation';
import * as Link from '../../../libs/actions/Link';
import * as User from '../../../libs/actions/User';
import ONYXKEYS from '../../../ONYXKEYS';
import compose from '../../../libs/compose';
import CONST from '../../../CONST';

const propTypes = {
    ...withLocalizePropTypes,
};

const WorkspaceCardVBANoECardView = props => (
    <>
        <WorkspaceSection
            title={props.translate('workspace.card.header')}
            icon={Illustrations.JewelBoxBlue}
            menuItems={[
                {
                    title: props.translate('workspace.card.addWorkEmail'),
                    onPress: () => {
                        Navigation.dismissModal();
<<<<<<< HEAD
                        openOldDotLink(CONST.ADD_SECONDARY_LOGIN_URL);
                        subscribeToExpensifyCardUpdates();
=======
                        Link.openOldDotLink(CONST.ADD_SECONDARY_LOGIN_URL);
                        User.subscribeToExpensifyCardUpdates();
>>>>>>> 387cf230
                    },
                    icon: Expensicons.Mail,
                    shouldShowRightIcon: true,
                },
            ]}
        >
            <UnorderedList
                items={[
                    props.translate('workspace.card.benefit1'),
                    props.translate('workspace.card.benefit2'),
                    props.translate('workspace.card.benefit3'),
                    props.translate('workspace.card.benefit4'),
                ]}
            />
        </WorkspaceSection>
        {props.user.isCheckingDomain && (
            <Text style={[styles.m5, styles.formError]}>
                {props.translate('workspace.card.checkingDomain')}
            </Text>
        )}
    </>
);

WorkspaceCardVBANoECardView.propTypes = propTypes;
WorkspaceCardVBANoECardView.displayName = 'WorkspaceCardVBANoECardView';

export default compose(
    withLocalize,
    withOnyx({
        user: {
            key: ONYXKEYS.USER,
        },
    }),
)(WorkspaceCardVBANoECardView);<|MERGE_RESOLUTION|>--- conflicted
+++ resolved
@@ -28,13 +28,8 @@
                     title: props.translate('workspace.card.addWorkEmail'),
                     onPress: () => {
                         Navigation.dismissModal();
-<<<<<<< HEAD
-                        openOldDotLink(CONST.ADD_SECONDARY_LOGIN_URL);
-                        subscribeToExpensifyCardUpdates();
-=======
                         Link.openOldDotLink(CONST.ADD_SECONDARY_LOGIN_URL);
                         User.subscribeToExpensifyCardUpdates();
->>>>>>> 387cf230
                     },
                     icon: Expensicons.Mail,
                     shouldShowRightIcon: true,
