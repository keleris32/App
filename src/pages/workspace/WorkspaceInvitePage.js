import React from 'react';
import PropTypes from 'prop-types';
import {View, ScrollView, Pressable} from 'react-native';
import {withOnyx} from 'react-native-onyx';
import Str from 'expensify-common/lib/str';
import _ from 'underscore';
import lodashGet from 'lodash/get';
import withLocalize, {withLocalizePropTypes} from '../../components/withLocalize';
import ScreenWrapper from '../../components/ScreenWrapper';
import HeaderWithCloseButton from '../../components/HeaderWithCloseButton';
import Navigation from '../../libs/Navigation/Navigation';
import styles from '../../styles/styles';
import Text from '../../components/Text';
import compose from '../../libs/compose';
import ONYXKEYS from '../../ONYXKEYS';
import {hideWorkspaceAlertMessage, invite, setWorkspaceErrors} from '../../libs/actions/Policy';
import ExpensiTextInput from '../../components/ExpensiTextInput';
import KeyboardAvoidingView from '../../components/KeyboardAvoidingView';
import {isSystemUser} from '../../libs/userUtils';
import {addSMSDomainIfPhoneNumber} from '../../libs/OptionsListUtils';
import Icon from '../../components/Icon';
import {NewWindow} from '../../components/Icon/Expensicons';
import variables from '../../styles/variables';
import CONST from '../../CONST';
import FormAlertWithSubmitButton from '../../components/FormAlertWithSubmitButton';
import {openExternalLink} from '../../libs/actions/Link';

const propTypes = {
    ...withLocalizePropTypes,

    /** The policy passed via the route */
    policy: PropTypes.shape({
        /** The policy name */
        name: PropTypes.string,
    }),

    /** URL Route params */
    route: PropTypes.shape({
        /** Params from the URL path */
        params: PropTypes.shape({
            /** policyID passed via route: /workspace/:policyID/invite */
            policyID: PropTypes.string,
        }),
    }).isRequired,
};

const defaultProps = {
    policy: {
        name: '',
    },
};

class WorkspaceInvitePage extends React.Component {
    constructor(props) {
        super(props);

        this.state = {
            userLogins: '',
            welcomeNote: this.getWelcomeNotePlaceholder(),
            foundSystemLogin: '',
        };

        this.focusEmailOrPhoneInput = this.focusEmailOrPhoneInput.bind(this);
        this.inviteUser = this.inviteUser.bind(this);
        this.clearErrors = this.clearErrors.bind(this);
        this.emailOrPhoneInputRef = null;
    }

    componentDidMount() {
        this.clearErrors();
    }

    /**
     * Gets the welcome note default text
     *
     * @returns {Object}
     */
    getWelcomeNotePlaceholder() {
        return this.props.translate('workspace.invite.welcomeNote', {
            workspaceName: this.props.policy.name,
        });
    }

    /**
     * @returns {String}
     */
    getErrorText() {
        const errors = lodashGet(this.props.policy, 'errors', {});

        if (errors.invalidLogin) {
            return this.props.translate('workspace.invite.pleaseEnterValidLogin');
        }

        if (errors.systemUserError) {
            return this.props.translate('workspace.invite.systemUserError', {email: this.state.foundSystemLogin});
        }

        if (errors.duplicateLogin) {
            return this.props.translate('workspace.invite.pleaseEnterUniqueLogin');
        }

        return '';
    }

    /**
     * @returns {Boolean}
     */
    getShouldShowAlertPrompt() {
<<<<<<< HEAD
        return _.size(lodashGet(this.props.policy, 'errors', {})) > 0 || lodashGet(this.props.policy, 'alertMessage.length') > 0;
=======
        return _.size(lodashGet(this.props.policy, 'errors', {})) > 0 || lodashGet(this.props.policy, 'alertMessage', '').length > 0;
>>>>>>> c87d2b2b
    }

    clearErrors() {
        setWorkspaceErrors(this.props.route.params.policyID, {});
        hideWorkspaceAlertMessage(this.props.route.params.policyID);
    }

    focusEmailOrPhoneInput() {
        if (!this.emailOrPhoneInputRef) {
            return;
        }
        this.emailOrPhoneInputRef.focus();
    }

    /**
     * Handle the invite button click
     */
    inviteUser() {
        if (!this.validate()) {
            return;
        }

        const logins = _.map(_.compact(this.state.userLogins.split(',')), login => login.trim());
        invite(logins, this.state.welcomeNote || this.getWelcomeNotePlaceholder(),
            this.props.route.params.policyID);
    }

    /**
     * @returns {Boolean}
     */
    validate() {
        const logins = _.map(_.compact(this.state.userLogins.split(',')), login => login.trim());
        const isEnteredLoginsvalid = _.every(logins, login => Str.isValidEmail(login) || Str.isValidPhone(login));
        const errors = {};
        let foundSystemLogin = '';
        if (logins.length <= 0 || !isEnteredLoginsvalid) {
            errors.invalidLogin = true;
        }

        foundSystemLogin = _.find(logins, login => isSystemUser(login));
        if (foundSystemLogin) {
            errors.systemUserError = true;
        }

        const policyEmployeeList = lodashGet(this.props, 'policy.employeeList', []);
        const areLoginsDuplicate = _.some(logins, login => _.contains(policyEmployeeList, addSMSDomainIfPhoneNumber(login)));
        if (areLoginsDuplicate) {
            errors.duplicateLogin = true;
        }

        this.setState({foundSystemLogin}, () => setWorkspaceErrors(this.props.route.params.policyID, errors));
        return _.size(errors) <= 0;
    }

    render() {
        return (
            <ScreenWrapper onTransitionEnd={this.focusEmailOrPhoneInput}>
                <KeyboardAvoidingView>
                    <HeaderWithCloseButton
                        title={this.props.translate('workspace.invite.invitePeople')}
                        onCloseButtonPress={() => {
                            this.clearErrors();
                            Navigation.dismissModal();
                        }}
                        shouldShowBackButton
                        onBackButtonPress={() => Navigation.goBack()}
                    />
                    <ScrollView
                        style={[styles.w100, styles.flex1]}
                        ref={el => this.form = el}
                        contentContainerStyle={styles.flexGrow1}
                        keyboardShouldPersistTaps="handled"
                    >
                        {/* Form elements */}
                        <View style={[styles.mh5, styles.mb5]}>
                            <Text style={[styles.mb6]}>
                                {this.props.translate('workspace.invite.invitePeoplePrompt')}
                            </Text>
                            <View style={styles.mb6}>
                                <ExpensiTextInput
                                    ref={el => this.emailOrPhoneInputRef = el}
                                    label={this.props.translate('workspace.invite.enterEmailOrPhone')}
                                    placeholder={this.props.translate('workspace.invite.EmailOrPhonePlaceholder')}
                                    autoCompleteType="email"
                                    autoCorrect={false}
                                    autoCapitalize="none"
                                    multiline
                                    numberOfLines={2}
                                    value={this.state.userLogins}
                                    onChangeText={(text) => {
                                        this.clearErrors();
                                        this.setState({userLogins: text, foundSystemLogin: ''});
                                    }}
                                    errorText={this.getErrorText()}
                                />
                            </View>
                            <View style={styles.mb6}>
                                <ExpensiTextInput
                                    label={this.props.translate('workspace.invite.personalMessagePrompt')}
                                    autoCompleteType="off"
                                    autoCorrect={false}
                                    numberOfLines={5}
                                    textAlignVertical="top"
                                    multiline
                                    value={this.state.welcomeNote}
                                    placeholder={this.getWelcomeNotePlaceholder()}
                                    onChangeText={text => this.setState({welcomeNote: text})}
                                />
                                <View style={[styles.mt5, styles.alignSelfStart]}>
                                    <Pressable
                                        onPress={(e) => {
                                            e.preventDefault();
                                            openExternalLink(CONST.PRIVACY_URL);
                                        }}
                                        accessibilityRole="link"
                                        href={CONST.PRIVACY_URL}
                                    >
                                        {({hovered, pressed}) => (
                                            <View style={[styles.flexRow]}>
                                                <Text
                                                    style={[
                                                        styles.mr1,
                                                        styles.label,
                                                        (hovered || pressed) ? styles.linkMutedHovered : styles.linkMuted,
                                                    ]}
                                                >
                                                    {this.props.translate('common.privacyPolicy')}
                                                </Text>
                                                <View style={styles.alignSelfCenter}>
                                                    <Icon
                                                        src={NewWindow}
                                                        width={variables.iconSizeSmall}
                                                        height={variables.iconSizeSmall}
                                                    />
                                                </View>
                                            </View>
                                        )}
                                    </Pressable>
                                </View>
                            </View>
                        </View>
                        <FormAlertWithSubmitButton
                            isAlertVisible={this.getShouldShowAlertPrompt()}
                            buttonText={this.props.translate('common.invite')}
                            onSubmit={this.inviteUser}
                            onFixTheErrorsLinkPressed={() => {
                                this.form.scrollTo({y: 0, animated: true});
                            }}
                            message={this.props.policy.alertMessage}
                        />
                    </ScrollView>
                </KeyboardAvoidingView>
            </ScreenWrapper>
        );
    }
}

WorkspaceInvitePage.propTypes = propTypes;
WorkspaceInvitePage.defaultProps = defaultProps;

export default compose(
    withLocalize,
    withOnyx({
        policy: {
            key: ({route}) => `${ONYXKEYS.COLLECTION.POLICY}${route.params.policyID}`,
        },
    }),
)(WorkspaceInvitePage);<|MERGE_RESOLUTION|>--- conflicted
+++ resolved
@@ -106,11 +106,7 @@
      * @returns {Boolean}
      */
     getShouldShowAlertPrompt() {
-<<<<<<< HEAD
-        return _.size(lodashGet(this.props.policy, 'errors', {})) > 0 || lodashGet(this.props.policy, 'alertMessage.length') > 0;
-=======
         return _.size(lodashGet(this.props.policy, 'errors', {})) > 0 || lodashGet(this.props.policy, 'alertMessage', '').length > 0;
->>>>>>> c87d2b2b
     }
 
     clearErrors() {
