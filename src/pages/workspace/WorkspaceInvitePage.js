--- conflicted
+++ resolved
@@ -101,7 +101,6 @@
                             <Text style={[styles.mb2]}>
                                 {this.props.translate('workspace.invite.enterEmailOrPhone')}
                             </Text>
-<<<<<<< HEAD
                             <TextInput
                                 autoCompleteType="email"
                                 autoCorrect={false}
@@ -111,42 +110,6 @@
                                 keyboardType={getEmailKeyboardType()}
                                 onChangeText={text => this.setState({userLogins: text})}
                             />
-=======
-                            <View style={styles.mb6}>
-                                <Text style={[styles.mb2]}>
-                                    {this.props.translate('workspace.invite.enterEmailOrPhone')}
-                                </Text>
-                                <TextInput
-                                    autoCompleteType="email"
-                                    autoCorrect={false}
-                                    autoCapitalize="none"
-                                    style={[styles.textInput]}
-                                    value={this.state.emailOrPhone}
-                                    keyboardType={getEmailKeyboardType()}
-                                    onChangeText={text => this.setState({emailOrPhone: text})}
-                                />
-                            </View>
-                            <View style={styles.mb6}>
-                                <Text style={[styles.mb2]}>
-                                    {this.props.translate('workspace.invite.personalMessagePrompt')}
-                                </Text>
-                                <TextInput
-                                    autoCompleteType="off"
-                                    autoCorrect={false}
-                                    style={[styles.textInput, styles.workspaceInviteWelcome, styles.mb6]}
-                                    numberOfLines={10}
-                                    textAlignVertical="top"
-                                    multiline
-                                    value={this.state.welcomeNote}
-                                    placeholder={this.getWelcomeNotePlaceholder()}
-                                    placeholderTextColor={themeColors.placeholderText}
-                                    onChangeText={text => this.setState({welcomeNote: text})}
-                                />
-                                <TextLink href="https://use.expensify.com/privacy">
-                                    {this.props.translate('common.privacy')}
-                                </TextLink>
-                            </View>
->>>>>>> bb02d771
                         </View>
                         <View style={styles.mb6}>
                             <Text style={[styles.mb2]}>
