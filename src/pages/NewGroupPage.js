--- conflicted
+++ resolved
@@ -14,12 +14,9 @@
 import HeaderWithCloseButton from '../components/HeaderWithCloseButton';
 import ScreenWrapper from '../components/ScreenWrapper';
 import Navigation from '../libs/Navigation/Navigation';
-<<<<<<< HEAD
 import FullScreenLoadingIndicator from '../components/FullscreenLoadingIndicator';
-=======
 import withLocalize, {withLocalizePropTypes} from '../components/withLocalize';
 import compose from '../libs/compose';
->>>>>>> d792202c
 
 const personalDetailsPropTypes = PropTypes.shape({
     // The login of the person (either email or phone number)
@@ -188,11 +185,10 @@
         );
         return (
             <ScreenWrapper>
-<<<<<<< HEAD
                 {({didScreenTransitionEnd}) => (
                     <>
                         <HeaderWithCloseButton
-                            title="New Group"
+                            title={this.props.translate('sidebarScreen.newGroup')}
                             onCloseButtonPress={() => Navigation.dismissModal(true)}
                         />
                         <View style={[styles.flex1, styles.w100, styles.pRelative]}>
@@ -230,76 +226,24 @@
                                         shouldFocusOnSelectRow
                                     />
                                     {this.state.selectedOptions?.length > 0 && (
-                                        <View style={[styles.ph5, styles.pb5]}>
-                                            <Pressable
-                                                onPress={this.createGroup}
-                                                style={({hovered}) => [
-                                                    styles.button,
-                                                    styles.buttonSuccess,
-                                                    styles.w100,
-                                                    hovered && styles.buttonSuccessHovered,
-                                                ]}
-                                            >
-                                                <Text style={[styles.buttonText, styles.buttonSuccessText]}>
-                                                    Create Group
-                                                </Text>
-                                            </Pressable>
-                                        </View>
+                                    <View style={[styles.ph5, styles.pb5]}>
+                                        <Pressable
+                                            onPress={this.createGroup}
+                                            style={({hovered}) => [
+                                                styles.button,
+                                                styles.buttonSuccess,
+                                                styles.w100,
+                                                hovered && styles.buttonSuccessHovered,
+                                            ]}
+                                        >
+                                            <Text style={[styles.buttonText, styles.buttonSuccessText]}>
+                                                {this.props.translate('newGroupPage.createGroup')}
+                                            </Text>
+                                        </Pressable>
+                                    </View>
                                     )}
                                 </>
                             )}
-=======
-                <HeaderWithCloseButton
-                    title={this.props.translate('sidebarScreen.newGroup')}
-                    onCloseButtonPress={() => Navigation.dismissModal(true)}
-                />
-                <View style={[styles.flex1, styles.w100]}>
-                    <OptionsSelector
-                        canSelectMultipleOptions
-                        sections={sections}
-                        selectedOptions={this.state.selectedOptions}
-                        value={this.state.searchValue}
-                        onSelectRow={this.toggleOption}
-                        onChangeText={(searchValue = '') => {
-                            const {
-                                recentReports,
-                                personalDetails,
-                                userToInvite,
-                            } = getNewGroupOptions(
-                                this.props.reports,
-                                this.props.personalDetails,
-                                searchValue,
-                                [],
-                            );
-                            this.setState({
-                                searchValue,
-                                userToInvite,
-                                recentReports,
-                                personalDetails,
-                            });
-                        }}
-                        headerMessage={headerMessage}
-                        disableArrowKeysActions
-                        hideAdditionalOptionStates
-                        forceTextUnreadStyle
-                        shouldFocusOnSelectRow
-                    />
-                    {this.state.selectedOptions?.length > 0 && (
-                        <View style={[styles.ph5, styles.pb5]}>
-                            <Pressable
-                                onPress={this.createGroup}
-                                style={({hovered}) => [
-                                    styles.button,
-                                    styles.buttonSuccess,
-                                    styles.w100,
-                                    hovered && styles.buttonSuccessHovered,
-                                ]}
-                            >
-                                <Text style={[styles.buttonText, styles.buttonSuccessText]}>
-                                    {this.props.translate('newGroupPage.createGroup')}
-                                </Text>
-                            </Pressable>
->>>>>>> d792202c
                         </View>
                         <KeyboardSpacer />
                     </>
