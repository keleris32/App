--- conflicted
+++ resolved
@@ -188,59 +188,8 @@
         );
         return (
             <ScreenWrapper>
-<<<<<<< HEAD
-                <KeyboardAvoidingView>
-                    <HeaderWithCloseButton
-                        title={this.props.translate('sidebarScreen.newGroup')}
-                        onCloseButtonPress={() => Navigation.dismissModal(true)}
-                    />
-                    <View style={[styles.flex1, styles.w100]}>
-                        <OptionsSelector
-                            canSelectMultipleOptions
-                            sections={sections}
-                            selectedOptions={this.state.selectedOptions}
-                            value={this.state.searchValue}
-                            onSelectRow={this.toggleOption}
-                            onChangeText={(searchValue = '') => {
-                                const {
-                                    recentReports,
-                                    personalDetails,
-                                    userToInvite,
-                                } = getNewGroupOptions(
-                                    this.props.reports,
-                                    this.props.personalDetails,
-                                    searchValue,
-                                    [],
-                                );
-                                this.setState({
-                                    searchValue,
-                                    userToInvite,
-                                    recentReports,
-                                    personalDetails,
-                                });
-                            }}
-                            headerMessage={headerMessage}
-                            disableArrowKeysActions
-                            hideAdditionalOptionStates
-                            forceTextUnreadStyle
-                            shouldFocusOnSelectRow
-                        />
-                    </View>
-                    {this.state.selectedOptions?.length > 0 && (
-                        <FixedFooter>
-                            <Button
-                                success
-                                onPress={this.createGroup}
-                                style={[styles.w100]}
-                                text={this.props.translate('newGroupPage.createGroup')}
-                            />
-                        </FixedFooter>
-                    )}
-                </KeyboardAvoidingView>
-                <KeyboardSpacer />
-=======
                 {({didScreenTransitionEnd}) => (
-                    <>
+                    <KeyboardAvoidingView>
                         <HeaderWithCloseButton
                             title={this.props.translate('sidebarScreen.newGroup')}
                             onCloseButtonPress={() => Navigation.dismissModal(true)}
@@ -280,22 +229,21 @@
                                         shouldFocusOnSelectRow
                                     />
                                     {this.state.selectedOptions?.length > 0 && (
-                                    <View style={[styles.ph5, styles.pb5]}>
+                                    <FixedFooter>
                                         <Button
                                             success
                                             onPress={this.createGroup}
                                             style={[styles.w100]}
                                             text={this.props.translate('newGroupPage.createGroup')}
                                         />
-                                    </View>
+                                    </FixedFooter>
                                     )}
                                 </>
                             )}
                         </View>
                         <KeyboardSpacer />
-                    </>
+                    </KeyboardAvoidingView>
                 )}
->>>>>>> 7a559940
             </ScreenWrapper>
         );
     }
