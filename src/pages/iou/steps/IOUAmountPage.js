--- conflicted
+++ resolved
@@ -165,17 +165,12 @@
         }
 
         this.setState((prevState) => {
-<<<<<<< HEAD
-            const amount = this.stripCommaFromAmount(`${prevState.amount.substring(0, prevState.selection.start)}${key}${prevState.amount.substring(prevState.selection.end)}`);
+            const amount = this.addLeadingZero(`${prevState.amount.substring(0, prevState.selection.start)}${key}${prevState.amount.substring(prevState.selection.end)}`);
             if (this.validateAmount(amount)) {
                 const selection = getNewSelection(prevState.selection, prevState.amount, amount);
-                return {amount, selection};
+                return {amount: this.stripCommaFromAmount(amount), selection};
             }
             return prevState;
-=======
-            const amount = this.addLeadingZero(`${prevState.amount}${key}`);
-            return this.validateAmount(amount) ? {amount: this.stripCommaFromAmount(amount)} : prevState;
->>>>>>> f0ead6f6
         });
     }
 
