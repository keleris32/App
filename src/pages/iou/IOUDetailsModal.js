--- conflicted
+++ resolved
@@ -80,38 +80,34 @@
     constructor(props) {
         super(props);
 
+        // We always have the option to settle manually
+        const paymentOptions = [CONST.IOU.PAYMENT_TYPE.ELSEWHERE];
+
+        // Only allow settling via PayPal.me if the submitter has a name set
+        if (props.iouReport.submitterPayPalMeAddress) {
+            paymentOptions.push(CONST.IOU.PAYMENT_TYPE.PAYPAL_ME);
+        }
+
+        this.submitterPhoneNumber = undefined;
+        this.isComponentMounted = false;
+
         this.state = {
-            settlementType: CONST.IOU.SETTLEMENT_TYPE.ELSEWHERE,
+            paymentType: CONST.IOU.PAYMENT_TYPE.ELSEWHERE,
             isSettlementMenuVisible: false,
-            canUseVenmo: false,
+            paymentOptions,
         };
 
         this.performIOUPayment = this.performIOUPayment.bind(this);
     }
 
     componentDidMount() {
+        this.isComponentMounted = true;
         fetchIOUReportByID(this.props.route.params.iouReportID, this.props.route.params.chatReportID);
-        this.setCanUseVenmo();
-    }
-
-    setCanUseVenmo() {
-        if (this.props.iouReport !== CONST.CURRENCY.USD) {
-            // return
-        }
-
-        console.log(this.props.report);
-        // We can use Venmo if:
-        //   1. The app is installed
-        //   2. IOUReport.currency === USD
-        //   3. report.submitterPhoneNumbers contains a valid US number
-        isAppInstalled('venmo')
-            .then((isVenmoInstalled) => {
-                if (!isVenmoInstalled) {
-                    return;
-                }
-
-                this.setState({canUseVenmo: true});
-            });
+        this.addVenmoPaymentOptionIfAvailable();
+    }
+
+    componentWillUnmount() {
+        this.isComponentMounted = false;
     }
 
     setMenuVisibility(isSettlementMenuVisible) {
@@ -122,17 +118,70 @@
         payIOUReport({
             chatReportID: this.props.route.params.chatReportID,
             reportID: this.props.route.params.iouReportID,
-            paymentMethodType: this.state.settlementType,
+            paymentMethodType: this.state.paymentType,
+            amount: this.props.iouReport.total,
+            currency: this.props.iouReport.currency,
+            submitterPayPalMeAddress: this.props.iouReport.submitterPayPalMeAddress,
+            submitterPhoneNumber: this.submitterPhoneNumber,
         });
+    }
+
+    /**
+     * @param {String} phoneNumber
+     * @returns {Boolean}
+     */
+    isValidUSPhone(phoneNumber) {
+        // Remove alphanumeric characters and validate that this is in fact a phone number
+        return CONST.REGEX.PHONE_E164_PLUS.test(phoneNumber.replace(CONST.REGEX.NON_ALPHA_NUMERIC, ''))
+
+            // Next make sure it's a US phone number
+            && CONST.REGEX.US_PHONE.test(phoneNumber);
+    }
+
+    /**
+     * Checks to see if we can use Venmo. The following conditions must be met:
+     *
+     *   1. The IOU report currency is USD
+     *   2. The submitter has as a valid US phone number
+     *   3. Venmo app is installed
+     *
+     */
+    addVenmoPaymentOptionIfAvailable() {
+        if (this.props.iouReport.currency !== CONST.CURRENCY.USD) {
+            return;
+        }
+
+        const submitterPhoneNumbers = lodashGet(this.props.iouReport, 'submitterPhoneNumbers', []);
+
+        if (_.isEmpty(submitterPhoneNumbers)) {
+            return;
+        }
+
+        this.submitterPhoneNumber = _.find(submitterPhoneNumbers, this.isValidUSPhone);
+
+        if (!this.submitterPhoneNumber) {
+            return;
+        }
+
+        isAppInstalled('venmo')
+            .then((isVenmoInstalled) => {
+                if (!isVenmoInstalled || !this.isComponentMounted) {
+                    return;
+                }
+
+                this.setState(prevState => ({
+                    paymentOptions: [...prevState, CONST.IOU.PAYMENT_TYPE.VENMO],
+                }));
+            });
     }
 
     render() {
         const sessionEmail = lodashGet(this.props.session, 'email', null);
         const reportIsLoading = _.isUndefined(this.props.iouReport);
-        const settlementTypeText = {
-            [CONST.IOU.SETTLEMENT_TYPE.VENMO]: this.props.translate('iou.settleVenmo'),
-            [CONST.IOU.SETTLEMENT_TYPE.PAYPAL_ME]: this.props.translate('iou.settlePaypalMe'),
-            [CONST.IOU.SETTLEMENT_TYPE.ELSEWHERE]: this.props.translate('iou.settleElsewhere'),
+        const paymentTypeText = {
+            [CONST.IOU.PAYMENT_TYPE.VENMO]: this.props.translate('iou.settleVenmo'),
+            [CONST.IOU.PAYMENT_TYPE.PAYPAL_ME]: this.props.translate('iou.settlePaypalMe'),
+            [CONST.IOU.PAYMENT_TYPE.ELSEWHERE]: this.props.translate('iou.settleElsewhere'),
         };
         return (
             <ScreenWrapper>
@@ -158,9 +207,8 @@
                             && this.props.iouReport.managerEmail === sessionEmail && (
                             <View style={styles.p5}>
                                 <Button
-<<<<<<< HEAD
                                     shouldShowDropDownArrow
-                                    text={settlementTypeText[this.state.settlementType]}
+                                    text={paymentTypeText[this.state.paymentType]}
                                     isLoading={this.props.iou.loading}
                                     onPress={this.performIOUPayment}
                                     onDropdownPress={() => {
@@ -175,18 +223,12 @@
                                     animationIn="fadeInUp"
                                     animationOut="fadeOutDown"
                                     headerText="Choose payment method:"
-                                    menuItems={_.map(CONST.IOU.SETTLEMENT_TYPE, settlementType => ({
-                                        text: settlementTypeText[settlementType],
+                                    menuItems={_.map(this.state.paymentOptions, paymentType => ({
+                                        text: paymentTypeText[paymentType],
                                         onSelected: () => {
-                                            this.setState({settlementType});
+                                            this.setState({paymentType});
                                         },
                                     }))}
-=======
-                                    success
-                                    text={this.props.translate('iou.settleElsewhere')}
-                                    isLoading={this.props.iou.loading}
-                                    onPress={this.performIOUPayment}
->>>>>>> fbdfcd45
                                 />
                             </View>
                         ))}
