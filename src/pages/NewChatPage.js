--- conflicted
+++ resolved
@@ -265,14 +265,11 @@
                                         headerMessage={headerMessage}
                                         hideAdditionalOptionStates
                                         forceTextUnreadStyle
-<<<<<<< HEAD
+                                        shouldFocusOnSelectRow={this.props.isGroupChat}
                                         shouldShowConfirmButton={this.props.isGroupChat}
                                         confirmButtonText={this.props.translate('newChatPage.createGroup')}
                                         maxParticipantsReached={maxParticipantsReached}
                                         onConfirmSelection={this.openChatOrCreateGroup}
-=======
-                                        shouldFocusOnSelectRow={this.props.isGroupChat}
->>>>>>> 8e6f9b21
                                     />
                                 </>
                             )}
