--- conflicted
+++ resolved
@@ -122,11 +122,7 @@
                     >
                         <Pressable
                             onPress={() => {
-<<<<<<< HEAD
                                 if (isBusinessChatRoom) {
-=======
-                                if (isDefaultChatRoom) {
->>>>>>> 370869fb
                                     return Navigation.navigate(ROUTES.getReportDetailsRoute(props.report.reportID));
                                 }
                                 if (participants.length === 1) {
