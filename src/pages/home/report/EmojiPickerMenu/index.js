import React, {Component} from 'react';
import {View, FlatList} from 'react-native';
import PropTypes from 'prop-types';
import _ from 'underscore';
import CONST from '../../../../CONST';
import styles, {getEmojiPickerStyle} from '../../../../styles/styles';
import themeColors from '../../../../styles/themes/default';
import emojis from '../../../../../assets/emojis';
import EmojiPickerMenuItem from '../EmojiPickerMenuItem';
import Text from '../../../../components/Text';
import TextInputFocusable from '../../../../components/TextInputFocusable';
import withWindowDimensions, {windowDimensionsPropTypes} from '../../../../components/withWindowDimensions';
import withLocalize, {withLocalizePropTypes} from '../../../../components/withLocalize';
import compose from '../../../../libs/compose';
import getOperatingSystem from '../../../../libs/getOperatingSystem';
<<<<<<< HEAD
import dynamicEmojiSize from './dynamicEmojiSize';
=======
>>>>>>> dad9ddd4
import EmojiSkinToneList from '../EmojiSkinToneList';

const propTypes = {
    /** Function to add the selected emoji to the main compose text input */
    onEmojiSelected: PropTypes.func.isRequired,

    /** The ref to the search input (may be null on small screen widths) */
    forwardedRef: PropTypes.func,

    /** Stores user's preferred skin tone */
<<<<<<< HEAD
    preferredSkinTone: PropTypes.oneOfType([PropTypes.number, PropTypes.string]),
=======
    preferredSkinTone: PropTypes.oneOfType([PropTypes.number, PropTypes.string]).isRequired,
>>>>>>> dad9ddd4

    /** Function to sync the selected skin tone with parent, onyx and nvp */
    updatePreferredSkinTone: PropTypes.func,

    /** Props related to the dimensions of the window */
    ...windowDimensionsPropTypes,

    ...withLocalizePropTypes,
};

const defaultProps = {
    forwardedRef: () => {},
<<<<<<< HEAD
    preferredSkinTone: undefined,
=======
>>>>>>> dad9ddd4
    updatePreferredSkinTone: undefined,
};

class EmojiPickerMenu extends Component {
    constructor(props) {
        super(props);

        // Ref for the emoji search input
        this.searchInput = undefined;

        // Ref for emoji FlatList
        this.emojiList = undefined;

        // This is the number of columns in each row of the picker.
        // Because of how flatList implements these rows, each row is an index rather than each element
        // For this reason to make headers work, we need to have the header be the only rendered element in its row
        // If this number is changed, emojis.js will need to be updated to have the proper number of spacer elements
        // around each header.
        this.numColumns = 8;

        // This is the indices of each category of emojis
        // The positions are static, and are calculated as index/numColumns (8 in our case)
        // This is because each row of 8 emojis counts as one index
        // If more emojis are ever added to emojis.js this will need to be updated or things will break
        this.unfilteredHeaderIndices = [0, 33, 59, 87, 98, 120, 147];

        // If we're on Windows, don't display the flag emojis (the last category),
        // since Windows doesn't support them (and only displays country codes instead)
        this.emojis = getOperatingSystem() === CONST.OS.WINDOWS
            ? emojis.slice(0, this.unfilteredHeaderIndices.pop() * this.numColumns)
            : emojis;

        this.filterEmojis = _.debounce(this.filterEmojis.bind(this), 300);
        this.highlightAdjacentEmoji = this.highlightAdjacentEmoji.bind(this);
        this.scrollToHighlightedIndex = this.scrollToHighlightedIndex.bind(this);
        this.setupEventHandlers = this.setupEventHandlers.bind(this);
        this.cleanupEventHandlers = this.cleanupEventHandlers.bind(this);
        this.renderItem = this.renderItem.bind(this);
<<<<<<< HEAD
=======
        this.isMobileLandscape = this.isMobileLandscape.bind(this);
>>>>>>> dad9ddd4

        this.currentScrollOffset = 0;

        this.state = {
            filteredEmojis: this.emojis,
            headerIndices: this.unfilteredHeaderIndices,
            highlightedIndex: -1,
            arePointerEventsDisabled: false,
        };
    }

    componentDidMount() {
        // This callback prop is used by the parent component using the constructor to
        // get a ref to the inner textInput element e.g. if we do
        // <constructor ref={el => this.textInput = el} /> this will not
        // return a ref to the component, but rather the HTML element by default
        if (this.props.forwardedRef && _.isFunction(this.props.forwardedRef)) {
            this.props.forwardedRef(this.searchInput);
        }
        this.setupEventHandlers();
    }

    componentWillUnmount() {
        this.cleanupEventHandlers();
    }

    /**
     * Setup and attach keypress/mouse handlers for highlight navigation.
     */
    setupEventHandlers() {
        if (document) {
            this.keyDownHandler = (keyBoardEvent) => {
                if (keyBoardEvent.key.startsWith('Arrow')) {
                    // Move the highlight when arrow keys are pressed
                    this.highlightAdjacentEmoji(keyBoardEvent.key);
                    return;
                }

                // Select the currently highlighted emoji if enter is pressed
                if (keyBoardEvent.key === 'Enter' && this.state.highlightedIndex !== -1) {
                    this.props.onEmojiSelected(this.state.filteredEmojis[this.state.highlightedIndex].code);
                    return;
                }

                // We allow typing in the search box if any key is pressed apart from Arrow keys.
                if (this.searchInput && !this.searchInput.isFocused()) {
                    this.setState({selectTextOnFocus: false});
                    this.searchInput.value = '';
                    this.searchInput.focus();

                    // Re-enable selection on the searchInput
                    this.setState({selectTextOnFocus: true});
                }
            };

            // Keyboard events are not bubbling on TextInput in RN-Web, Bubbling was needed for this event to trigger
            // event handler attached to document root. To fix this, trigger event handler in Capture phase.
            document.addEventListener('keydown', this.keyDownHandler, true);

            // Re-enable pointer events and hovering over EmojiPickerItems when the mouse moves
            this.mouseMoveHandler = () => {
                if (this.state.arePointerEventsDisabled) {
                    this.setState({arePointerEventsDisabled: false});
                }
            };
            document.addEventListener('mousemove', this.mouseMoveHandler);
        }
    }

    /**
     * Cleanup all mouse/keydown event listeners that we've set up
     */
    cleanupEventHandlers() {
        if (document) {
            document.removeEventListener('keydown', this.keyDownHandler, true);
            document.removeEventListener('mousemove', this.mouseMoveHandler);
        }
    }

    /**
     * Highlights emojis adjacent to the currently highlighted emoji depending on the arrowKey
     * @param {String} arrowKey
     */
    highlightAdjacentEmoji(arrowKey) {
        const firstNonHeaderIndex = this.state.filteredEmojis.length === this.emojis.length ? this.numColumns : 0;

        // Arrow Down enable arrow navigation when search is focused
        if (this.searchInput && this.searchInput.isFocused() && this.state.filteredEmojis.length) {
            if (arrowKey !== 'ArrowDown') {
                return;
            }
            this.searchInput.blur();

            // We only want to hightlight the Emoji if none was highlighted already
            // If we already have a highlighted Emoji, lets just skip the first navigation
            if (this.state.highlightedIndex !== -1) {
                return;
            }
        }

        // If nothing is highlighted and an arrow key is pressed
        // select the first emoji
        if (this.state.highlightedIndex === -1) {
            this.setState({highlightedIndex: firstNonHeaderIndex});
            this.scrollToHighlightedIndex();
            return;
        }

        let newIndex = this.state.highlightedIndex;
        const move = (steps, boundsCheck, onBoundReached = () => {}) => {
            if (boundsCheck()) {
                onBoundReached();
                return;
            }

            // Move in the prescribed direction until we reach an element that isn't a header
            const isHeader = e => e.header || e.code === CONST.EMOJI_SPACER;
            do {
                newIndex += steps;
            } while (isHeader(this.state.filteredEmojis[newIndex]));
        };

        switch (arrowKey) {
            case 'ArrowDown':
                move(
                    this.numColumns,
                    () => this.state.highlightedIndex + this.numColumns > this.state.filteredEmojis.length - 1,
                );
                break;
            case 'ArrowLeft':
                move(-1, () => this.state.highlightedIndex - 1 < firstNonHeaderIndex);
                break;
            case 'ArrowRight':
                move(1, () => this.state.highlightedIndex + 1 > this.state.filteredEmojis.length - 1);
                break;
            case 'ArrowUp':
                move(
                    -this.numColumns,
                    () => this.state.highlightedIndex - this.numColumns < firstNonHeaderIndex,
                    () => {
                        if (!this.searchInput) {
                            return;
                        }

                        // Reaching start of the list, arrow up set the focus to searchInput.
                        this.searchInput.focus();
                        newIndex = -1;
                    },
                );
                break;
            default:
                break;
        }

        // Actually highlight the new emoji and scroll to it if the index was changed
        if (newIndex !== this.state.highlightedIndex) {
            this.setState({highlightedIndex: newIndex});
            this.scrollToHighlightedIndex();
        }
    }

    /**
     * Calculates the required scroll offset (aka distance from top) and scrolls the FlatList to the highlighted emoji
     * if any portion of it falls outside of the window.
     * Doing this because scrollToIndex doesn't work as expected.
     */
    scrollToHighlightedIndex() {
        // If there are headers in the emoji array, so we need to offset by their heights as well
        let numHeaders = 0;
        if (this.state.filteredEmojis.length === this.emojis.length) {
            numHeaders = this.unfilteredHeaderIndices
                .filter(i => this.state.highlightedIndex > i * this.numColumns).length;
        }

        // Calculate the scroll offset at the bottom of the currently highlighted emoji
        // (subtract numHeaders because the highlightedIndex includes them, and add 1 to include the current row)
        const numEmojiRows = (Math.floor(this.state.highlightedIndex / this.numColumns) - numHeaders) + 1;

        // The scroll offsets at the top and bottom of the highlighted emoji
        const offsetAtEmojiBottom = ((numHeaders) * CONST.EMOJI_PICKER_HEADER_HEIGHT)
            + (numEmojiRows * CONST.EMOJI_PICKER_ITEM_HEIGHT);
        const offsetAtEmojiTop = offsetAtEmojiBottom - CONST.EMOJI_PICKER_ITEM_HEIGHT;

        // Scroll to fit the entire highlighted emoji into the window if we need to
        let targetOffset = this.currentScrollOffset;
        if (offsetAtEmojiBottom - this.currentScrollOffset >= CONST.NON_NATIVE_EMOJI_PICKER_LIST_HEIGHT) {
            targetOffset = offsetAtEmojiBottom - CONST.NON_NATIVE_EMOJI_PICKER_LIST_HEIGHT;
        } else if (offsetAtEmojiTop - CONST.EMOJI_PICKER_ITEM_HEIGHT <= this.currentScrollOffset) {
            targetOffset = offsetAtEmojiTop - CONST.EMOJI_PICKER_ITEM_HEIGHT;
        }
        if (targetOffset !== this.currentScrollOffset) {
            // Disable pointer events so that onHover doesn't get triggered when the items move while we're scrolling
            if (!this.state.arePointerEventsDisabled) {
                this.setState({arePointerEventsDisabled: true});
            }
            this.emojiList.scrollToOffset({offset: targetOffset, animated: false});
        }
    }

    /**
     * Filter the entire list of emojis to only emojis that have the search term in their keywords
     *
     * @param {String} searchTerm
     */
    filterEmojis(searchTerm) {
        const normalizedSearchTerm = searchTerm.toLowerCase().trim();
        if (normalizedSearchTerm === '') {
            // There are no headers when searching, so we need to re-make them sticky when there is no search term
            this.setState({
                filteredEmojis: this.emojis,
                headerIndices: this.unfilteredHeaderIndices,
                highlightedIndex: this.numColumns,
            });
            return;
        }

        const newFilteredEmojiList = _.filter(this.emojis, emoji => (
            !emoji.header
            && emoji.code !== CONST.EMOJI_SPACER
            && _.find(emoji.keywords, keyword => keyword.includes(normalizedSearchTerm))
        ));

        // Remove sticky header indices. There are no headers while searching and we don't want to make emojis sticky
        this.setState({filteredEmojis: newFilteredEmojiList, headerIndices: [], highlightedIndex: 0});
    }

    /**
     * Check if its a landscape mode of mobile device
     *
     * @returns {Boolean}
     */
    isMobileLandscape() {
        return this.props.isSmallScreenWidth && this.props.windowWidth >= this.props.windowHeight;
    }

    /**
     * Given an emoji item object, render a component based on its type.
     * Items with the code "SPACER" return nothing and are used to fill rows up to 8
     * so that the sticky headers function properly.
     *
     * @param {Object} item
     * @param {Number} index
     * @returns {*}
     */
    renderItem({item, index}) {
        const {code, header, types} = item;
        if (code === CONST.EMOJI_SPACER) {
            return null;
        }

        if (header) {
            return (
                <Text style={styles.emojiHeaderStyle}>
                    {code}
                </Text>
            );
        }

        const emojiCode = types && types[this.props.preferredSkinTone]
            ? types[this.props.preferredSkinTone]
            : code;


        return (
            <EmojiPickerMenuItem
                onPress={this.props.onEmojiSelected}
                onHover={() => this.setState({highlightedIndex: index})}
<<<<<<< HEAD
                emoji={`${emojiCode}\uFE0F`}
=======
                emoji={emojiCode}
>>>>>>> dad9ddd4
                isHighlighted={index === this.state.highlightedIndex}
            />
        );
    }

    render() {
        return (
            <View
                style={[styles.emojiPickerContainer, getEmojiPickerStyle(this.props.isSmallScreenWidth)]}
                pointerEvents={this.state.arePointerEventsDisabled ? 'none' : 'auto'}
            >
                {!this.props.isSmallScreenWidth && (
                    <View style={[styles.pt4, styles.ph4, styles.pb1]}>
                        <TextInputFocusable
                            textAlignVertical="top"
                            placeholder={this.props.translate('common.search')}
                            placeholderTextColor={themeColors.textSupporting}
                            onChangeText={this.filterEmojis}
                            style={styles.textInput}
                            defaultValue=""
                            ref={el => this.searchInput = el}
                            autoFocus
                            selectTextOnFocus={this.state.selectTextOnFocus}
                        />
                    </View>
                )}
                {this.state.filteredEmojis.length === 0
                    ? (
                        <Text
                            style={[
                                styles.disabledText,
                                styles.emojiPickerList,
                                styles.dFlex,
                                styles.alignItemsCenter,
                                styles.justifyContentCenter,
                                this.isMobileLandscape() && styles.emojiPickerListLandscape,
                            ]}
                        >
                            {this.props.translate('common.noResultsFound')}
                        </Text>
                    )
                    : (
                        <FlatList
                            ref={el => this.emojiList = el}
                            data={this.state.filteredEmojis}
                            renderItem={this.renderItem}
                            keyExtractor={item => `emoji_picker_${item.code}`}
                            numColumns={this.numColumns}
<<<<<<< HEAD
                            style={styles.emojiPickerList}
=======
                            style={[
                                styles.emojiPickerList,
                                this.isMobileLandscape() && styles.emojiPickerListLandscape,
                            ]}
>>>>>>> dad9ddd4
                            extraData={
                              [this.state.filteredEmojis, this.state.highlightedIndex, this.props.preferredSkinTone]
                            }
                            stickyHeaderIndices={this.state.headerIndices}
                            onScroll={e => this.currentScrollOffset = e.nativeEvent.contentOffset.y}
                        />
                    )}
                <EmojiSkinToneList
<<<<<<< HEAD
                    setPreferredSkinTone={this.props.updatePreferredSkinTone}
                    emojiSize={this.emojiSize}
=======
                    updatePreferredSkinTone={this.props.updatePreferredSkinTone}
>>>>>>> dad9ddd4
                    preferredSkinTone={this.props.preferredSkinTone}
                />
            </View>
        );
    }
}

EmojiPickerMenu.propTypes = propTypes;
EmojiPickerMenu.defaultProps = defaultProps;

export default compose(
    withWindowDimensions,
    withLocalize,
)(React.forwardRef((props, ref) => (
    // eslint-disable-next-line react/jsx-props-no-spreading
    <EmojiPickerMenu {...props} forwardedRef={ref} />
)));<|MERGE_RESOLUTION|>--- conflicted
+++ resolved
@@ -13,10 +13,6 @@
 import withLocalize, {withLocalizePropTypes} from '../../../../components/withLocalize';
 import compose from '../../../../libs/compose';
 import getOperatingSystem from '../../../../libs/getOperatingSystem';
-<<<<<<< HEAD
-import dynamicEmojiSize from './dynamicEmojiSize';
-=======
->>>>>>> dad9ddd4
 import EmojiSkinToneList from '../EmojiSkinToneList';
 
 const propTypes = {
@@ -27,11 +23,7 @@
     forwardedRef: PropTypes.func,
 
     /** Stores user's preferred skin tone */
-<<<<<<< HEAD
-    preferredSkinTone: PropTypes.oneOfType([PropTypes.number, PropTypes.string]),
-=======
     preferredSkinTone: PropTypes.oneOfType([PropTypes.number, PropTypes.string]).isRequired,
->>>>>>> dad9ddd4
 
     /** Function to sync the selected skin tone with parent, onyx and nvp */
     updatePreferredSkinTone: PropTypes.func,
@@ -44,10 +36,6 @@
 
 const defaultProps = {
     forwardedRef: () => {},
-<<<<<<< HEAD
-    preferredSkinTone: undefined,
-=======
->>>>>>> dad9ddd4
     updatePreferredSkinTone: undefined,
 };
 
@@ -86,10 +74,7 @@
         this.setupEventHandlers = this.setupEventHandlers.bind(this);
         this.cleanupEventHandlers = this.cleanupEventHandlers.bind(this);
         this.renderItem = this.renderItem.bind(this);
-<<<<<<< HEAD
-=======
         this.isMobileLandscape = this.isMobileLandscape.bind(this);
->>>>>>> dad9ddd4
 
         this.currentScrollOffset = 0;
 
@@ -357,11 +342,7 @@
             <EmojiPickerMenuItem
                 onPress={this.props.onEmojiSelected}
                 onHover={() => this.setState({highlightedIndex: index})}
-<<<<<<< HEAD
-                emoji={`${emojiCode}\uFE0F`}
-=======
                 emoji={emojiCode}
->>>>>>> dad9ddd4
                 isHighlighted={index === this.state.highlightedIndex}
             />
         );
@@ -410,14 +391,10 @@
                             renderItem={this.renderItem}
                             keyExtractor={item => `emoji_picker_${item.code}`}
                             numColumns={this.numColumns}
-<<<<<<< HEAD
-                            style={styles.emojiPickerList}
-=======
                             style={[
                                 styles.emojiPickerList,
                                 this.isMobileLandscape() && styles.emojiPickerListLandscape,
                             ]}
->>>>>>> dad9ddd4
                             extraData={
                               [this.state.filteredEmojis, this.state.highlightedIndex, this.props.preferredSkinTone]
                             }
@@ -426,12 +403,7 @@
                         />
                     )}
                 <EmojiSkinToneList
-<<<<<<< HEAD
-                    setPreferredSkinTone={this.props.updatePreferredSkinTone}
-                    emojiSize={this.emojiSize}
-=======
                     updatePreferredSkinTone={this.props.updatePreferredSkinTone}
->>>>>>> dad9ddd4
                     preferredSkinTone={this.props.preferredSkinTone}
                 />
             </View>
