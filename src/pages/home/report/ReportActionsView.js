import React from 'react';
import {
    View,
    Keyboard,
    AppState,
    ActivityIndicator,
} from 'react-native';
import PropTypes from 'prop-types';
import _ from 'underscore';
import lodashGet from 'lodash/get';
import {withOnyx} from 'react-native-onyx';
import Text from '../../../components/Text';
import {
    fetchActions,
    updateLastReadActionID,
    setNewMarkerPosition,
    subscribeToReportTypingEvents,
    unsubscribeFromReportChannel,
} from '../../../libs/actions/Report';
import ONYXKEYS from '../../../ONYXKEYS';
import ReportActionItem from './ReportActionItem';
import styles from '../../../styles/styles';
import ReportActionPropTypes from './ReportActionPropTypes';
import InvertedFlatList from '../../../components/InvertedFlatList';
import {lastItem} from '../../../libs/CollectionUtils';
import Visibility from '../../../libs/Visibility';
import Timing from '../../../libs/actions/Timing';
import CONST from '../../../CONST';
import themeColors from '../../../styles/themes/default';
import compose from '../../../libs/compose';
import withWindowDimensions, {windowDimensionsPropTypes} from '../../../components/withWindowDimensions';
import withDrawerState, {withDrawerPropTypes} from '../../../components/withDrawerState';
import {flatListRef, scrollToIndex} from '../../../libs/ReportScrollManager';

const propTypes = {
    // The ID of the report actions will be created for
    reportID: PropTypes.number.isRequired,

    /* Onyx Props */

    // The report currently being looked at
    report: PropTypes.shape({
        // Number of actions unread
        unreadActionCount: PropTypes.number,

        // The largest sequenceNumber on this report
        maxSequenceNumber: PropTypes.number,

        // The current position of the new marker
        newMarkerSequenceNumber: PropTypes.number,

        // Whether there is an outstanding amount in IOU
        hasOutstandingIOU: PropTypes.bool,

        // IOU report ID associated with current report
        iouReportID: PropTypes.number,
    }),

    // Array of report actions for this report
    reportActions: PropTypes.objectOf(PropTypes.shape(ReportActionPropTypes)),

    // The session of the logged in person
    session: PropTypes.shape({
        // Email of the logged in person
        email: PropTypes.string,
    }),

    ...windowDimensionsPropTypes,
    ...withDrawerPropTypes,
};

const defaultProps = {
    report: {
        unreadActionCount: 0,
        maxSequenceNumber: 0,
        hasOutstandingIOU: false,
    },
    reportActions: {},
    session: {},
};

class ReportActionsView extends React.Component {
    constructor(props) {
        super(props);

        this.renderItem = this.renderItem.bind(this);
        this.renderCell = this.renderCell.bind(this);
        this.scrollToListBottom = this.scrollToListBottom.bind(this);
        this.onVisibilityChange = this.onVisibilityChange.bind(this);
        this.loadMoreChats = this.loadMoreChats.bind(this);
        this.startRecordMaxActionTimer = this.startRecordMaxActionTimer.bind(this);
        this.sortedReportActions = [];
        this.timers = [];

        this.state = {
            isLoadingMoreChats: false,
        };

        this.updateSortedReportActions(props.reportActions);
        this.updateMostRecentIOUReportActionNumber(props.reportActions);
    }

    componentDidMount() {
        AppState.addEventListener('change', this.onVisibilityChange);
        subscribeToReportTypingEvents(this.props.reportID);
        this.keyboardEvent = Keyboard.addListener('keyboardDidShow', this.scrollToListBottom);
        updateLastReadActionID(this.props.reportID);

        // Since we want the New marker to remain in place even if newer messages come in, we set it once on mount.
        // We determine the last read action by deducting the number of unread actions from the total number.
        // Then, we add 1 because we want the New marker displayed over the oldest unread sequence.
        const oldestUnreadSequenceNumber = this.props.report.unreadActionCount === 0
            ? 0
            : (this.props.report.maxSequenceNumber - this.props.report.unreadActionCount) + 1;

        setNewMarkerPosition(this.props.reportID, oldestUnreadSequenceNumber);

        fetchActions(this.props.reportID);
        Timing.end(CONST.TIMING.SWITCH_REPORT, CONST.TIMING.COLD);
    }

    shouldComponentUpdate(nextProps, nextState) {
        if (!_.isEqual(nextProps.reportActions, this.props.reportActions)) {
            this.updateSortedReportActions(nextProps.reportActions);
            this.updateMostRecentIOUReportActionNumber(nextProps.reportActions);
            return true;
        }

        // If the new marker has changed places (because the user manually marked a comment as Unread), we have to
        // update the component.
        if (nextProps.report.newMarkerSequenceNumber > 0
            && nextProps.report.newMarkerSequenceNumber !== this.props.report.newMarkerSequenceNumber) {
            return true;
        }

        if (nextState.isLoadingMoreChats !== this.state.isLoadingMoreChats) {
            return true;
        }

        if (this.props.isSmallScreenWidth !== nextProps.isSmallScreenWidth) {
            return true;
        }

        if (this.props.isDrawerOpen !== nextProps.isDrawerOpen) {
            return true;
        }

        if (this.props.report.hasOutstandingIOU !== nextProps.report.hasOutstandingIOU
            || this.props.report.iouReportID !== nextProps.report.iouReportID) {
            return true;
        }

        return false;
    }

    componentDidUpdate(prevProps) {
        // The last sequenceNumber of the same report has changed.
        const previousLastSequenceNumber = lodashGet(lastItem(prevProps.reportActions), 'sequenceNumber');
        const currentLastSequenceNumber = lodashGet(lastItem(this.props.reportActions), 'sequenceNumber');
        const shouldRecordMaxAction = Visibility.isVisible()
            && !(this.props.isDrawerOpen && this.props.isSmallScreenWidth);

        if (previousLastSequenceNumber !== currentLastSequenceNumber) {
            // If a new comment is added and it's from the current user scroll to the bottom otherwise
            // leave the user positioned where they are now in the list.
            const lastAction = lastItem(this.props.reportActions);
            if (lastAction && (lastAction.actorEmail === this.props.session.email)) {
                this.scrollToListBottom();
            }

            // When the last action changes, wait three seconds, then record the max action
            // This will make the unread indicator go away if you receive comments in the same chat you're looking at
            if (shouldRecordMaxAction) {
                this.startRecordMaxActionTimer();
            }
        }

        // We want to mark the unread comments when user resize the screen to desktop
        // Or user move back to report from LHN
        if (shouldRecordMaxAction && (
            prevProps.isDrawerOpen !== this.props.isDrawerOpen
            || prevProps.isSmallScreenWidth !== this.props.isSmallScreenWidth
        )) {
            this.startRecordMaxActionTimer();
        }
    }

    componentWillUnmount() {
        if (this.keyboardEvent) {
            this.keyboardEvent.remove();
        }

        AppState.removeEventListener('change', this.onVisibilityChange);

        _.each(this.timers, timer => clearTimeout(timer));
        unsubscribeFromReportChannel(this.props.reportID);
    }

    /**
     * Records the max action on app visibility change event.
     */
    onVisibilityChange() {
        if (Visibility.isVisible()) {
            this.startRecordMaxActionTimer();
        }
    }

    /**
     * Set a timer for recording the max action
     *
     * @memberof ReportActionsView
     */
    startRecordMaxActionTimer() {
        this.timers.push(setTimeout(() => updateLastReadActionID(this.props.reportID), 3000));
    }

    /**
     * Retrieves the next set of report actions for the chat once we are nearing the end of what we are currently
     * displaying.
     */
    loadMoreChats() {
        const minSequenceNumber = _.chain(this.props.reportActions)
            .pluck('sequenceNumber')
            .min()
            .value();

        if (minSequenceNumber === 0) {
            return;
        }

        this.setState({isLoadingMoreChats: true}, () => {
            // Retrieve the next REPORT.ACTIONS.LIMIT sized page of comments, unless we're near the beginning, in which
            // case just get everything starting from 0.
            const offset = Math.max(minSequenceNumber - CONST.REPORT.ACTIONS.LIMIT, 0);
            fetchActions(this.props.reportID, offset)
                .then(() => this.setState({isLoadingMoreChats: false}));
        });
    }

    /**
     * Updates and sorts the report actions by sequence number
     *
     * @param {Array<{sequenceNumber, actionName}>} reportActions
     */
    updateSortedReportActions(reportActions) {
        this.sortedReportActions = _.chain(reportActions)
            .sortBy('sequenceNumber')
            .filter(action => action.actionName === 'ADDCOMMENT' || action.actionName === 'IOU')
            .map((item, index) => ({action: item, index}))
            .value()
            .reverse();
    }

    /**
     * Returns true when the report action immediately before the
     * specified index is a comment made by the same actor who who
     * is leaving a comment in the action at the specified index.
     * Also checks to ensure that the comment is not too old to
     * be considered part of the same comment
     *
     * @param {Number} actionIndex - index of the comment item in state to check
     *
     * @return {Boolean}
     */
    isConsecutiveActionMadeByPreviousActor(actionIndex) {
        const previousAction = this.sortedReportActions[actionIndex + 1];
        const currentAction = this.sortedReportActions[actionIndex];

        // It's OK for there to be no previous action, and in that case, false will be returned
        // so that the comment isn't grouped
        if (!currentAction || !previousAction) {
            return false;
        }

        // Comments are only grouped if they happen within 5 minutes of each other
        if (currentAction.action.timestamp - previousAction.action.timestamp > 300) {
            return false;
        }

        return currentAction.action.actorEmail === previousAction.action.actorEmail;
    }

    /**
     * Finds and updates most recent IOU report action number
     *
     * @param {Array<{sequenceNumber, actionName}>} reportActions
     */
    updateMostRecentIOUReportActionNumber(reportActions) {
        this.mostRecentIOUReportSequenceNumber = _.chain(reportActions)
            .sortBy('sequenceNumber')
            .filter(action => action.actionName === 'IOU')
            .max(action => action.sequenceNumber)
            .value().sequenceNumber;
    }

    /**
     * This function is triggered from the ref callback for the scrollview. That way it can be scrolled once all the
     * items have been rendered. If the number of actions has changed since it was last rendered, then
     * scroll the list to the end. As a report can contain non-message actions, we should confirm that list data exists.
     */
    scrollToListBottom() {
<<<<<<< HEAD
        scrollToIndex({animated: false, index: 0});
        this.recordMaxAction();
=======
        if (this.actionListElement) {
            this.actionListElement.scrollToIndex({animated: false, index: 0});
        }
        updateLastReadActionID(this.props.reportID);
>>>>>>> b05d8367
    }

    /**
     * This function overrides the CellRendererComponent (defaults to a plain View), giving each ReportActionItem a
     * higher z-index than the one below it. This prevents issues where the ReportActionContextMenu overlapping between
     * rows is hidden beneath other rows.
     *
     * @param {Object} index - The ReportAction item in the FlatList.
     * @param {Object|Array} style – The default styles of the CellRendererComponent provided by the CellRenderer.
     * @param {Object} props – All the other Props provided to the CellRendererComponent by default.
     * @returns {React.Component}
     */
    renderCell({item, style, ...props}) {
        const cellStyle = [
            style,
            {zIndex: item.action.sequenceNumber},
        ];
        // eslint-disable-next-line react/jsx-props-no-spreading
        return <View style={cellStyle} {...props} />;
    }

    /**
     * Do not move this or make it an anonymous function it is a method
     * so it will not be recreated each time we render an item
     *
     * See: https://reactnative.dev/docs/optimizing-flatlist-configuration#avoid-anonymous-function-on-renderitem
     *
     * @param {Object} args
     * @param {Object} args.item
     * @param {Number} args.index
     *
     * @returns {React.Component}
     */
    renderItem({
        item,
        index,
    }) {
        const shouldDisplayNewIndicator = this.props.report.newMarkerSequenceNumber > 0
                && item.action.sequenceNumber === this.props.report.newMarkerSequenceNumber;
        return (
            <ReportActionItem
                reportID={this.props.reportID}
                action={item.action}
                displayAsGroup={this.isConsecutiveActionMadeByPreviousActor(index)}
                shouldDisplayNewIndicator={shouldDisplayNewIndicator}
                isMostRecentIOUReportAction={item.action.sequenceNumber === this.mostRecentIOUReportSequenceNumber}
                iouReportID={this.props.report.iouReportID}
                hasOutstandingIOU={this.props.report.hasOutstandingIOU}
                index={index}
            />
        );
    }

    render() {
        // Comments have not loaded at all yet do nothing
        if (!_.size(this.props.reportActions)) {
            return null;
        }

        // If we only have the created action then no one has left a comment
        if (_.size(this.props.reportActions) === 1) {
            return (
                <View style={[styles.chatContent, styles.chatContentEmpty]}>
                    <Text style={[styles.textP]}>Be the first person to comment!</Text>
                </View>
            );
        }

        return (
            <InvertedFlatList
                ref={flatListRef}
                data={this.sortedReportActions}
                renderItem={this.renderItem}
                CellRendererComponent={this.renderCell}
                contentContainerStyle={[styles.chatContentScrollView]}
                keyExtractor={item => `${item.action.sequenceNumber}`}
                initialRowHeight={32}
                onEndReached={this.loadMoreChats}
                onEndReachedThreshold={0.75}
                ListFooterComponent={this.state.isLoadingMoreChats
                    ? <ActivityIndicator size="small" color={themeColors.spinner} />
                    : null}
            />
        );
    }
}

ReportActionsView.propTypes = propTypes;
ReportActionsView.defaultProps = defaultProps;

export default compose(
    withWindowDimensions,
    withDrawerState,
    withOnyx({
        report: {
            key: ({reportID}) => `${ONYXKEYS.COLLECTION.REPORT}${reportID}`,
        },
        reportActions: {
            key: ({reportID}) => `${ONYXKEYS.COLLECTION.REPORT_ACTIONS}${reportID}`,
            canEvict: false,
        },
        session: {
            key: ONYXKEYS.SESSION,
        },
    }),
)(ReportActionsView);<|MERGE_RESOLUTION|>--- conflicted
+++ resolved
@@ -299,15 +299,8 @@
      * scroll the list to the end. As a report can contain non-message actions, we should confirm that list data exists.
      */
     scrollToListBottom() {
-<<<<<<< HEAD
         scrollToIndex({animated: false, index: 0});
-        this.recordMaxAction();
-=======
-        if (this.actionListElement) {
-            this.actionListElement.scrollToIndex({animated: false, index: 0});
-        }
         updateLastReadActionID(this.props.reportID);
->>>>>>> b05d8367
     }
 
     /**
