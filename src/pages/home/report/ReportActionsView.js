--- conflicted
+++ resolved
@@ -10,9 +10,6 @@
 import lodashGet from 'lodash.get';
 import {withOnyx} from 'react-native-onyx';
 import Text from '../../../components/Text';
-<<<<<<< HEAD
-import {fetchActions, updateLastReadActionID} from '../../../libs/actions/Report';
-=======
 import UnreadActionIndicator from '../../../components/UnreadActionIndicator';
 import {
     fetchActions,
@@ -20,7 +17,6 @@
     subscribeToReportTypingEvents,
     unsubscribeFromReportChannel,
 } from '../../../libs/actions/Report';
->>>>>>> 41ccd251
 import ONYXKEYS from '../../../ONYXKEYS';
 import ReportActionItem from './ReportActionItem';
 import styles from '../../../styles/styles';
@@ -86,12 +82,9 @@
         this.shouldShowUnreadActionIndicator = true;
 
         this.state = {
-<<<<<<< HEAD
             refetchNeeded: true,
             unreadActionCount: 0,
-=======
             isLoadingMoreChats: false,
->>>>>>> 41ccd251
         };
     }
 
