--- conflicted
+++ resolved
@@ -67,12 +67,9 @@
         this.scrollToListBottom = this.scrollToListBottom.bind(this);
         this.recordMaxAction = this.recordMaxAction.bind(this);
         this.onVisibilityChange = this.onVisibilityChange.bind(this);
-<<<<<<< HEAD
         this.onMarkAsUnread = this.onMarkAsUnread.bind(this);
         this.sortedReportActions = this.updateSortedReportActions();
-=======
         this.loadMoreChats = this.loadMoreChats.bind(this);
->>>>>>> 74daa6d6
         this.sortedReportActions = [];
         this.timers = [];
 
@@ -106,11 +103,11 @@
             return true;
         }
 
-<<<<<<< HEAD
         if (nextState.unreadActionCount !== this.state.unreadActionCount) {
-=======
+            return true;
+        }
+
         if (nextState.isLoadingMoreChats !== this.state.isLoadingMoreChats) {
->>>>>>> 74daa6d6
             return true;
         }
 
