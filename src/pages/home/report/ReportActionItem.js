import _ from 'underscore';
import React, {Component} from 'react';
import {View} from 'react-native';
import PropTypes from 'prop-types';
import {withOnyx} from 'react-native-onyx';
import CONST from '../../../CONST';
import ONYXKEYS from '../../../ONYXKEYS';
import ReportActionPropTypes from './ReportActionPropTypes';
import {
    getReportActionItemStyle,
} from '../../../styles/getReportActionItemStyles';
import PressableWithSecondaryInteraction from '../../../components/PressableWithSecondaryInteraction';
import Hoverable from '../../../components/Hoverable';
import ReportActionItemSingle from './ReportActionItemSingle';
import ReportActionItemGrouped from './ReportActionItemGrouped';
import IOUAction from '../../../components/ReportActionItem/IOUAction';
import ReportActionItemMessage from './ReportActionItemMessage';
import UnreadActionIndicator from '../../../components/UnreadActionIndicator';
import ReportActionItemMessageEdit from './ReportActionItemMessageEdit';
import compose from '../../../libs/compose';
import withLocalize, {withLocalizePropTypes} from '../../../components/withLocalize';
import withWindowDimensions, {windowDimensionsPropTypes} from '../../../components/withWindowDimensions';
import ControlSelection from '../../../libs/ControlSelection';
import canUseTouchScreen from '../../../libs/canUseTouchscreen';
import MiniReportActionContextMenu from './ContextMenu/MiniReportActionContextMenu';
import {ContextMenuContext} from './ContextMenu/ContextMenuContext';

const propTypes = {
    /** The ID of the report this action is on. */
    reportID: PropTypes.number.isRequired,

    /** All the data of the action item */
    action: PropTypes.shape(ReportActionPropTypes).isRequired,

    /** Should the comment have the appearance of being grouped with the previous comment? */
    displayAsGroup: PropTypes.bool.isRequired,

    /** Is this the most recent IOU Action? */
    isMostRecentIOUReportAction: PropTypes.bool.isRequired,

    /** Whether there is an outstanding amount in IOU */
    hasOutstandingIOU: PropTypes.bool,

    /** Should we display the new indicator on top of the comment? */
    shouldDisplayNewIndicator: PropTypes.bool.isRequired,

    /** Position index of the report action in the overall report FlatList view */
    index: PropTypes.number.isRequired,

    /** Draft message - if this is set the comment is in 'edit' mode */
    draftMessage: PropTypes.string,

    ...withLocalizePropTypes,
    ...windowDimensionsPropTypes,
};

const defaultProps = {
    draftMessage: '',
    hasOutstandingIOU: false,
};

class ReportActionItem extends Component {
    constructor(props) {
        super(props);
        this.popoverAnchor = undefined;
        this.showPopover = this.showPopover.bind(this);
    }

    shouldComponentUpdate(nextProps) {
        return this.props.displayAsGroup !== nextProps.displayAsGroup
            || this.props.draftMessage !== nextProps.draftMessage
            || this.props.isMostRecentIOUReportAction !== nextProps.isMostRecentIOUReportAction
            || this.props.hasOutstandingIOU !== nextProps.hasOutstandingIOU
            || this.props.shouldDisplayNewIndicator !== nextProps.shouldDisplayNewIndicator
            || !_.isEqual(this.props.action, nextProps.action);
    }

    /**
     * Show the ReportActionContextMenu modal popover.
     *
     * @param {Object} [event] - A press event.
     * @param {string} [selection] - A copy text.
     */
    showPopover(event, selection) {
        // Block menu on the message being Edited
        if (this.props.draftMessage) {
            return;
        }
        this.context.showContextMenu(
            event,
            selection,
            this.popoverAnchor,
            this.props.reportID,
            this.props.action,
            this.props.draftMessage,
            () => {
                // ForceUpdate to hide the Mini menu when PopoverMenu is shown
                this.forceUpdate();
            },
        );
    }

    render() {
        let children;
        if (this.props.action.actionName === CONST.REPORT.ACTIONS.TYPE.IOU) {
            children = (
                <IOUAction
                    chatReportID={this.props.reportID}
                    action={this.props.action}
                    isMostRecentIOUReportAction={this.props.isMostRecentIOUReportAction}
                />
            );
        } else {
            children = !this.props.draftMessage
                ? <ReportActionItemMessage action={this.props.action} />
                : (
                    <ReportActionItemMessageEdit
                            action={this.props.action}
                            draftMessage={this.props.draftMessage}
                            reportID={this.props.reportID}
                            index={this.props.index}
                    />
                );
        }
        return (
<<<<<<< HEAD
            <PressableWithSecondaryInteraction
                ref={el => this.popoverAnchor = el}
                onPressIn={() => this.props.isSmallScreenWidth && canUseTouchScreen() && ControlSelection.block()}
                onPressOut={() => ControlSelection.unblock()}
                onSecondaryInteraction={this.showPopover}
            >
                <Hoverable resetsOnClickOutside={false}>
                    {hovered => (
                        <View>
                            {this.props.shouldDisplayNewIndicator && (
                                <UnreadActionIndicator />
                            )}
                            <View
                                style={getReportActionItemStyle(
                                    hovered
                                    || this.context.isActiveReportAction(this.props.action.reportActionID)
                                    || this.props.draftMessage,
=======
            <>
                <PressableWithSecondaryInteraction
                    ref={el => this.popoverAnchor = el}
                    onPressIn={() => this.props.isSmallScreenWidth && canUseTouchScreen() && ControlSelection.block()}
                    onPressOut={() => ControlSelection.unblock()}
                    onSecondaryInteraction={this.showPopover}
                    preventDefaultContentMenu={!this.props.draftMessage}
                >
                    <Hoverable resetsOnClickOutside={false}>
                        {hovered => (
                            <View>
                                {this.props.shouldDisplayNewIndicator && (
                                    <UnreadActionIndicator />
>>>>>>> 30242db8
                                )}
                            >
                                {!this.props.displayAsGroup
                                    ? (
                                        <ReportActionItemSingle action={this.props.action}>
                                            {children}
                                        </ReportActionItemSingle>
                                    )
                                    : (
                                        <ReportActionItemGrouped>
                                            {children}
                                        </ReportActionItemGrouped>
                                    )}
                            </View>
                            <MiniReportActionContextMenu
                                reportID={this.props.reportID}
                                reportAction={this.props.action}
                                displayAsGroup={this.props.displayAsGroup}
                                isVisible={
                                    hovered
                                    && !this.context.isActiveReportAction(this.props.action.reportActionID)
                                    && !this.props.draftMessage

                                }
                                draftMessage={this.props.draftMessage}
                                hidePopover={this.context.hideContextMenu}
                                showDeleteConfirmModal={this.context.showDeleteConfirmModal}
                            />
                        </View>
                    )}
                </Hoverable>
            </PressableWithSecondaryInteraction>
        );
    }
}
ReportActionItem.contextType = ContextMenuContext;
ReportActionItem.propTypes = propTypes;
ReportActionItem.defaultProps = defaultProps;

export default compose(
    withWindowDimensions,
    withLocalize,
    withOnyx({
        draftMessage: {
            key: ({
                reportID,
                action,
            }) => `${ONYXKEYS.COLLECTION.REPORT_ACTIONS_DRAFTS}${reportID}_${action.reportActionID}`,
        },
    }),
)(ReportActionItem);<|MERGE_RESOLUTION|>--- conflicted
+++ resolved
@@ -123,12 +123,13 @@
                 );
         }
         return (
-<<<<<<< HEAD
             <PressableWithSecondaryInteraction
                 ref={el => this.popoverAnchor = el}
                 onPressIn={() => this.props.isSmallScreenWidth && canUseTouchScreen() && ControlSelection.block()}
                 onPressOut={() => ControlSelection.unblock()}
                 onSecondaryInteraction={this.showPopover}
+                preventDefaultContentMenu={!this.props.draftMessage}
+
             >
                 <Hoverable resetsOnClickOutside={false}>
                     {hovered => (
@@ -141,21 +142,6 @@
                                     hovered
                                     || this.context.isActiveReportAction(this.props.action.reportActionID)
                                     || this.props.draftMessage,
-=======
-            <>
-                <PressableWithSecondaryInteraction
-                    ref={el => this.popoverAnchor = el}
-                    onPressIn={() => this.props.isSmallScreenWidth && canUseTouchScreen() && ControlSelection.block()}
-                    onPressOut={() => ControlSelection.unblock()}
-                    onSecondaryInteraction={this.showPopover}
-                    preventDefaultContentMenu={!this.props.draftMessage}
-                >
-                    <Hoverable resetsOnClickOutside={false}>
-                        {hovered => (
-                            <View>
-                                {this.props.shouldDisplayNewIndicator && (
-                                    <UnreadActionIndicator />
->>>>>>> 30242db8
                                 )}
                             >
                                 {!this.props.displayAsGroup
