--- conflicted
+++ resolved
@@ -57,14 +57,9 @@
                             debug={false}
                         />
                     ) : (
-<<<<<<< HEAD
-                        <Text>
-=======
                         <Text
-                            selectable
                             style={isSingleEmoji(fragment.text) ? styles.singleEmojiText : undefined}
                         >
->>>>>>> 00379e55
                             {Str.htmlDecode(fragment.text)}
                             {fragment.isEdited && (
                             <Text
