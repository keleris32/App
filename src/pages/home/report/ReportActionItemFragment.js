--- conflicted
+++ resolved
@@ -47,58 +47,11 @@
     tooltipText: '',
 };
 
-<<<<<<< HEAD
-class ReportActionItemFragment extends React.PureComponent {
-    render() {
-        switch (this.props.fragment.type) {
-            case 'COMMENT':
-                // If this is an attachment placeholder, return the placeholder component
-                if (this.props.isAttachment && this.props.loading) {
-                    return (
-                        <View style={[styles.chatItemAttachmentPlaceholder]}>
-                            <ActivityIndicator
-                                size="large"
-                                color={themeColors.textSupporting}
-                                style={[styles.flex1]}
-                            />
-                        </View>
-                    );
-                }
-
-                // Only render HTML if we have html in the fragment
-                return this.props.fragment.html !== this.props.fragment.text
-                    ? (
-                        <RenderHTML
-                            html={`<comment data-report-action-id="${this.props.reportActionID}">${this.props.fragment.html}${
-                                (this.props.fragment.isEdited ? '<edited></edited>' : '')
-                            }</comment>`}
-                        />
-                    ) : (
-                        <Text
-                            selectable={!canUseTouchScreen() || !this.props.isSmallScreenWidth}
-                            style={EmojiUtils.isSingleEmoji(this.props.fragment.text) ? styles.singleEmojiText : undefined}
-                        >
-                            {Str.htmlDecode(this.props.fragment.text)}
-                            {this.props.fragment.isEdited && (
-                                <Text
-                                    fontSize={variables.fontSizeSmall}
-                                    color={themeColors.textSupporting}
-                                >
-                                    {/* Native devices do not support margin between nested Text */}
-                                    <Text style={styles.w1}>{' '}</Text>
-                                    {this.props.translate('reportActionCompose.edited')}
-                                </Text>
-                            )}
-                        </Text>
-                    );
-            case 'TEXT':
-=======
 const ReportActionItemFragment = (props) => {
     switch (props.fragment.type) {
         case 'COMMENT':
             // If this is an attachment placeholder, return the placeholder component
             if (props.isAttachment && props.loading) {
->>>>>>> dcd28822
                 return (
                     <View style={[styles.chatItemAttachmentPlaceholder]}>
                         <ActivityIndicator
