--- conflicted
+++ resolved
@@ -69,24 +69,6 @@
                 />
             </Pressable>
             <View style={[styles.chatItemRight]}>
-<<<<<<< HEAD
-                <View style={[styles.chatItemMessageHeader]}>
-                    <Pressable style={[styles.flexShrink1]} onPress={() => showUserDetails(props.action.actorEmail)}>
-                        {_.map(personArray, (fragment, index) => (
-                            <ReportActionItemFragment
-                                key={`person-${props.action.sequenceNumber}-${index}`}
-                                fragment={fragment}
-                                reportActionID={props.action.reportActionID}
-                                tooltipText={props.action.actorEmail}
-                                isAttachment={props.action.isAttachment}
-                                isLoading={props.action.loading}
-                                isSingleLine
-                            />
-                        ))}
-                    </Pressable>
-                    <ReportActionItemDate timestamp={props.action.timestamp} />
-                </View>
-=======
                 {props.showHeader ? (
                     <View style={[styles.chatItemMessageHeader]}>
                         <Pressable style={[styles.flexShrink1]} onPress={() => showUserDetails(props.action.actorEmail)}>
@@ -94,6 +76,7 @@
                                 <ReportActionItemFragment
                                     key={`person-${props.action.sequenceNumber}-${index}`}
                                     fragment={fragment}
+                                    reportActionID={props.action.reportActionID}
                                     tooltipText={props.action.actorEmail}
                                     isAttachment={props.action.isAttachment}
                                     isLoading={props.action.loading}
@@ -104,7 +87,6 @@
                         <ReportActionItemDate timestamp={props.action.timestamp} />
                     </View>
                 ) : null}
->>>>>>> 729a951e
                 {props.children}
             </View>
         </View>
