import lodashGet from 'lodash/get';
import React from 'react';
import {InteractionManager, View} from 'react-native';
import PropTypes from 'prop-types';
import _ from 'underscore';
import ExpensiMark from 'expensify-common/lib/ExpensiMark';
import reportActionPropTypes from './reportActionPropTypes';
import styles from '../../../styles/styles';
import Composer from '../../../components/Composer';
import * as Report from '../../../libs/actions/Report';
import * as ReportScrollManager from '../../../libs/ReportScrollManager';
import toggleReportActionComposeView from '../../../libs/toggleReportActionComposeView';
import withWindowDimensions, {windowDimensionsPropTypes} from '../../../components/withWindowDimensions';
import withLocalize, {withLocalizePropTypes} from '../../../components/withLocalize';
import Button from '../../../components/Button';
import ReportActionComposeFocusManager from '../../../libs/ReportActionComposeFocusManager';
import compose from '../../../libs/compose';
import EmojiPickerButton from '../../../components/EmojiPicker/EmojiPickerButton';
import * as ReportActionContextMenu from './ContextMenu/ReportActionContextMenu';
import VirtualKeyboard from '../../../libs/VirtualKeyboard';
import * as EmojiUtils from '../../../libs/EmojiUtils';

const propTypes = {
    /** All the data of the action */
    action: PropTypes.shape(reportActionPropTypes).isRequired,

    /** Draft message */
    draftMessage: PropTypes.string.isRequired,

    /** ReportID that holds the comment we're editing */
    reportID: PropTypes.number.isRequired,

    /** Position index of the report action in the overall report FlatList view */
    index: PropTypes.number.isRequired,

    /** A ref to forward to the text input */
    forwardedRef: PropTypes.func,

    /** The report currently being looked at */
    report: PropTypes.shape({
        /** Participants associated with current report */
        participants: PropTypes.arrayOf(PropTypes.string),
    }),

    // Whether or not the emoji picker is disabled
    shouldDisableEmojiPicker: PropTypes.bool,

    /** Window Dimensions Props */
    ...windowDimensionsPropTypes,

    /** Localization props */
    ...withLocalizePropTypes,
};

const defaultProps = {
    forwardedRef: () => {},
    report: {},
    shouldDisableEmojiPicker: false,
};

class ReportActionItemMessageEdit extends React.Component {
    constructor(props) {
        super(props);
        this.updateDraft = this.updateDraft.bind(this);
        this.deleteDraft = this.deleteDraft.bind(this);
        this.debouncedSaveDraft = _.debounce(this.debouncedSaveDraft.bind(this), 1000);
        this.publishDraft = this.publishDraft.bind(this);
        this.triggerSaveOrCancel = this.triggerSaveOrCancel.bind(this);
        this.onSelectionChange = this.onSelectionChange.bind(this);
        this.addEmojiToTextBox = this.addEmojiToTextBox.bind(this);
        this.saveButtonID = 'saveButton';
        this.cancelButtonID = 'cancelButton';

        const parser = new ExpensiMark();
        const draftMessage = parser.htmlToMarkdown(this.props.draftMessage);

        this.state = {
            draft: draftMessage,
            selection: {
                start: draftMessage.length,
                end: draftMessage.length,
            },
        };
    }

    /**
     * Update Selection on change cursor position.
     *
     * @param {Event} e
     */
    onSelectionChange(e) {
        this.setState({selection: e.nativeEvent.selection});
    }

    /**
     * Update the value of the draft in Onyx
     *
     * @param {String} draft
     */
<<<<<<< HEAD
    updateDraft(draft) {
        const newDraft = EmojiUtils.replaceEmojis(draft);
        this.textInput.setNativeProps({text: newDraft});
=======
    updateDraft(newDraft) {
>>>>>>> cadec8cf
        this.setState({draft: newDraft});

        // This component is rendered only when draft is set to a non-empty string. In order to prevent component
        // unmount when user deletes content of textarea, we set previous message instead of empty string.
        if (newDraft.trim().length > 0) {
            this.debouncedSaveDraft(newDraft);
        } else {
            this.debouncedSaveDraft(this.props.action.message[0].html);
        }
    }

    /**
     * Delete the draft of the comment being edited. This will take the comment out of "edit mode" with the old content.
     */
    deleteDraft() {
        this.debouncedSaveDraft.cancel();
        Report.saveReportActionDraft(this.props.reportID, this.props.action.reportActionID, '');
        toggleReportActionComposeView(true, this.props.isSmallScreenWidth);
        ReportActionComposeFocusManager.focus();
    }

    /**
     * Save the draft of the comment. This debounced so that we're not ceaselessly saving your edit. Saving the draft
     * allows one to navigate somewhere else and come back to the comment and still have it in edit mode.
     * @param {String} newDraft
     */
    debouncedSaveDraft(newDraft) {
        Report.saveReportActionDraft(this.props.reportID, this.props.action.reportActionID, newDraft);
    }

    /**
     * Save the draft of the comment to be the new comment message. This will take the comment out of "edit mode" with
     * the new content.
     */
    publishDraft() {
        // To prevent re-mount after user saves edit before debounce duration (example: within 1 second), we cancel
        // debounce here.
        this.debouncedSaveDraft.cancel();

        const trimmedNewDraft = this.state.draft.trim();

        // When user tries to save the empty message, it will delete it. Prompt the user to confirm deleting.
        if (!trimmedNewDraft) {
            ReportActionContextMenu.showDeleteModal(
                this.props.reportID,
                this.props.action,
                false,
                this.deleteDraft,
                () => InteractionManager.runAfterInteractions(() => this.textInput.focus()),
            );
            return;
        }
        Report.editReportComment(this.props.reportID, this.props.action, trimmedNewDraft);
        this.deleteDraft();
    }

    /**
     * @param {String} emoji
     */
    addEmojiToTextBox(emoji) {
        const newComment = this.state.draft.slice(0, this.state.selection.start)
            + emoji + this.state.draft.slice(this.state.selection.end, this.state.draft.length);
        this.setState(prevState => ({
            selection: {
                start: prevState.selection.start + emoji.length,
                end: prevState.selection.start + emoji.length,
            },
        }));
        this.updateDraft(newComment);
    }

    /**
     * Key event handlers that short cut to saving/canceling.
     *
     * @param {Event} e
     */
    triggerSaveOrCancel(e) {
        if (!e || VirtualKeyboard.shouldAssumeIsOpen()) {
            return;
        }
        if (e.key === 'Enter' && !e.shiftKey) {
            e.preventDefault();
            this.publishDraft();
        } else if (e.key === 'Escape') {
            e.preventDefault();
            this.deleteDraft();
        }
    }

    render() {
        return (
            <View style={styles.chatItemMessage}>
                <View style={[styles.chatItemComposeBox, styles.flexRow, styles.chatItemComposeBoxColor]}>
                    <Composer
                        multiline
                        ref={(el) => {
                            this.textInput = el;
                            this.props.forwardedRef(el);
                        }}
                        onChangeText={this.updateDraft} // Debounced saveDraftComment
                        onKeyPress={this.triggerSaveOrCancel}
                        value={this.state.draft}
                        maxLines={16} // This is the same that slack has
                        style={[styles.textInputCompose, styles.flex4, styles.editInputComposeSpacing]}
                        onFocus={() => {
                            ReportScrollManager.scrollToIndex({animated: true, index: this.props.index}, true);
                            toggleReportActionComposeView(false, VirtualKeyboard.shouldAssumeIsOpen());
                        }}
                        onBlur={(event) => {
                            // Return to prevent re-render when save/cancel button is pressed which cancels the onPress event by re-rendering
                            if (_.contains([this.saveButtonID, this.cancelButtonID], lodashGet(event, 'nativeEvent.relatedTarget.id'))) {
                                return;
                            }

                            toggleReportActionComposeView(true, VirtualKeyboard.shouldAssumeIsOpen());
                        }}
                        selection={this.state.selection}
                        onSelectionChange={this.onSelectionChange}
                    />
                    <View style={styles.editChatItemEmojiWrapper}>
                        <EmojiPickerButton
                            isDisabled={this.props.shouldDisableEmojiPicker}
                            onModalHide={() => InteractionManager.runAfterInteractions(() => this.textInput.focus())}
                            onEmojiSelected={this.addEmojiToTextBox}
                        />
                    </View>

                </View>
                <View style={[styles.flexRow, styles.mt1]}>
                    <Button
                        small
                        style={[styles.mr2]}
                        nativeID={this.cancelButtonID}
                        onPress={this.deleteDraft}
                        text={this.props.translate('common.cancel')}
                    />
                    <Button
                        small
                        success
                        nativeID={this.saveButtonID}
                        style={[styles.mr2]}
                        onPress={this.publishDraft}
                        text={this.props.translate('common.saveChanges')}
                    />
                </View>
            </View>
        );
    }
}

ReportActionItemMessageEdit.propTypes = propTypes;
ReportActionItemMessageEdit.defaultProps = defaultProps;
export default compose(
    withLocalize,
    withWindowDimensions,
)(React.forwardRef((props, ref) => (
    /* eslint-disable-next-line react/jsx-props-no-spreading */
    <ReportActionItemMessageEdit {...props} forwardedRef={ref} />
)));<|MERGE_RESOLUTION|>--- conflicted
+++ resolved
@@ -97,13 +97,8 @@
      *
      * @param {String} draft
      */
-<<<<<<< HEAD
     updateDraft(draft) {
         const newDraft = EmojiUtils.replaceEmojis(draft);
-        this.textInput.setNativeProps({text: newDraft});
-=======
-    updateDraft(newDraft) {
->>>>>>> cadec8cf
         this.setState({draft: newDraft});
 
         // This component is rendered only when draft is set to a non-empty string. In order to prevent component
