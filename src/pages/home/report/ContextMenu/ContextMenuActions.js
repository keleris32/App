--- conflicted
+++ resolved
@@ -50,20 +50,13 @@
         onPress: (closePopover, {reportAction, selection}) => {
             const message = _.last(lodashGet(reportAction, 'message', null));
             const html = lodashGet(message, 'html', '');
-<<<<<<< HEAD
-            const text = Str.htmlDecode(selection || lodashGet(message, 'text', ''));
-            const isAttachment = ReportUtils.isReportActionAttachment(reportAction);
-=======
 
             const parser = new ExpensiMark();
             const reportMarkdown = parser.htmlToMarkdown(html);
 
             const text = selection || reportMarkdown;
 
-            const isAttachment = _.has(reportAction, 'isAttachment')
-                ? reportAction.isAttachment
-                : ReportUtils.isReportMessageAttachment(text);
->>>>>>> 021ad5d5
+            const isAttachment = ReportUtils.isReportActionAttachment(reportAction);
             if (!isAttachment) {
                 Clipboard.setString(text);
             } else {
