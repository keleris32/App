import PropTypes from 'prop-types';
import React from 'react';
import {Animated} from 'react-native';
import _ from 'underscore';
import InvertedFlatList from '../../../components/InvertedFlatList';
import withDrawerState, {withDrawerPropTypes} from '../../../components/withDrawerState';
import compose from '../../../libs/compose';
import * as ReportScrollManager from '../../../libs/ReportScrollManager';
import styles from '../../../styles/styles';
import * as ReportUtils from '../../../libs/ReportUtils';
import withWindowDimensions, {windowDimensionsPropTypes} from '../../../components/withWindowDimensions';
import {withNetwork, withPersonalDetails} from '../../../components/OnyxProvider';
import ReportActionItem from './ReportActionItem';
import ReportActionsSkeletonView from '../../../components/ReportActionsSkeletonView';
import variables from '../../../styles/variables';
import participantPropTypes from '../../../components/participantPropTypes';
import * as ReportActionsUtils from '../../../libs/ReportActionsUtils';
import reportActionPropTypes from './reportActionPropTypes';
import CONST from '../../../CONST';
import * as StyleUtils from '../../../styles/StyleUtils';
import reportPropTypes from '../../reportPropTypes';
import networkPropTypes from '../../../components/networkPropTypes';

const propTypes = {
    /** Position of the "New" line marker */
    newMarkerReportActionID: PropTypes.string,

    /** Personal details of all the users */
    personalDetails: PropTypes.objectOf(participantPropTypes),

    /** The report currently being looked at */
    report: reportPropTypes.isRequired,

    /** Sorted actions prepared for display */
    sortedReportActions: PropTypes.arrayOf(PropTypes.shape(reportActionPropTypes)).isRequired,

    /** The ID of the most recent IOU report action connected with the shown report */
    mostRecentIOUReportActionID: PropTypes.string,

    /** Are we loading more report actions? */
    isLoadingMoreReportActions: PropTypes.bool,

    /** Callback executed on list layout */
    onLayout: PropTypes.func.isRequired,

    /** Callback executed on scroll */
    onScroll: PropTypes.func.isRequired,

    /** Function to load more chats */
    loadMoreChats: PropTypes.func.isRequired,

    /** Information about the network */
    network: networkPropTypes.isRequired,

    ...withDrawerPropTypes,
    ...windowDimensionsPropTypes,
};

const defaultProps = {
    newMarkerReportActionID: '',
    personalDetails: {},
    mostRecentIOUReportActionID: '',
    isLoadingMoreReportActions: false,
};

class ReportActionsList extends React.Component {
    constructor(props) {
        super(props);
        this.renderItem = this.renderItem.bind(this);
        this.keyExtractor = this.keyExtractor.bind(this);

        this.state = {
            fadeInAnimation: new Animated.Value(0),
            skeletonViewHeight: 0,
        };
    }

    componentDidMount() {
        this.fadeIn();
    }

    fadeIn() {
        Animated.timing(this.state.fadeInAnimation, {
            toValue: 1,
            duration: 100,
            useNativeDriver: true,
        }).start();
    }

    /**
     * Calculates the ideal number of report actions to render in the first render, based on the screen height and on
     * the height of the smallest report action possible.
     * @return {Number}
     */
    calculateInitialNumToRender() {
        const minimumReportActionHeight = styles.chatItem.paddingTop + styles.chatItem.paddingBottom
            + variables.fontSizeNormalHeight;
        const availableHeight = this.props.windowHeight
            - (CONST.CHAT_FOOTER_MIN_HEIGHT + variables.contentHeaderHeight);
        return Math.ceil(availableHeight / minimumReportActionHeight);
    }

    /**
     * Create a unique key for each action in the FlatList.
     * We use the reportActionID that is a string representation of a random 64-bit int, which should be
     * random enough to avoid collisions
     * @param {Object} item
     * @param {Object} item.action
     * @return {String}
     */
    keyExtractor(item) {
        return item.reportActionID;
    }

    /**
     * Do not move this or make it an anonymous function it is a method
     * so it will not be recreated each time we render an item
     *
     * See: https://reactnative.dev/docs/optimizing-flatlist-configuration#avoid-anonymous-function-on-renderitem
     *
     * @param {Object} args
     * @param {Number} args.index
     *
     * @returns {React.Component}
     */
    renderItem({
        item: reportAction,
        index,
    }) {
        // When the new indicator should not be displayed we explicitly set it to null
        const shouldDisplayNewMarker = reportAction.reportActionID === this.props.newMarkerReportActionID;
        return (
            <ReportActionItem
                report={this.props.report}
                action={reportAction}
                displayAsGroup={ReportActionsUtils.isConsecutiveActionMadeByPreviousActor(this.props.sortedReportActions, index)}
                shouldDisplayNewMarker={shouldDisplayNewMarker}
                isMostRecentIOUReportAction={reportAction.reportActionID === this.props.mostRecentIOUReportActionID}
                hasOutstandingIOU={this.props.report.hasOutstandingIOU}
                index={index}
            />
        );
    }

    render() {
        // Native mobile does not render updates flatlist the changes even though component did update called.
        // To notify there something changes we can use extraData prop to flatlist
        const extraData = (!this.props.isDrawerOpen && this.props.isSmallScreenWidth) ? this.props.newMarkerReportActionID : undefined;
        const shouldShowReportRecipientLocalTime = ReportUtils.canShowReportRecipientLocalTime(this.props.personalDetails, this.props.report);
        return (
            <Animated.View style={[StyleUtils.fade(this.state.fadeInAnimation), styles.flex1]}>
                <InvertedFlatList
                    accessibilityLabel="List of chat messages"
                    ref={ReportScrollManager.flatListRef}
                    data={this.props.sortedReportActions}
                    renderItem={this.renderItem}
                    contentContainerStyle={[
                        styles.chatContentScrollView,
                        shouldShowReportRecipientLocalTime && styles.pt0,
                    ]}
                    keyExtractor={this.keyExtractor}
                    initialRowHeight={32}
                    initialNumToRender={this.calculateInitialNumToRender()}
                    onEndReached={this.props.loadMoreChats}
                    onEndReachedThreshold={0.75}
                    ListFooterComponent={() => {
                        if (this.props.report.isLoadingMoreReportActions) {
                            return (
                                <ReportActionsSkeletonView
                                    containerHeight={CONST.CHAT_SKELETON_VIEW.AVERAGE_ROW_HEIGHT * 3}
                                />
                            );
                        }

                        // Make sure the oldest report action loaded is not the first. This is so we do not show the
                        // skeleton view above the created action in a newly generated optimistic chat or one with not
                        // that many comments.
<<<<<<< HEAD
                        const lastReportAction = _.last(this.props.sortedReportActions);
                        if (this.props.report.isLoadingReportActions && lastReportAction.actionName !== CONST.REPORT.ACTIONS.TYPE.CREATED) {
=======
                        const lastReportAction = _.last(this.props.sortedReportActions) || {};
                        if (this.props.report.isLoadingReportActions && lastReportAction.sequenceNumber > 0) {
>>>>>>> 4ddb47e1
                            return (
                                <ReportActionsSkeletonView
                                    containerHeight={this.state.skeletonViewHeight}
                                    animate={!this.props.network.isOffline}
                                />
                            );
                        }

                        return null;
                    }}
                    keyboardShouldPersistTaps="handled"
                    onLayout={(event) => {
                        this.setState({
                            skeletonViewHeight: event.nativeEvent.layout.height,
                        });
                        this.props.onLayout(event);
                    }}
                    onScroll={this.props.onScroll}
                    extraData={extraData}
                />
            </Animated.View>
        );
    }
}

ReportActionsList.propTypes = propTypes;
ReportActionsList.defaultProps = defaultProps;

export default compose(
    withDrawerState,
    withWindowDimensions,
    withPersonalDetails(),
    withNetwork(),
)(ReportActionsList);<|MERGE_RESOLUTION|>--- conflicted
+++ resolved
@@ -175,13 +175,8 @@
                         // Make sure the oldest report action loaded is not the first. This is so we do not show the
                         // skeleton view above the created action in a newly generated optimistic chat or one with not
                         // that many comments.
-<<<<<<< HEAD
-                        const lastReportAction = _.last(this.props.sortedReportActions);
+                        const lastReportAction = _.last(this.props.sortedReportActions) || {};
                         if (this.props.report.isLoadingReportActions && lastReportAction.actionName !== CONST.REPORT.ACTIONS.TYPE.CREATED) {
-=======
-                        const lastReportAction = _.last(this.props.sortedReportActions) || {};
-                        if (this.props.report.isLoadingReportActions && lastReportAction.sequenceNumber > 0) {
->>>>>>> 4ddb47e1
                             return (
                                 <ReportActionsSkeletonView
                                     containerHeight={this.state.skeletonViewHeight}
