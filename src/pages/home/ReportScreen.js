--- conflicted
+++ resolved
@@ -214,15 +214,9 @@
         // We are either adding a workspace room, or we're creating a chat, it isn't possible for both of these to be pending, or to have errors for the same report at the same time, so
         // simply looking up the first truthy value for each case will get the relevant property if it's set.
         const reportID = getReportID(this.props.route);
-<<<<<<< HEAD
-        const pendingAction = lodashGet(this.props.report, 'pendingFields.addWorkspaceRoom') || lodashGet(this.props.report, 'pendingFields.createChat');
-        const errors = lodashGet(this.props.report, 'errorFields.addWorkspaceRoom') || lodashGet(this.props.report, 'errorFields.createChat');
-
-=======
-        const addWorkspaceRoomPendingAction = lodashGet(this.props.report, 'pendingFields.addWorkspaceRoom');
-        const addWorkspaceRoomErrors = lodashGet(this.props.report, 'errorFields.addWorkspaceRoom');
+        const addWorkspaceRoomOrChatPendingAction = lodashGet(this.props.report, 'pendingFields.addWorkspaceRoom') || lodashGet(this.props.report, 'pendingFields.createChat');
+        const addWorkspaceRoomOrChatErrors = lodashGet(this.props.report, 'errorFields.addWorkspaceRoom') || lodashGet(this.props.report, 'errorFields.createChat');
         const screenWrapperStyle = [styles.appContent, {marginTop: this.state.viewportOffsetTop}];
->>>>>>> 7044ab2b
         return (
             <Freeze
                 freeze={this.props.isSmallScreenWidth && this.props.isDrawerOpen}
@@ -239,60 +233,6 @@
                     style={screenWrapperStyle}
                     keyboardAvoidingViewBehavior={Platform.OS === 'android' ? '' : 'padding'}
                 >
-<<<<<<< HEAD
-                    <OfflineWithFeedback
-                        pendingAction={pendingAction}
-                        errors={errors}
-                        errorRowStyles={styles.dNone}
-                    >
-                        <HeaderView
-                            reportID={reportID}
-                            onNavigationMenuButtonClicked={() => Navigation.navigate(ROUTES.HOME)}
-                        />
-                    </OfflineWithFeedback>
-                    {this.props.accountManagerReportID && ReportUtils.isConciergeChatReport(this.props.report) && this.state.isBannerVisible && (
-                        <Banner
-                            containerStyles={[styles.mh4, styles.mt4, styles.p4, styles.bgDark]}
-                            textStyles={[styles.colorReversed]}
-                            text={this.props.translate('reportActionsView.chatWithAccountManager')}
-                            onClose={this.dismissBanner}
-                            onPress={this.chatWithAccountManager}
-                            shouldShowCloseButton
-                        />
-                    )}
-                    <View
-                        nativeID={CONST.REPORT.DROP_NATIVE_ID}
-                        style={[styles.flex1, styles.justifyContentEnd, styles.overflowHidden]}
-                        onLayout={event => this.setState({skeletonViewContainerHeight: event.nativeEvent.layout.height})}
-                    >
-                        {this.shouldShowLoader()
-                            ? (
-                                <ReportActionsSkeletonView
-                                    containerHeight={this.state.skeletonViewContainerHeight}
-                                />
-                            )
-                            : (
-                                <ReportActionsView
-                                    reportActions={this.props.reportActions}
-                                    report={this.props.report}
-                                    session={this.props.session}
-                                    isComposerFullSize={this.props.isComposerFullSize}
-                                    isDrawerOpen={this.props.isDrawerOpen}
-                                />
-                            )}
-                        <ReportFooter
-                            errors={errors}
-                            pendingActions={pendingAction}
-                            isOffline={this.props.network.isOffline}
-                            reportActions={this.props.reportActions}
-                            report={this.props.report}
-                            isComposerFullSize={this.props.isComposerFullSize}
-                            onSubmitComment={this.onSubmitComment}
-                        />
-                    </View>
-                </FullPageNotFoundView>
-            </ScreenWrapper>
-=======
                     <FullPageNotFoundView
                         shouldShow={!this.props.report.reportID}
                         subtitleKey="notFound.noAccess"
@@ -303,8 +243,8 @@
                         }}
                     >
                         <OfflineWithFeedback
-                            pendingAction={addWorkspaceRoomPendingAction}
-                            errors={addWorkspaceRoomErrors}
+                            pendingAction={addWorkspaceRoomOrChatPendingAction}
+                            errors={addWorkspaceRoomOrChatErrors}
                             errorRowStyles={styles.dNone}
                         >
                             <HeaderView
@@ -357,8 +297,8 @@
                                     />
                                 )}
                             <ReportFooter
-                                addWorkspaceRoomErrors={addWorkspaceRoomErrors}
-                                addWorkspaceRoomPendingAction={addWorkspaceRoomPendingAction}
+                                addWorkspaceRoomOrChatErrors={addWorkspaceRoomOrChatErrors}
+                                addWorkspaceRoomOrChatPendingAction={addWorkspaceRoomOrChatPendingAction}
                                 isOffline={this.props.network.isOffline}
                                 reportActions={this.props.reportActions}
                                 report={this.props.report}
@@ -369,7 +309,6 @@
                     </FullPageNotFoundView>
                 </ScreenWrapper>
             </Freeze>
->>>>>>> 7044ab2b
         );
     }
 }
