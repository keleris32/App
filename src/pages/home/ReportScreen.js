--- conflicted
+++ resolved
@@ -127,12 +127,8 @@
             return;
         }
 
-<<<<<<< HEAD
-        this.storeCurrentlyViewedReport();
-=======
         this.fetchReportIfNeeded();
         toggleReportActionComposeView(true);
->>>>>>> 82858882
     }
 
     componentWillUnmount() {
