--- conflicted
+++ resolved
@@ -25,15 +25,12 @@
 import withWindowDimensions, {windowDimensionsPropTypes} from '../../components/withWindowDimensions';
 import OfflineWithFeedback from '../../components/OfflineWithFeedback';
 import withDrawerState, {withDrawerPropTypes} from '../../components/withDrawerState';
-<<<<<<< HEAD
 import Log from '../../libs/Log';
-=======
 import ReportFooter from './report/ReportFooter';
 import Banner from '../../components/Banner';
 import withLocalize from '../../components/withLocalize';
 import reportPropTypes from '../reportPropTypes';
 import FullPageNotFoundView from '../../components/BlockingViews/FullPageNotFoundView';
->>>>>>> ce740fed
 
 const propTypes = {
     /** Navigation route context info provided by react navigation */
@@ -222,45 +219,6 @@
                 style={[styles.appContent, styles.flex1, {marginTop: this.state.viewportOffsetTop}]}
                 keyboardAvoidingViewBehavior={Platform.OS === 'android' ? '' : 'padding'}
             >
-<<<<<<< HEAD
-                <OfflineWithFeedback
-                    pendingAction={addWorkspaceRoomPendingAction}
-                    errors={addWorkspaceRoomErrors}
-                    errorRowStyles={styles.dNone}
-                >
-                    <HeaderView
-                        key={reportID}
-                        reportID={reportID}
-                        onNavigationMenuButtonClicked={() => Navigation.navigate(ROUTES.HOME)}
-                    />
-                </OfflineWithFeedback>
-                <View
-                    nativeID={CONST.REPORT.DROP_NATIVE_ID}
-                    style={[styles.flex1, styles.justifyContentEnd, styles.overflowHidden]}
-                    onLayout={event => this.setState({skeletonViewContainerHeight: event.nativeEvent.layout.height})}
-                >
-                    {this.shouldShowLoader()
-                        ? (
-                            <ReportActionsSkeletonView
-                                containerHeight={this.state.skeletonViewContainerHeight}
-                            />
-                        )
-                        : (
-                            <ReportActionsView
-                                key={reportID}
-                                reportActions={this.props.reportActions}
-                                report={this.props.report}
-                                session={this.props.session}
-                                isComposerFullSize={this.props.isComposerFullSize}
-                                isDrawerOpen={this.props.isDrawerOpen}
-                            />
-                        )}
-                    {(isArchivedRoom || hideComposer) && (
-                        <View style={[styles.chatFooter]}>
-                            {isArchivedRoom && (
-                                <ArchivedReportFooter
-                                    reportClosedAction={reportClosedAction}
-=======
                 <FullPageNotFoundView
                     shouldShow={!this.props.report.reportID}
                     subtitleKey="notFound.noAccess"
@@ -276,6 +234,7 @@
                         errorRowStyles={styles.dNone}
                     >
                         <HeaderView
+                            key={reportID}
                             reportID={reportID}
                             onNavigationMenuButtonClicked={() => Navigation.navigate(ROUTES.HOME)}
                         />
@@ -303,8 +262,8 @@
                             )
                             : (
                                 <ReportActionsView
+                                    key={reportID}
                                     reportActions={this.props.reportActions}
->>>>>>> ce740fed
                                     report={this.props.report}
                                     session={this.props.session}
                                     isComposerFullSize={this.props.isComposerFullSize}
