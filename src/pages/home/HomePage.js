import React from 'react';
import PropTypes from 'prop-types';
import {
    View,
    Dimensions,
    Animated,
    Easing,
    Keyboard,
} from 'react-native';
import {
    SafeAreaInsetsContext,
    SafeAreaProvider,
} from 'react-native-safe-area-context';
import {withOnyx} from 'react-native-onyx';
import {Route} from '../../libs/Router';
import styles, {getSafeAreaPadding} from '../../styles/styles';
import variables from '../../styles/variables';
import HeaderView from './HeaderView';
import Sidebar from './sidebar/SidebarView';
import Main from './MainView';
import {
    hide as hideSidebar,
    show as showSidebar,
    setIsAnimating as setSideBarIsAnimating,
} from '../../libs/actions/Sidebar';
import {
    subscribeToReportCommentEvents,
    fetchAll as fetchAllReports,
} from '../../libs/actions/Report';
import * as PersonalDetails from '../../libs/actions/PersonalDetails';
import * as Pusher from '../../libs/Pusher/pusher';
import PusherConnectionManager from '../../libs/PusherConnectionManager';
import UnreadIndicatorUpdater from '../../libs/UnreadIndicatorUpdater';
import ROUTES from '../../ROUTES';
import ONYXKEYS from '../../ONYXKEYS';
import Timing from '../../libs/actions/Timing';
import NetworkConnection from '../../libs/NetworkConnection';
import CONFIG from '../../CONFIG';
import CustomStatusBar from '../../components/CustomStatusBar';
import CONST from '../../CONST';
import {fetchCountryCodeByRequestIP} from '../../libs/actions/GeoLocation';
import KeyboardShortcut from '../../libs/KeyboardShortcut';
import * as ChatSwitcher from '../../libs/actions/ChatSwitcher';

const windowSize = Dimensions.get('window');

const propTypes = {
    isSidebarShown: PropTypes.bool,
    isChatSwitcherActive: PropTypes.bool,
};
const defaultProps = {
    isSidebarShown: true,
    isChatSwitcherActive: false,
};

class App extends React.Component {
    constructor(props) {
        Timing.start(CONST.TIMING.HOMEPAGE_INITIAL_RENDER);
        Timing.start(CONST.TIMING.HOMEPAGE_REPORTS_LOADED);

        super(props);

        this.state = {
            windowWidth: windowSize.width,
            isNavigationMenuEnabled:
                windowSize.width <= variables.mobileResponsiveWidthBreakpoint,
        };

        this.toggleNavigationMenu = this.toggleNavigationMenu.bind(this);
        this.dismissNavigationMenu = this.dismissNavigationMenu.bind(this);
        this.showNavigationMenu = this.showNavigationMenu.bind(this);
        this.toggleNavigationMenuBasedOnDimensions = this.toggleNavigationMenuBasedOnDimensions.bind(
            this,
        );
        this.recordTimerAndToggleNavigationMenu = this.recordTimerAndToggleNavigationMenu.bind(
            this,
        );

        this.animationTranslateX = new Animated.Value(
            !props.isSidebarShown ? -windowSize.width : 0,
        );
    }

    componentDidMount() {
        NetworkConnection.listenForReconnect();
        PusherConnectionManager.init();
        Pusher.init({
            appKey: CONFIG.PUSHER.APP_KEY,
            cluster: CONFIG.PUSHER.CLUSTER,
            authEndpoint: `${CONFIG.EXPENSIFY.URL_API_ROOT}api?command=Push_Authenticate`,
        }).then(subscribeToReportCommentEvents);

        // Fetch some data we need on initialization
        PersonalDetails.fetch();
        PersonalDetails.fetchTimezone();
        fetchAllReports(true, false, true);
        fetchCountryCodeByRequestIP();
        UnreadIndicatorUpdater.listenForReportChanges();
<<<<<<< HEAD

        Dimensions.addEventListener(
            'change',
            this.toggleNavigationMenuBasedOnDimensions,
        );
=======
        Dimensions.addEventListener('change', this.toggleHamburgerBasedOnDimensions);
>>>>>>> d8867efd

        // Set up the navigationMenu correctly once on init
        this.toggleNavigationMenuBasedOnDimensions({
            window: Dimensions.get('window'),
        });

        Timing.end(CONST.TIMING.HOMEPAGE_INITIAL_RENDER);

        // Listen for the Command+K key being pressed so the focus can be given to the chat switcher
        KeyboardShortcut.subscribe('K', () => {
            ChatSwitcher.show();
        }, ['meta'], true);
    }

    componentDidUpdate(prevProps) {
        if (!prevProps.isChatSwitcherActive && this.props.isChatSwitcherActive) {
            this.showNavigationMenu();
        }

        if (this.props.isSidebarShown === prevProps.isSidebarShown) {
            // Nothing changed, don't trigger animation or re-render
            return;
        }
        this.animateNavigationMenu(prevProps.isSidebarShown);
    }

    componentWillUnmount() {
<<<<<<< HEAD
        Dimensions.removeEventListener(
            'change',
            this.toggleNavigationMenuBasedOnDimensions,
        );
=======
        Dimensions.removeEventListener('change', this.toggleHamburgerBasedOnDimensions);
        KeyboardShortcut.unsubscribe('K');
>>>>>>> d8867efd
    }

    /**
     * Method called when a pinned chat is selected.
     */
    recordTimerAndToggleNavigationMenu() {
        Timing.start(CONST.TIMING.SWITCH_REPORT);
        this.toggleNavigationMenu();
    }

    /**
     * Fired when the windows dimensions changes
     * @param {Object} changedWindow
     */
    toggleNavigationMenuBasedOnDimensions({window: changedWindow}) {
        if (this.state.windowWidth === changedWindow.width) {
            // Window width hasn't changed, don't toggle sidebar
            return;
        }

        this.setState({
            windowWidth: changedWindow.width,
            isNavigationMenuEnabled:
                changedWindow.width <= variables.mobileResponsiveWidthBreakpoint,
        });

        if (
            !this.props.isSidebarShown
            && changedWindow.width > variables.mobileResponsiveWidthBreakpoint
        ) {
            showSidebar();
        } else if (
            this.props.isSidebarShown
            && changedWindow.width < variables.mobileResponsiveWidthBreakpoint
        ) {
            hideSidebar();
        }
    }

    /**
     * Method called when we want to dismiss the navigationMenu,
     * will not do anything if it already closed
     * Only changes navigationMenu state on small screens (e.g. Mobile and mWeb)
     */
    dismissNavigationMenu() {
        if (!this.state.isNavigationMenuEnabled || !this.props.isSidebarShown) {
            return;
        }

        this.animateNavigationMenu(true);
    }

    /**
     * Method called when we want to show the navigationMenu,
     * will not do anything if it already open
     * Only changes navigationMenu state on smaller screens (e.g. Mobile and mWeb)
     */
    showNavigationMenu() {
        if (this.props.isSidebarShown) {
            return;
        }

        this.toggleNavigationMenu();
    }

    /**
     * Animates the navigationMenu in and out.
     *
     * @param {Boolean} navigationMenuIsShown
     */
    animateNavigationMenu(navigationMenuIsShown) {
        const animationFinalValue = navigationMenuIsShown ? -windowSize.width : 0;

        setSideBarIsAnimating(true);
        Animated.timing(this.animationTranslateX, {
            toValue: animationFinalValue,
            duration: 200,
            easing: Easing.ease,
            useNativeDriver: false,
        }).start(({finished}) => {
            if (finished && navigationMenuIsShown) {
                hideSidebar();
            }

            if (finished) {
                setSideBarIsAnimating(false);
            }
        });
    }

    /**
     * Method called when we want to toggle the navigationMenu opened and closed
     * Only changes navigationMenu state on small screens (e.g. Mobile and mWeb)
     */
    toggleNavigationMenu() {
        if (!this.state.isNavigationMenuEnabled) {
            return;
        }

        // Dismiss keyboard before toggling sidebar
        Keyboard.dismiss();

        // If the navigationMenu currently is not shown, we want to make it visible before the animation
        if (!this.props.isSidebarShown) {
            showSidebar();
            return;
        }

        // Otherwise, we want to hide it after the animation
        this.animateNavigationMenu(true);
    }

    render() {
        const navigationMenuStyle = this.state.isNavigationMenuEnabled && this.props.isSidebarShown
            ? styles.navigationMenuOpenAbsolute
            : styles.navigationMenuOpen;

        // Note: The visibility state for the Animated.View below is set by modifying the width of the View.
        // This is due to a known issue affecting Android where a TextInput's padding is not respected when a containing
        // parent has the display: 'none' style. See: https://github.com/facebook/react-native/issues/16405
        const visibility = !this.state.isNavigationMenuEnabled || this.props.isSidebarShown
            ? styles.sidebarVisible
            : styles.sidebarHidden;
        const appContentWrapperStyle = !this.state.isNavigationMenuEnabled
            ? styles.appContentWrapperLarge
            : null;

        return (
            <SafeAreaProvider>
                <CustomStatusBar />
                <SafeAreaInsetsContext.Consumer style={[styles.flex1]}>
                    {insets => (
                        <View
                            style={[
                                styles.appContentWrapper,
                                appContentWrapperStyle,
                                styles.flexRow,
                                styles.flex1,
                                getSafeAreaPadding(insets),
                            ]}
                        >
                            <Route path={[ROUTES.REPORT, ROUTES.HOME]}>
                                <Animated.View
                                    style={[
                                        navigationMenuStyle,
                                        visibility,
                                        {
                                            transform: [{translateX: this.animationTranslateX}],
                                        },
                                    ]}
                                >
                                    <Sidebar
                                        insets={insets}
                                        onLinkClick={this.recordTimerAndToggleNavigationMenu}
                                        isChatSwitcherActive={this.props.isChatSwitcherActive}
                                    />
                                </Animated.View>
                                {/* The following pressable allows us to click outside the LHN to close it,
                                and should be enabled only if the LHN is open. Otherwise, it will capture
                                some onPress events, causing scrolling issues. */}
                                <View
                                    style={[styles.appContent, styles.flex1, styles.flexColumn]}
                                >
                                    <HeaderView
                                        shouldShowNavigationMenuButton={
                                            this.state.isNavigationMenuEnabled
                                        }
                                        onNavigationMenuButtonClicked={this.toggleNavigationMenu}
                                    />
                                    <Main />
                                </View>
                            </Route>
                        </View>
                    )}
                </SafeAreaInsetsContext.Consumer>
            </SafeAreaProvider>
        );
    }
}

App.propTypes = propTypes;
App.defaultProps = defaultProps;

export default withOnyx({
    isSidebarShown: {
        key: ONYXKEYS.IS_SIDEBAR_SHOWN,
    },
    isChatSwitcherActive: {
        key: ONYXKEYS.IS_CHAT_SWITCHER_ACTIVE,
        initWithStoredValues: false,
    },
})(App);<|MERGE_RESOLUTION|>--- conflicted
+++ resolved
@@ -96,15 +96,7 @@
         fetchAllReports(true, false, true);
         fetchCountryCodeByRequestIP();
         UnreadIndicatorUpdater.listenForReportChanges();
-<<<<<<< HEAD
-
-        Dimensions.addEventListener(
-            'change',
-            this.toggleNavigationMenuBasedOnDimensions,
-        );
-=======
         Dimensions.addEventListener('change', this.toggleHamburgerBasedOnDimensions);
->>>>>>> d8867efd
 
         // Set up the navigationMenu correctly once on init
         this.toggleNavigationMenuBasedOnDimensions({
@@ -132,15 +124,8 @@
     }
 
     componentWillUnmount() {
-<<<<<<< HEAD
-        Dimensions.removeEventListener(
-            'change',
-            this.toggleNavigationMenuBasedOnDimensions,
-        );
-=======
         Dimensions.removeEventListener('change', this.toggleHamburgerBasedOnDimensions);
         KeyboardShortcut.unsubscribe('K');
->>>>>>> d8867efd
     }
 
     /**
