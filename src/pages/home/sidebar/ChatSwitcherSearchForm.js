--- conflicted
+++ resolved
@@ -8,13 +8,10 @@
 import PropTypes from 'prop-types';
 import styles from '../../../styles/styles';
 import themeColors from '../../../styles/themes/default';
-import Icon from '../../../components/Icon';
-import {Close} from '../../../components/Icon/Expensicons';
 import TextInputWithFocusStyles from '../../../components/TextInputWithFocusStyles';
 import {getDisplayName} from '../../../libs/actions/PersonalDetails';
 import PillWithCancelButton from '../../../components/PillWithCancelButton';
 import optionPropTypes from './optionPropTypes';
-import variables from '../../../styles/variables';
 
 const propTypes = {
     // A ref to forward to the text input
@@ -127,17 +124,6 @@
                     placeholderTextColor={themeColors.textSupporting}
                 />
             )}
-<<<<<<< HEAD
-=======
-
-        <TouchableOpacity
-            style={[styles.chatSwitcherInputClear, styles.ml2]}
-            onPress={props.onClearButtonClick}
-            underlayColor={themeColors.componentBG}
-        >
-            <Icon src={Close} width={variables.iconSizeLarge} height={variables.iconSizeLarge} />
-        </TouchableOpacity>
->>>>>>> 376c07b5
     </View>
 );
 
