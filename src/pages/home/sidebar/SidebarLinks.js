--- conflicted
+++ resolved
@@ -45,23 +45,6 @@
 
   isChatSwitcherActive: PropTypes.bool,
 
-<<<<<<< HEAD
-  // List of users' personal details
-  personalDetails: PropTypes.objectOf(
-    PropTypes.shape({
-      login: PropTypes.string.isRequired,
-      avatarURL: PropTypes.string.isRequired,
-      displayName: PropTypes.string.isRequired,
-    }),
-  ),
-};
-
-const defaultProps = {
-  reports: {},
-  isChatSwitcherActive: false,
-  comments: {},
-  personalDetails: {},
-=======
     // List of users' personal details
     personalDetails: PropTypes.objectOf(PropTypes.shape({
         login: PropTypes.string.isRequired,
@@ -92,30 +75,9 @@
     personalDetails: {},
     myPersonalDetails: {},
     network: null,
->>>>>>> b651f8a8
 };
 
 const SidebarLinks = (props) => {
-<<<<<<< HEAD
-  const reportIDInUrl = parseInt(props.match.params.reportID, 10);
-  const sortedReports = lodashOrderby(
-    props.reports,
-    ['isPinned', 'reportName'],
-    ['desc', 'asc'],
-  );
-
-  /**
-   * Check if the report has a draft comment
-   *
-   * @param {Number} reportID
-   * @returns {Boolean}
-   */
-  function hasComment(reportID) {
-    const allComments = get(
-      props.comments,
-      `${ONYXKEYS.COLLECTION.REPORT_DRAFT_COMMENT}${reportID}`,
-      '',
-=======
     const reportIDInUrl = parseInt(props.match.params.reportID, 10);
     const sortedReports = lodashOrderby(props.reports, [
         'isPinned',
@@ -210,7 +172,6 @@
                 })}
             </ScrollView>
         </View>
->>>>>>> b651f8a8
     );
     return allComments.length > 0;
   }
@@ -296,20 +257,6 @@
 SidebarLinks.displayName = 'SidebarLinks';
 
 export default compose(
-<<<<<<< HEAD
-  withRouter,
-  withOnyx({
-    reports: {
-      key: ONYXKEYS.COLLECTION.REPORT,
-    },
-    comments: {
-      key: ONYXKEYS.COLLECTION.REPORT_DRAFT_COMMENT,
-    },
-    personalDetails: {
-      key: ONYXKEYS.PERSONAL_DETAILS,
-    },
-  }),
-=======
     withRouter,
     withOnyx({
         reports: {
@@ -328,5 +275,4 @@
             key: ONYXKEYS.NETWORK,
         },
     }),
->>>>>>> b651f8a8
 )(SidebarLinks);