--- conflicted
+++ resolved
@@ -135,49 +135,6 @@
             return true;
         }
 
-<<<<<<< HEAD
-        const previousDraftComments = this.props.draftComments;
-        const nextDraftComments = nextProps.draftComments;
-
-        const previousDraftReports = _.keys(previousDraftComments);
-        const nextDraftReports = _.keys(nextDraftComments);
-
-        const reportsWithNewDraftComments = _.filter(nextDraftReports, (report) => {
-            const isNewDraftComment = !previousDraftReports.includes(report);
-            const wasNonEmptyDraftComment = previousDraftComments[report] === '';
-            const hasDraftCommentChanged = previousDraftComments[report] !== nextDraftComments[report];
-
-            return isNewDraftComment || (hasDraftCommentChanged && wasNonEmptyDraftComment);
-        });
-        const reportsWithRemovedDraftComments = _.filter(previousDraftReports, (report) => {
-            const isRemovedDraftComment = !nextDraftReports.includes(report);
-            const isEmptyDraftComment = nextDraftComments[report] === '';
-            const hasDraftCommentChanged = previousDraftComments[report] !== nextDraftComments[report];
-
-            return isRemovedDraftComment || (hasDraftCommentChanged && isEmptyDraftComment);
-        });
-        const reportsWithEditedDraftComments = _.filter(nextDraftReports, (report) => {
-            const didDraftCommentExistPreviously = previousDraftReports.includes(report);
-            const hasDraftCommentChanged = previousDraftComments[report] !== nextDraftComments[report];
-            const isNewDraftComment = reportsWithNewDraftComments.includes(report);
-            const isRemovedDraftComment = reportsWithRemovedDraftComments.includes(report);
-
-            return didDraftCommentExistPreviously && hasDraftCommentChanged && !isNewDraftComment && !isRemovedDraftComment;
-        });
-
-        const allReportsWithDraftCommentChanges = [
-            ...reportsWithNewDraftComments,
-            ...reportsWithRemovedDraftComments,
-            ...reportsWithEditedDraftComments,
-        ];
-
-        const activeReportID = this.props.currentlyViewedReportID;
-        const reportKey = `${ONYXKEYS.COLLECTION.REPORT_DRAFT_COMMENT}${activeReportID}`;
-
-        // Do not re-order reports if draft comment changes are only in the current report.
-        if (allReportsWithDraftCommentChanges.length === 1 && allReportsWithDraftCommentChanges.includes(reportKey)) {
-            return false;
-=======
         // If any reports have new unread messages, re-order the list
         const nextUnreadReports = SidebarLinks.getUnreadReports(nextProps.reports || {});
         const hasNewUnreadReports = nextUnreadReports.length > 0
@@ -191,7 +148,6 @@
         if (nextProps.currentlyViewedReportID) {
             const hasActiveReportDraft = lodashGet(nextProps.reportsWithDraft, `${ONYXKEYS.COLLECTION.REPORTS_WITH_DRAFT}${nextProps.currentlyViewedReportID}`, false);
             return !hasActiveReportDraft;
->>>>>>> 3d220373
         }
 
         return true;
