import React from 'react';
import {View, TouchableOpacity} from 'react-native';
import _ from 'underscore';
import PropTypes from 'prop-types';
import {withOnyx} from 'react-native-onyx';
import styles, {getSafeAreaMargins} from '../../../styles/styles';
import ONYXKEYS from '../../../ONYXKEYS';
import SafeAreaInsetPropTypes from '../../SafeAreaInsetPropTypes';
import compose from '../../../libs/compose';
import {redirect} from '../../../libs/actions/App';
import ROUTES from '../../../ROUTES';
import Icon from '../../../components/Icon';
import Header from '../../../components/Header';
import OptionsList from '../../../components/OptionsList';
import {MagnifyingGlass} from '../../../components/Icon/Expensicons';
import AvatarWithIndicator from '../../../components/AvatarWithIndicator';
import {getSidebarOptions} from '../../../libs/OptionsListUtils';
import {getDefaultAvatar} from '../../../libs/actions/PersonalDetails';
import KeyboardSpacer from '../../../components/KeyboardSpacer';
<<<<<<< HEAD
=======
import HeaderGap from '../../../components/HeaderGap';
import CONST from '../../../CONST';
>>>>>>> f6ca82ca

const propTypes = {
    // Toggles the navigation menu open and closed
    onLinkClick: PropTypes.func.isRequired,

    // navigates to settings and hides sidebar
    onAvatarClick: PropTypes.func.isRequired,

    // Safe area insets required for mobile devices margins
    insets: SafeAreaInsetPropTypes.isRequired,

    /* Onyx Props */
    // List of reports
    reports: PropTypes.objectOf(PropTypes.shape({
        reportID: PropTypes.number,
        reportName: PropTypes.string,
        unreadActionCount: PropTypes.number,
    })),

    // List of draft comments. We don't know the shape, since the keys include the report numbers
    draftComments: PropTypes.objectOf(PropTypes.string),

    // List of users' personal details
    personalDetails: PropTypes.objectOf(PropTypes.shape({
        login: PropTypes.string.isRequired,
        avatarURL: PropTypes.string.isRequired,
        displayName: PropTypes.string.isRequired,
    })),

    // The personal details of the person who is logged in
    myPersonalDetails: PropTypes.shape({
        // Display name of the current user from their personal details
        displayName: PropTypes.string,

        // Avatar URL of the current user from their personal details
        avatarURL: PropTypes.string,
    }),

    // Information about the network
    network: PropTypes.shape({
        // Is the network currently offline or not
        isOffline: PropTypes.bool,
    }),

    // Currently viewed reportID
    currentlyViewedReportID: PropTypes.string,

<<<<<<< HEAD
    // Whether we are viewing below the responsive breakpoint
    isSmallScreenWidth: PropTypes.bool.isRequired,
=======
    // The chat priority mode
    priorityMode: PropTypes.string,
>>>>>>> f6ca82ca
};

const defaultProps = {
    reports: {},
    draftComments: {},
    personalDetails: {},
    myPersonalDetails: {
        avatarURL: getDefaultAvatar(),
    },
    network: null,
    currentlyViewedReportID: '',
    priorityMode: CONST.PRIORITY_MODE.DEFAULT,
};

class SidebarLinks extends React.Component {
    showSearchPage() {
        redirect(ROUTES.SEARCH);
    }

    render() {
        const activeReportID = parseInt(this.props.currentlyViewedReportID, 10);

        const {recentReports} = getSidebarOptions(
            this.props.reports,
            this.props.personalDetails,
            this.props.draftComments,
            activeReportID,
            this.props.priorityMode,
        );

        const sections = [{
            title: '',
            indexOffset: 0,
            data: recentReports,
            shouldShow: true,
        }];

        return (
            <View style={[styles.flex1, styles.h100]}>
                <View
                    style={[
                        styles.flexRow,
                        styles.ph5,
                        styles.pv3,
                        styles.justifyContentBetween,
                        styles.alignItemsCenter,
                    ]}
                    nativeID="drag-area"
                >
                    <Header textSize="large" title="Chats" />
                    <TouchableOpacity
                        style={[styles.flexRow, styles.ph5]}
                        onPress={this.showSearchPage}
                    >
                        <Icon src={MagnifyingGlass} />
                    </TouchableOpacity>
                    <TouchableOpacity
                        onPress={this.props.onAvatarClick}
                    >
                        <AvatarWithIndicator
                            source={this.props.myPersonalDetails.avatarURL}
                            isActive={this.props.network && !this.props.network.isOffline}
                        />
                    </TouchableOpacity>
                </View>
                <OptionsList
                    contentContainerStyles={[
                        styles.sidebarListContainer,
                        {paddingBottom: getSafeAreaMargins(this.props.insets).marginBottom},
                    ]}
                    sections={sections}
                    focusedIndex={_.findIndex(recentReports, (
                        option => option.reportID === activeReportID
                    ))}
                    onSelectRow={(option) => {
                        redirect(ROUTES.getReportRoute(option.reportID));
                        this.props.onLinkClick();
                    }}
                    hideSectionHeaders
                    disableFocusOptions={this.props.isSmallScreenWidth}
                />
                <KeyboardSpacer />
            </View>
        );
    }
}

SidebarLinks.propTypes = propTypes;
SidebarLinks.defaultProps = defaultProps;

export default compose(
    withOnyx({
        reports: {
            key: ONYXKEYS.COLLECTION.REPORT,
        },
        draftComments: {
            key: ONYXKEYS.COLLECTION.REPORT_DRAFT_COMMENT,
        },
        personalDetails: {
            key: ONYXKEYS.PERSONAL_DETAILS,
        },
        myPersonalDetails: {
            key: ONYXKEYS.MY_PERSONAL_DETAILS,
        },
        network: {
            key: ONYXKEYS.NETWORK,
        },
        currentlyViewedReportID: {
            key: ONYXKEYS.CURRENTLY_VIEWED_REPORTID,
        },
        priorityMode: {
            key: ONYXKEYS.PRIORITY_MODE,
        },
    }),
)(SidebarLinks);<|MERGE_RESOLUTION|>--- conflicted
+++ resolved
@@ -17,11 +17,7 @@
 import {getSidebarOptions} from '../../../libs/OptionsListUtils';
 import {getDefaultAvatar} from '../../../libs/actions/PersonalDetails';
 import KeyboardSpacer from '../../../components/KeyboardSpacer';
-<<<<<<< HEAD
-=======
-import HeaderGap from '../../../components/HeaderGap';
 import CONST from '../../../CONST';
->>>>>>> f6ca82ca
 
 const propTypes = {
     // Toggles the navigation menu open and closed
@@ -69,13 +65,11 @@
     // Currently viewed reportID
     currentlyViewedReportID: PropTypes.string,
 
-<<<<<<< HEAD
     // Whether we are viewing below the responsive breakpoint
     isSmallScreenWidth: PropTypes.bool.isRequired,
-=======
+
     // The chat priority mode
     priorityMode: PropTypes.string,
->>>>>>> f6ca82ca
 };
 
 const defaultProps = {
