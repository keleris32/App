--- conflicted
+++ resolved
@@ -36,11 +36,8 @@
 
     isChatSwitcherActive: PropTypes.bool,
 
-<<<<<<< HEAD
-    // List of personal details
-=======
+
     // List of users' personal details
->>>>>>> c08b129f
     personalDetails: PropTypes.objectOf(PropTypes.shape({
         login: PropTypes.string.isRequired,
         avatarURL: PropTypes.string.isRequired,
