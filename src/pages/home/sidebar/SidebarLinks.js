--- conflicted
+++ resolved
@@ -138,15 +138,9 @@
                 // Then match and replace older reports with the newer report conversations from recentReports
                 .map(orderedReport => _.find(recentReports, recentReport => orderedReport.reportID === recentReport.reportID))
 
-<<<<<<< HEAD
                 // Because we are using map, we have to filter out any undefined reports. This happens if recentReports
                 // does not have all the conversations in the previous set of orderedReports
-                .filter(orderedReport => orderedReport !== undefined)
-=======
-            // Because we are using map, we have to filter out any undefined reports. This happens if recentReports
-            // does not have all the conversations in prevState.orderedReports
                 .compact()
->>>>>>> 361736dc
                 .value();
 
         // Store these pieces of data on the class so that the next time this method is called
