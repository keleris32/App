--- conflicted
+++ resolved
@@ -15,20 +15,17 @@
 import ChatLinkRow from './ChatLinkRow';
 import {redirect} from '../../../libs/actions/App';
 import ROUTES from '../../../ROUTES';
-<<<<<<< HEAD
-=======
 import * as ChatSwitcher from '../../../libs/actions/ChatSwitcher';
 import {MagnifyingGlassIcon} from '../../../components/Expensicons';
 import Header from '../../../components/Header';
 import AvatarWithIndicator from '../../../components/AvatarWithIndicator';
->>>>>>> d8867efd
 
 const propTypes = {
     // These are from withRouter
     // eslint-disable-next-line react/forbid-prop-types
     match: PropTypes.object.isRequired,
 
-    // Toggles the navigationMenu menu open and closed
+    // Toggles the hamburger menu open and closed
     onLinkClick: PropTypes.func.isRequired,
 
     // Safe area insets required for mobile devices margins
@@ -37,13 +34,11 @@
     /* Onyx Props */
 
     // List of reports
-    reports: PropTypes.objectOf(
-        PropTypes.shape({
-            reportID: PropTypes.number,
-            reportName: PropTypes.string,
-            unreadActionCount: PropTypes.number,
-        }),
-    ),
+    reports: PropTypes.objectOf(PropTypes.shape({
+        reportID: PropTypes.number,
+        reportName: PropTypes.string,
+        unreadActionCount: PropTypes.number,
+    })),
 
     // List of draft comments. We don't know the shape, since the keys include the report numbers
     comments: PropTypes.objectOf(PropTypes.string),
@@ -51,13 +46,26 @@
     isChatSwitcherActive: PropTypes.bool,
 
     // List of users' personal details
-    personalDetails: PropTypes.objectOf(
-        PropTypes.shape({
-            login: PropTypes.string.isRequired,
-            avatarURL: PropTypes.string.isRequired,
-            displayName: PropTypes.string.isRequired,
-        }),
-    ),
+    personalDetails: PropTypes.objectOf(PropTypes.shape({
+        login: PropTypes.string.isRequired,
+        avatarURL: PropTypes.string.isRequired,
+        displayName: PropTypes.string.isRequired,
+    })),
+
+    // The personal details of the person who is logged in
+    myPersonalDetails: PropTypes.shape({
+        // Display name of the current user from their personal details
+        displayName: PropTypes.string,
+
+        // Avatar URL of the current user from their personal details
+        avatarURL: PropTypes.string,
+    }),
+
+    // Information about the network
+    network: PropTypes.shape({
+        // Is the network currently offline or not
+        isOffline: PropTypes.bool,
+    }),
 };
 
 const defaultProps = {
@@ -65,40 +73,37 @@
     isChatSwitcherActive: false,
     comments: {},
     personalDetails: {},
+    myPersonalDetails: {},
+    network: null,
 };
+
 
 const SidebarLinks = (props) => {
     const reportIDInUrl = parseInt(props.match.params.reportID, 10);
-    const sortedReports = lodashOrderby(
-        props.reports,
-        ['isPinned', 'reportName'],
-        ['desc', 'asc'],
-    );
+    const sortedReports = lodashOrderby(props.reports, [
+        'isPinned',
+        'reportName',
+    ], [
+        'desc',
+        'asc',
+    ]);
 
     /**
-        * Check if the report has a draft comment
-        *
-        * @param {Number} reportID
-        * @returns {Boolean}
-        */
+     * Check if the report has a draft comment
+     *
+     * @param {Number} reportID
+     * @returns {Boolean}
+     */
     function hasComment(reportID) {
-        const allComments = get(
-            props.comments,
-            `${ONYXKEYS.COLLECTION.REPORT_DRAFT_COMMENT}${reportID}`,
-            '',
-        );
+        const allComments = get(props.comments, `${ONYXKEYS.COLLECTION.REPORT_DRAFT_COMMENT}${reportID}`, '');
         return allComments.length > 0;
     }
 
     // Filter the reports so that the only reports shown are pinned, unread, have draft
     // comments (but are not the open one), and the one matching the URL
-    const reportsToDisplay = _.filter(
-        sortedReports,
-        report => report.isPinned
-            || report.unreadActionCount > 0
+    const reportsToDisplay = _.filter(sortedReports, report => (report.isPinned || (report.unreadActionCount > 0)
             || report.reportID === reportIDInUrl
-            || (report.reportID !== reportIDInUrl && hasComment(report.reportID)),
-    );
+            || (report.reportID !== reportIDInUrl && hasComment(report.reportID))));
 
     // Update styles to hide the report links if they should not be visible
     const sidebarLinksStyle = !props.isChatSwitcherActive
@@ -112,13 +117,6 @@
     return (
         <View style={[styles.flex1, styles.h100, {marginTop: props.insets.top}]}>
             <View style={[chatSwitcherStyle]}>
-<<<<<<< HEAD
-                <ChatSwitcherView
-                    onLinkClick={props.onLinkClick}
-                    isChatSwitcherActive={props.isChatSwitcherActive}
-                />
-            </View>
-=======
                 {props.isChatSwitcherActive && (
                     <ChatSwitcherView
                         onLinkClick={props.onLinkClick}
@@ -146,7 +144,6 @@
                     />
                 </View>
             )}
->>>>>>> d8867efd
             <ScrollView
                 keyboardShouldPersistTaps="always"
                 style={sidebarLinksStyle}
@@ -157,37 +154,30 @@
                 {/* so nothing is rendered */}
                 {_.map(reportsToDisplay, (report) => {
                     const participantDetails = get(report, 'participants.length', 0) === 1
-                        ? get(props.personalDetails, report.participants[0], '')
-                        : '';
+                        ? get(props.personalDetails, report.participants[0], '') : '';
                     const login = participantDetails ? participantDetails.login : '';
-                    return (
-                        report.reportName && (
-                            <ChatLinkRow
-                                key={report.reportID}
-                                option={{
-                                    text: participantDetails
-                                        ? participantDetails.displayName
-                                        : report.reportName,
-                                    alternateText: Str.removeSMSDomain(login),
-                                    type: participantDetails ? 'user' : 'report',
-
-                                    // The icon for the row is set when we fetch personal details via
-                                    // PersonalDetails.getFromReportParticipants()
-                                    icons: report.icons,
-                                    login,
-                                    reportID: report.reportID,
-                                    isUnread: report.unreadActionCount > 0,
-                                    hasDraftComment:
-                                        report.reportID !== reportIDInUrl
-                                        && hasComment(report.reportID),
-                                }}
-                                onSelectRow={() => {
-                                    redirect(ROUTES.getReportRoute(report.reportID));
-                                    props.onLinkClick();
-                                }}
-                                optionIsFocused={report.reportID === reportIDInUrl}
-                            />
-                        )
+                    return report.reportName && (
+                        <ChatLinkRow
+                            key={report.reportID}
+                            option={{
+                                text: participantDetails ? participantDetails.displayName : report.reportName,
+                                alternateText: Str.removeSMSDomain(login),
+                                type: participantDetails ? 'user' : 'report',
+
+                                // The icon for the row is set when we fetch personal details via
+                                // PersonalDetails.getFromReportParticipants()
+                                icons: report.icons,
+                                login,
+                                reportID: report.reportID,
+                                isUnread: report.unreadActionCount > 0,
+                                hasDraftComment: report.reportID !== reportIDInUrl && hasComment(report.reportID),
+                            }}
+                            onSelectRow={() => {
+                                redirect(ROUTES.getReportRoute(report.reportID));
+                                props.onLinkClick();
+                            }}
+                            optionIsFocused={report.reportID === reportIDInUrl}
+                        />
                     );
                 })}
             </ScrollView>
@@ -211,5 +201,11 @@
         personalDetails: {
             key: ONYXKEYS.PERSONAL_DETAILS,
         },
+        myPersonalDetails: {
+            key: ONYXKEYS.MY_PERSONAL_DETAILS,
+        },
+        network: {
+            key: ONYXKEYS.NETWORK,
+        },
     }),
 )(SidebarLinks);