--- conflicted
+++ resolved
@@ -149,13 +149,9 @@
                         />
                     </TouchableOpacity>
                 </View>
-<<<<<<< HEAD
                 <LHNOptionsList
-=======
-                <OptionsList
                     optionRowAlternateTextAccessibilityLabel="Last chat message preview"
                     optionRowAccessibilityHint="Navigates to a chat"
->>>>>>> 7d2cdcd7
                     contentContainerStyles={[
                         styles.sidebarListContainer,
                         {paddingBottom: StyleUtils.getSafeAreaMargins(this.props.insets).marginBottom},
