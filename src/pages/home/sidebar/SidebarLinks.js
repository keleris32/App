import React from 'react';
import {View, ScrollView} from 'react-native';
import _ from 'underscore';
import PropTypes from 'prop-types';
import lodashOrderby from 'lodash.orderby';
<<<<<<< HEAD
import get from 'lodash.get';
=======
import {withOnyx} from 'react-native-onyx';
>>>>>>> 5d6a99f8
import styles from '../../../styles/StyleSheet';
import Text from '../../../components/Text';
import SidebarLink from './SidebarLink';
import ONYXKEYS from '../../../ONYXKEYS';
import ChatSwitcherView from './ChatSwitcherView';
import SafeAreaInsetPropTypes from '../../SafeAreaInsetPropTypes';
import compose from '../../../libs/compose';
import {withRouter} from '../../../libs/Router';
import ChatSwitcher from "../../../../../Web-Expensify/concierge/js/app/chat/switcher/ChatSwitcher";
import ChatSwitcherRow from "./ChatSwitcherRow";

const propTypes = {
    // These are from withRouter
    // eslint-disable-next-line react/forbid-prop-types
    match: PropTypes.object.isRequired,

    // Toggles the hamburger menu open and closed
    onLinkClick: PropTypes.func.isRequired,

    // Safe area insets required for mobile devices margins
    insets: SafeAreaInsetPropTypes.isRequired,

    /* Onyx Props */

    // List of reports
    reports: PropTypes.objectOf(PropTypes.shape({
        reportID: PropTypes.number,
        reportName: PropTypes.string,
        unreadActionCount: PropTypes.number,
    })),

    isChatSwitcherActive: PropTypes.bool,

    personalDetails: PropTypes.object,
};
const defaultProps = {
    reports: {},
    isChatSwitcherActive: false,
    personalDetails: {},
};

const SidebarLinks = (props) => {
    const {onLinkClick} = props;
    const reportIDInUrl = parseInt(props.match.params.reportID, 10);
    const sortedReports = lodashOrderby(props.reports, [
        'isPinned',
        'reportName'
    ], [
        'desc',
        'asc'
    ]);

    // Filter the reports so that the only reports shown are pinned, unread, and the one matching the URL
    // eslint-disable-next-line max-len
    const reportsToDisplay = _.filter(sortedReports, report => (report.isPinned || (report.unreadActionCount > 0) || report.reportID === reportIDInUrl));

    // Update styles to hide the report links if they should not be visible
    const sidebarLinksStyle = !props.isChatSwitcherActive
        ? [styles.sidebarListContainer]
        : [styles.sidebarListContainer, styles.dNone];
    return (
        <View style={[styles.flex1, {marginTop: props.insets.top}]}>
            <View style={[styles.sidebarHeader]}>
                <ChatSwitcherView
                    onLinkClick={onLinkClick}
                    isChatSwitcherActive={props.isChatSwitcherActive}
                />
            </View>
            <ScrollView
                style={sidebarLinksStyle}
                bounces={false}
                indicatorStyle="white"
                stickyHeaderIndices={[0]}
            >
                <View style={[styles.sidebarListItem]}>
                    <Text style={[styles.sidebarListHeader]}>
                        Chats
                    </Text>
                </View>
                {/* A report will not have a report name if it hasn't been fetched from the server yet */}
                {/* so nothing is rendered */}
                {_.map(reportsToDisplay, (report) => {
                    const participantDetails = report.participants.length === 1 ? get(props.personalDetails, report.participants[0], '') : '';
                    const avatarUrl = participantDetails ? participantDetails.avatarURL : ''
                    return report.reportName && (
                        <ChatSwitcherRow
                            option={{
                                text: participantDetails ? participantDetails.displayName : report.reportName,
                                alternateText: participantDetails ? report.reportName : '',
                                type: participantDetails ? OPTION_TYPE.USER : OPTION_TYPE.REPORT,
                                icon: participantDetails ? personalDetail.avatarURL : '',
                            }}
                            onSelectRow={onLinkClick}
                            optionIsFocused="false"
                            onAddToGroup={}
                        />
                );
                }

                )}
            </ScrollView>
        </View>
    );
};

SidebarLinks.propTypes = propTypes;
SidebarLinks.defaultProps = defaultProps;
SidebarLinks.displayName = 'SidebarLinks';

export default compose(
    withRouter,
    withOnyx({
        reports: {
            key: ONYXKEYS.COLLECTION.REPORT,
        },
        personalDetails: {
            key: IONKEYS.PERSONAL_DETAILS,
        },
    }),
)(SidebarLinks);<|MERGE_RESOLUTION|>--- conflicted
+++ resolved
@@ -3,20 +3,15 @@
 import _ from 'underscore';
 import PropTypes from 'prop-types';
 import lodashOrderby from 'lodash.orderby';
-<<<<<<< HEAD
 import get from 'lodash.get';
-=======
 import {withOnyx} from 'react-native-onyx';
->>>>>>> 5d6a99f8
 import styles from '../../../styles/StyleSheet';
 import Text from '../../../components/Text';
-import SidebarLink from './SidebarLink';
 import ONYXKEYS from '../../../ONYXKEYS';
 import ChatSwitcherView from './ChatSwitcherView';
 import SafeAreaInsetPropTypes from '../../SafeAreaInsetPropTypes';
 import compose from '../../../libs/compose';
 import {withRouter} from '../../../libs/Router';
-import ChatSwitcher from "../../../../../Web-Expensify/concierge/js/app/chat/switcher/ChatSwitcher";
 import ChatSwitcherRow from "./ChatSwitcherRow";
 
 const propTypes = {
@@ -90,23 +85,22 @@
                 {/* A report will not have a report name if it hasn't been fetched from the server yet */}
                 {/* so nothing is rendered */}
                 {_.map(reportsToDisplay, (report) => {
-                    const participantDetails = report.participants.length === 1 ? get(props.personalDetails, report.participants[0], '') : '';
-                    const avatarUrl = participantDetails ? participantDetails.avatarURL : ''
+                    const participantDetails = get(report, 'participants.length', 0) === 1 ? get(props.personalDetails, report.participants[0], '') : '';
                     return report.reportName && (
                         <ChatSwitcherRow
                             option={{
                                 text: participantDetails ? participantDetails.displayName : report.reportName,
-                                alternateText: participantDetails ? report.reportName : '',
-                                type: participantDetails ? OPTION_TYPE.USER : OPTION_TYPE.REPORT,
-                                icon: participantDetails ? personalDetail.avatarURL : '',
+                                alternateText: participantDetails ? participantDetails.login : '',
+                                type: participantDetails ? 'user' : 'report',
+                                icon: participantDetails ? participantDetails.avatarURL : '',
+                                login: participantDetails ? participantDetails.login : '',
+                                reportID: report.reportID,
                             }}
                             onSelectRow={onLinkClick}
-                            optionIsFocused="false"
-                            onAddToGroup={}
+                            optionIsFocused={false}
                         />
-                );
+                    );
                 }
-
                 )}
             </ScrollView>
         </View>
@@ -124,7 +118,7 @@
             key: ONYXKEYS.COLLECTION.REPORT,
         },
         personalDetails: {
-            key: IONKEYS.PERSONAL_DETAILS,
+            key: ONYXKEYS.PERSONAL_DETAILS,
         },
     }),
 )(SidebarLinks);