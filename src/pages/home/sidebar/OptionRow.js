--- conflicted
+++ resolved
@@ -109,22 +109,8 @@
                             >
                                 {option.alternateText}
                             </Text>
-<<<<<<< HEAD
-                        ) : (
-                            <>
-                                <Text style={[styles.chatSwitcherDisplayName, textUnreadStyle]} numberOfLines={1}>
-                                    {option.text}
-                                </Text>
-                                <Text style={[textStyle, styles.chatSwitcherLogin, styles.mt1]} numberOfLines={1}>
-                                    {option.alternateText}
-                                </Text>
-                            </>
-                        )}
-=======
-                        )
-                            : null}
+                        ) : null}
 
->>>>>>> aed201e8
                     </View>
                     {showSelectedState && (
                         <View style={[styles.selectCircle]}>
