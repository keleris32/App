import React from 'react';
import _ from 'underscore';
import {
    View,
} from 'react-native';
import PropTypes from 'prop-types';
import {withOnyx} from 'react-native-onyx';
import Str from 'expensify-common/lib/str';
import lodashGet from 'lodash/get';
import styles from '../styles/styles';
import ONYXKEYS from '../ONYXKEYS';
import HeaderWithCloseButton from '../components/HeaderWithCloseButton';
import Navigation from '../libs/Navigation/Navigation';
import ScreenWrapper from '../components/ScreenWrapper';
import OptionsList from '../components/OptionsList';
import ROUTES from '../ROUTES';
import personalDetailsPropType from './personalDetailsPropType';
import withLocalize, {withLocalizePropTypes} from '../components/withLocalize';
import compose from '../libs/compose';
import * as ReportUtils from '../libs/ReportUtils';
import reportPropTypes from './reportPropTypes';
import withReportOrNavigateHome from './home/report/withReportOrNavigateHome';
import FullPageNotFoundView from '../components/BlockingViews/FullPageNotFoundView';

const propTypes = {
    /* Onyx Props */

    /** The personal details of the person who is logged in */
    personalDetails: personalDetailsPropType.isRequired,

    /** The active report */
    report: reportPropTypes.isRequired,

    /** Route params */
    route: PropTypes.shape({
        params: PropTypes.shape({
            /** Report ID passed via route r/:reportID/participants */
            reportID: PropTypes.string,
        }),
    }).isRequired,

    ...withLocalizePropTypes,
};

/**
 * Returns all the participants in the active report
 *
 * @param {Object} report The active report object
 * @param {Object} personalDetails The personal details of the users
 * @return {Array}
 */
const getAllParticipants = (report, personalDetails) => {
    const {participants} = report;

    return _.map(participants, (login) => {
        const userPersonalDetail = lodashGet(personalDetails, login, {displayName: login, avatar: ''});
        const userLogin = Str.removeSMSDomain(login);

        return ({
            alternateText: userLogin,
            displayName: userPersonalDetail.displayName,
            icons: [ReportUtils.getAvatar(userPersonalDetail.avatar, login)],
            keyForList: userLogin,
            login,
            text: userPersonalDetail.displayName,
            tooltipText: userLogin,
            participantsList: [{login: userLogin, displayName: userPersonalDetail.displayName}],
        });
    });
};

const ReportParticipantsPage = (props) => {
    const participants = getAllParticipants(props.report, props.personalDetails);

    return (
<<<<<<< HEAD
        <ScreenWrapper includeSafeAreaPaddingBottom={false}>
            {({safeAreaPaddingBottomStyle}) => (
                <>
                    <HeaderWithCloseButton
                        title={props.translate((ReportUtils.isChatRoom(props.report) || ReportUtils.isPolicyExpenseChat(props.report)) ? 'common.members' : 'common.details')}
                        onCloseButtonPress={Navigation.dismissModal}
                        onBackButtonPress={Navigation.goBack}
                        shouldShowBackButton={ReportUtils.isChatRoom(props.report) || ReportUtils.isPolicyExpenseChat(props.report)}
                    />
                    <View
                        pointerEvents="box-none"
                        style={[styles.containerWithSpaceBetween]}
                    >
                        {Boolean(participants.length) && (
                            <OptionsList
                                sections={[{
                                    title: '', data: participants, shouldShow: true, indexOffset: 0,
                                }]}
                                onSelectRow={(option) => {
                                    Navigation.navigate(ROUTES.getReportParticipantRoute(
                                        props.route.params.reportID, option.login,
                                    ));
                                }}
                                hideSectionHeaders
                                showTitleTooltip
                                disableFocusOptions
                                boldStyle
                                optionHoveredStyle={styles.hoveredComponentBG}
                                contentContainerStyles={[safeAreaPaddingBottomStyle]}
                            />
                        )}
                    </View>
                </>
            )}
=======
        <ScreenWrapper>
            <FullPageNotFoundView shouldShow={_.isEmpty(props.report)}>
                <HeaderWithCloseButton
                    title={props.translate((ReportUtils.isChatRoom(props.report) || ReportUtils.isPolicyExpenseChat(props.report)) ? 'common.members' : 'common.details')}
                    onCloseButtonPress={Navigation.dismissModal}
                    onBackButtonPress={Navigation.goBack}
                    shouldShowBackButton={ReportUtils.isChatRoom(props.report) || ReportUtils.isPolicyExpenseChat(props.report)}
                />
                <View
                    pointerEvents="box-none"
                    style={[
                        styles.containerWithSpaceBetween,
                    ]}
                >
                    {Boolean(participants.length)
                        && (
                        <OptionsList
                            sections={[{
                                title: '', data: participants, shouldShow: true, indexOffset: 0,
                            }]}
                            onSelectRow={(option) => {
                                Navigation.navigate(ROUTES.getReportParticipantRoute(
                                    props.route.params.reportID, option.login,
                                ));
                            }}
                            hideSectionHeaders
                            showTitleTooltip
                            disableFocusOptions
                            boldStyle
                            optionHoveredStyle={styles.hoveredComponentBG}
                        />
                        )}
                </View>
            </FullPageNotFoundView>
>>>>>>> 22d284d6
        </ScreenWrapper>
    );
};

ReportParticipantsPage.propTypes = propTypes;
ReportParticipantsPage.displayName = 'ReportParticipantsPage';

export default compose(
    withLocalize,
    withReportOrNavigateHome,
    withOnyx({
        personalDetails: {
            key: ONYXKEYS.PERSONAL_DETAILS,
        },
    }),
)(ReportParticipantsPage);<|MERGE_RESOLUTION|>--- conflicted
+++ resolved
@@ -73,77 +73,44 @@
     const participants = getAllParticipants(props.report, props.personalDetails);
 
     return (
-<<<<<<< HEAD
-        <ScreenWrapper includeSafeAreaPaddingBottom={false}>
-            {({safeAreaPaddingBottomStyle}) => (
-                <>
-                    <HeaderWithCloseButton
-                        title={props.translate((ReportUtils.isChatRoom(props.report) || ReportUtils.isPolicyExpenseChat(props.report)) ? 'common.members' : 'common.details')}
-                        onCloseButtonPress={Navigation.dismissModal}
-                        onBackButtonPress={Navigation.goBack}
-                        shouldShowBackButton={ReportUtils.isChatRoom(props.report) || ReportUtils.isPolicyExpenseChat(props.report)}
-                    />
-                    <View
-                        pointerEvents="box-none"
-                        style={[styles.containerWithSpaceBetween]}
-                    >
-                        {Boolean(participants.length) && (
-                            <OptionsList
-                                sections={[{
-                                    title: '', data: participants, shouldShow: true, indexOffset: 0,
-                                }]}
-                                onSelectRow={(option) => {
-                                    Navigation.navigate(ROUTES.getReportParticipantRoute(
-                                        props.route.params.reportID, option.login,
-                                    ));
-                                }}
-                                hideSectionHeaders
-                                showTitleTooltip
-                                disableFocusOptions
-                                boldStyle
-                                optionHoveredStyle={styles.hoveredComponentBG}
-                                contentContainerStyles={[safeAreaPaddingBottomStyle]}
-                            />
-                        )}
-                    </View>
-                </>
-            )}
-=======
         <ScreenWrapper>
-            <FullPageNotFoundView shouldShow={_.isEmpty(props.report)}>
-                <HeaderWithCloseButton
-                    title={props.translate((ReportUtils.isChatRoom(props.report) || ReportUtils.isPolicyExpenseChat(props.report)) ? 'common.members' : 'common.details')}
-                    onCloseButtonPress={Navigation.dismissModal}
-                    onBackButtonPress={Navigation.goBack}
-                    shouldShowBackButton={ReportUtils.isChatRoom(props.report) || ReportUtils.isPolicyExpenseChat(props.report)}
-                />
-                <View
-                    pointerEvents="box-none"
-                    style={[
-                        styles.containerWithSpaceBetween,
-                    ]}
-                >
-                    {Boolean(participants.length)
-                        && (
-                        <OptionsList
-                            sections={[{
-                                title: '', data: participants, shouldShow: true, indexOffset: 0,
-                            }]}
-                            onSelectRow={(option) => {
-                                Navigation.navigate(ROUTES.getReportParticipantRoute(
-                                    props.route.params.reportID, option.login,
-                                ));
-                            }}
-                            hideSectionHeaders
-                            showTitleTooltip
-                            disableFocusOptions
-                            boldStyle
-                            optionHoveredStyle={styles.hoveredComponentBG}
+            <FullPageNotFoundView includeSafeAreaPaddingBottom={false} shouldShow={_.isEmpty(props.report)}>
+                {({safeAreaPaddingBottomStyle}) => (
+                    <>
+                        <HeaderWithCloseButton
+                            title={props.translate((ReportUtils.isChatRoom(props.report) || ReportUtils.isPolicyExpenseChat(props.report)) ? 'common.members' : 'common.details')}
+                            onCloseButtonPress={Navigation.dismissModal}
+                            onBackButtonPress={Navigation.goBack}
+                            shouldShowBackButton={ReportUtils.isChatRoom(props.report) || ReportUtils.isPolicyExpenseChat(props.report)}
                         />
-                        )}
-                </View>
+                        <View
+                            pointerEvents="box-none"
+                            style={[
+                                styles.containerWithSpaceBetween,
+                            ]}
+                        >
+                            {Boolean(participants.length) && (
+                                <OptionsList
+                                    sections={[{
+                                        title: '', data: participants, shouldShow: true, indexOffset: 0,
+                                    }]}
+                                    onSelectRow={(option) => {
+                                        Navigation.navigate(ROUTES.getReportParticipantRoute(
+                                            props.route.params.reportID, option.login,
+                                        ));
+                                    }}
+                                    hideSectionHeaders
+                                    showTitleTooltip
+                                    disableFocusOptions
+                                    boldStyle
+                                    optionHoveredStyle={styles.hoveredComponentBG}
+                                    contentContainerStyles={[safeAreaPaddingBottomStyle]}
+                                />
+                            )}
+                        </View>
+                    </>
+                )}
             </FullPageNotFoundView>
->>>>>>> 22d284d6
         </ScreenWrapper>
     );
 };
