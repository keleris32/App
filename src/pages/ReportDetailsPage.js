import React, {Component} from 'react';
import PropTypes from 'prop-types';
import {withOnyx} from 'react-native-onyx';
import Str from 'expensify-common/lib/str';
import _ from 'underscore';
import {View, ScrollView} from 'react-native';
import lodashGet from 'lodash/get';
import Avatar from '../components/Avatar';
import compose from '../libs/compose';
import withLocalize, {withLocalizePropTypes} from '../components/withLocalize';
import ONYXKEYS from '../ONYXKEYS';
import ScreenWrapper from '../components/ScreenWrapper';
import Navigation from '../libs/Navigation/Navigation';
import HeaderWithCloseButton from '../components/HeaderWithCloseButton';
import styles from '../styles/styles';
import DisplayNames from '../components/DisplayNames';
import * as OptionsListUtils from '../libs/OptionsListUtils';
import * as ReportUtils from '../libs/reportUtils';
import participantPropTypes from '../components/participantPropTypes';
import * as Expensicons from '../components/Icon/Expensicons';
import ROUTES from '../ROUTES';
import MenuItem from '../components/MenuItem';
import Text from '../components/Text';

const propTypes = {
    ...withLocalizePropTypes,

    /** Whether or not to show the Compose Input */
    session: PropTypes.shape({
        accountID: PropTypes.number,
    }).isRequired,

    /** The report currently being looked at */
    report: PropTypes.shape({
        /** Name of the report */
        reportName: PropTypes.string,

        /** List of primarylogins of participants of the report */
        participants: PropTypes.arrayOf(PropTypes.string),

        /** List of icons for report participants */
        icons: PropTypes.arrayOf(PropTypes.string),

        /** ID of the report */
        reportID: PropTypes.number,
    }).isRequired,

    /** The policies which the user has access to and which the report could be tied to */
    policies: PropTypes.shape({
        /** Name of the policy */
        name: PropTypes.string,
    }).isRequired,

    /** Route params */
    route: PropTypes.shape({
        params: PropTypes.shape({
            /** Report ID passed via route r/:reportID/details */
            reportID: PropTypes.string,
        }),
    }).isRequired,

    /** Personal details of all the users */
    personalDetails: PropTypes.objectOf(participantPropTypes).isRequired,
};

class ReportDetailsPage extends Component {
    constructor(props) {
        super(props);

        this.menuItems = [];
        if (ReportUtils.isArchivedRoom(this.props.report)) {
            return;
        }

        // All nonarchived chats should let you see their members
        this.menuItems.push({
            translationKey: 'common.members',
            icon: Expensicons.Users,
            subtitle: props.report.participants.length,
            action: () => { Navigation.navigate(ROUTES.getReportParticipantsRoute(props.report.reportID)); },
        });

<<<<<<< HEAD
        if (ReportUtils.isPolicyExpenseChat(this.props.report) || ReportUtils.isChatRoom(this.props.report)) {
            this.menuItems.push(
                {
                    translationKey: 'common.settings',
                    icon: Expensicons.Gear,
                    action: () => { Navigation.navigate(ROUTES.getReportSettingsRoute(props.report.reportID)); },
                },
            );
        }

        if (ReportUtils.isChatRoom(this.props.report)) {
            this.menuItems = this.menuItems.concat([
                {
                    translationKey: 'common.invite',
                    icon: Expensicons.Plus,
                    action: () => { /* Placeholder for when inviting other users is built in */ },
                },
                {
                    translationKey: 'common.leaveRoom',
                    icon: Expensicons.Exit,
                    action: () => { /* Placeholder for when leaving rooms is built in */ },
                },
            ]);
        }

=======
        // Chat rooms will allow you to more things than typical chats so they have extra options
        if (!ReportUtils.isChatRoom(this.props.report)) {
            return;
        }

        this.menuItems.push({
            translationKey: 'common.settings',
            icon: Expensicons.Gear,
            action: () => { Navigation.navigate(ROUTES.getReportSettingsRoute(props.report.reportID)); },
        });

        if (ReportUtils.isDefaultRoom(this.props.report)) {
            return;
        }

        this.menuItems.push({
            translationKey: 'common.invite',
            icon: Expensicons.Plus,
            action: () => { /* Placeholder for when inviting other users is built in */ },
        },
        {
            translationKey: 'common.leaveRoom',
            icon: Expensicons.Exit,
            action: () => { /* Placeholder for when leaving rooms is built in */ },
        });
>>>>>>> b75b1b48
    }

    render() {
        const isChatRoom = ReportUtils.isChatRoom(this.props.report);
        const chatRoomSubtitle = ReportUtils.getChatRoomSubtitle(this.props.report, this.props.policies);
        const participants = lodashGet(this.props.report, 'participants', []);
        const isMultipleParticipant = participants.length > 1;
        const displayNamesWithTooltips = _.map(
            OptionsListUtils.getPersonalDetailsForLogins(participants, this.props.personalDetails),
            ({displayName, firstName, login}) => {
                const displayNameTrimmed = Str.isSMSLogin(login) ? this.props.toLocalPhone(displayName) : displayName;

                return {
                    displayName: (isMultipleParticipant ? firstName : displayNameTrimmed) || Str.removeSMSDomain(login),
                    tooltip: Str.removeSMSDomain(login),
                };
            },
        );
        return (
            <ScreenWrapper>
                <HeaderWithCloseButton
                    title={this.props.translate('common.details')}
                    shouldShowBackButton
                    onBackButtonPress={() => Navigation.goBack()}
                    onCloseButtonPress={() => Navigation.dismissModal(true)}
                />
                <ScrollView style={[styles.flex1]}>
                    <View style={[styles.m5]}>
                        <View
                            style={styles.reportDetailsTitleContainer}
                        >
                            <Avatar
                                isChatRoom={isChatRoom}
                                isArchivedRoom={ReportUtils.isArchivedRoom(this.props.report)}
                                containerStyles={[styles.singleAvatarLarge, styles.mb4]}
                                imageStyles={[styles.singleAvatarLarge]}
                                source={this.props.report.icons[0]}
                            />
                            <View style={[styles.reportDetailsRoomInfo, styles.mw100]}>
                                <View style={[styles.alignSelfCenter, styles.w100]}>
                                    <DisplayNames
                                        fullTitle={this.props.report.reportName}
                                        displayNamesWithTooltips={displayNamesWithTooltips}
                                        tooltipEnabled
                                        numberOfLines={1}
                                        textStyles={[styles.headerText, styles.mb2, styles.textAlignCenter]}
                                        shouldUseFullTitle={isChatRoom || isPolicyExpenseChat}
                                    />
                                </View>
                                <Text
                                    style={[
                                        styles.sidebarLinkText,
                                        styles.optionAlternateText,
                                        styles.textLabelSupporting,
                                        styles.mb5,
                                    ]}
                                    numberOfLines={1}
                                >
                                    {chatRoomSubtitle}
                                </Text>
                            </View>
                        </View>
                    </View>
                    {_.map(this.menuItems, (item) => {
                        const keyTitle = item.translationKey ? this.props.translate(item.translationKey) : item.title;
                        return (
                            <MenuItem
                                key={keyTitle}
                                title={keyTitle}
                                subtitle={item.subtitle}
                                icon={item.icon}
                                onPress={item.action}
                                iconStyles={item.iconStyles}
                                iconFill={item.iconFill}
                                shouldShowRightIcon
                            />
                        );
                    })}
                </ScrollView>
            </ScreenWrapper>
        );
    }
}

ReportDetailsPage.propTypes = propTypes;

export default compose(
    withLocalize,
    withOnyx({
        report: {
            key: ({route}) => `${ONYXKEYS.COLLECTION.REPORT}${route.params.reportID}`,
        },
        personalDetails: {
            key: ONYXKEYS.PERSONAL_DETAILS,
        },
        policies: {
            key: ONYXKEYS.COLLECTION.POLICY,
        },
        session: {
            key: ONYXKEYS.SESSION,
        },
    }),
)(ReportDetailsPage);<|MERGE_RESOLUTION|>--- conflicted
+++ resolved
@@ -80,8 +80,7 @@
             action: () => { Navigation.navigate(ROUTES.getReportParticipantsRoute(props.report.reportID)); },
         });
 
-<<<<<<< HEAD
-        if (ReportUtils.isPolicyExpenseChat(this.props.report) || ReportUtils.isChatRoom(this.props.report)) {
+        if (ReportUtils.isPolicyExpenseChat(this.props.report) || ReportUtils.isUserCreatedPolicyRoom(this.props.report)) {
             this.menuItems.push(
                 {
                     translationKey: 'common.settings',
@@ -91,7 +90,7 @@
             );
         }
 
-        if (ReportUtils.isChatRoom(this.props.report)) {
+        if (ReportUtils.isUserCreatedPolicyRoom(this.props.report)) {
             this.menuItems = this.menuItems.concat([
                 {
                     translationKey: 'common.invite',
@@ -105,34 +104,6 @@
                 },
             ]);
         }
-
-=======
-        // Chat rooms will allow you to more things than typical chats so they have extra options
-        if (!ReportUtils.isChatRoom(this.props.report)) {
-            return;
-        }
-
-        this.menuItems.push({
-            translationKey: 'common.settings',
-            icon: Expensicons.Gear,
-            action: () => { Navigation.navigate(ROUTES.getReportSettingsRoute(props.report.reportID)); },
-        });
-
-        if (ReportUtils.isDefaultRoom(this.props.report)) {
-            return;
-        }
-
-        this.menuItems.push({
-            translationKey: 'common.invite',
-            icon: Expensicons.Plus,
-            action: () => { /* Placeholder for when inviting other users is built in */ },
-        },
-        {
-            translationKey: 'common.leaveRoom',
-            icon: Expensicons.Exit,
-            action: () => { /* Placeholder for when leaving rooms is built in */ },
-        });
->>>>>>> b75b1b48
     }
 
     render() {
