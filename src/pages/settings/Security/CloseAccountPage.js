--- conflicted
+++ resolved
@@ -109,7 +109,7 @@
                     <Button
                         danger
                         text={this.props.translate('closeAccountPage.closeAccount')}
-                        isLoading={this.state.loading}
+                        isLoading={this.props.closeAccount.isLoading}
                         onPress={() => User.closeAccount(this.state.reasonForLeaving)}
                         isDisabled={Str.removeSMSDomain(userEmailOrPhone).toLowerCase() !== this.state.phoneOrEmail.toLowerCase()}
                     />
@@ -131,54 +131,11 @@
                             {' '}
                             {this.props.translate('closeAccountPage.closeAccountTryAgainAfter')}
                         </Text>
-<<<<<<< HEAD
                     )}
-                    onConfirm={CloseAccountActions.hideCloseAccountModal}
-                    isVisible={this.props.isCloseAccoutModalOpen}
+                    onConfirm={CloseAccount.clearError}
+                    isVisible={Boolean(this.props.closeAccount.error)}
                     shouldShowCancelButton={false}
                 />
-=======
-                        <TextInput
-                            autoCapitalize="none"
-                            value={this.state.phoneOrEmail}
-                            onChangeText={phoneOrEmail => this.setState({phoneOrEmail: phoneOrEmail.toLowerCase()})}
-                            label={this.props.translate('closeAccountPage.enterDefaultContact')}
-                            containerStyles={[styles.mt5]}
-                        />
-                    </ScrollView>
-                    <FixedFooter>
-                        <Button
-                            danger
-                            text={this.props.translate('closeAccountPage.closeAccount')}
-                            isLoading={this.props.closeAccount.isLoading}
-                            onPress={() => User.closeAccount(this.state.reasonForLeaving)}
-                            isDisabled={Str.removeSMSDomain(userEmailOrPhone).toLowerCase() !== this.state.phoneOrEmail.toLowerCase()}
-                        />
-                    </FixedFooter>
-                    <ConfirmModal
-                        title={this.props.translate('closeAccountPage.closeAccountError')}
-                        success
-                        confirmText={this.props.translate('closeAccountPage.okayGotIt')}
-                        prompt={(
-                            <Text>
-                                {this.props.translate('closeAccountPage.closeAccountActionRequired')}
-                                {' '}
-                                <Text
-                                    style={styles.link}
-                                    onPress={() => { Linking.openURL('https://community.expensify.com/discussion/4724/faq-why-cant-i-close-my-account'); }}
-                                >
-                                    {this.props.translate('common.here')}
-                                </Text>
-                                {' '}
-                                {this.props.translate('closeAccountPage.closeAccountTryAgainAfter')}
-                            </Text>
-                        )}
-                        onConfirm={CloseAccount.clearError}
-                        isVisible={Boolean(this.props.closeAccount.error)}
-                        shouldShowCancelButton={false}
-                    />
-                </KeyboardAvoidingView>
->>>>>>> 4a9fa9ba
             </ScreenWrapper>
         );
     }
