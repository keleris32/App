--- conflicted
+++ resolved
@@ -101,75 +101,6 @@
         Wallet.openInitialSettingsPage();
     }
 
-<<<<<<< HEAD
-    const defaultMenuItems = [
-        {
-            translationKey: 'common.profile',
-            icon: Expensicons.Profile,
-            action: () => { App.openProfile(); },
-        },
-        {
-            translationKey: 'common.preferences',
-            icon: Expensicons.Gear,
-            action: () => { Navigation.navigate(ROUTES.SETTINGS_PREFERENCES); },
-        },
-        {
-            translationKey: 'initialSettingsPage.security',
-            icon: Expensicons.Lock,
-            action: () => { Navigation.navigate(ROUTES.SETTINGS_SECURITY); },
-        },
-        {
-            translationKey: 'common.payments',
-            icon: Expensicons.Wallet,
-            action: () => { Navigation.navigate(ROUTES.SETTINGS_PAYMENTS); },
-            brickRoadIndicator: PaymentMethods.hasPaymentMethodError(props.bankAccountList, props.cardList) || !_.isEmpty(props.userWallet.errors) ? 'error' : null,
-        },
-        {
-            translationKey: 'initialSettingsPage.about',
-            icon: Expensicons.Info,
-            action: () => { Navigation.navigate(ROUTES.SETTINGS_ABOUT); },
-        },
-        {
-            translationKey: 'initialSettingsPage.signOut',
-            icon: Expensicons.Exit,
-            action: Session.signOutAndRedirectToSignIn,
-        },
-    ];
-
-    // Add free policies (workspaces) to the list of menu items
-    const menuItems = _.chain(props.policies)
-        .filter(policy => policy && policy.type === CONST.POLICY.TYPE.FREE && policy.role === CONST.POLICY.ROLE.ADMIN)
-        .map(policy => ({
-            title: policy.name,
-            icon: policy.avatar ? policy.avatar : Expensicons.Building,
-            iconType: policy.avatar ? CONST.ICON_TYPE_AVATAR : CONST.ICON_TYPE_ICON,
-            action: () => Navigation.navigate(ROUTES.getWorkspaceInitialRoute(policy.id)),
-            iconStyles: policy.avatar ? [] : [styles.popoverMenuIconEmphasized],
-            iconFill: themeColors.iconReversed,
-            fallbackIcon: Expensicons.FallbackWorkspaceAvatar,
-            brickRoadIndicator: Policy.hasPolicyMemberError(lodashGet(props.policyMembers, `${ONYXKEYS.COLLECTION.POLICY_MEMBER_LIST}${policy.id}`, {})) ? 'error' : null,
-        }))
-        .value();
-    menuItems.push(...defaultMenuItems);
-
-    const openProfileSettings = () => Navigation.navigate(ROUTES.SETTINGS_PROFILE);
-
-    return (
-        <ScreenWrapper>
-            <HeaderWithCloseButton
-                title={props.translate('common.settings')}
-                onCloseButtonPress={() => Navigation.dismissModal(true)}
-            />
-            <ScrollView style={[styles.settingsPageBackground]}>
-                <View style={styles.w100}>
-                    <View style={styles.pageWrapper}>
-                        <Pressable style={[styles.mb3]} onPress={openProfileSettings}>
-                            <Tooltip text={props.currentUserPersonalDetails.displayName}>
-                                <Avatar
-                                    imageStyles={[styles.avatarLarge]}
-                                    source={props.currentUserPersonalDetails.avatar}
-                                    size={CONST.AVATAR_SIZE.LARGE}
-=======
     /**
      * @param {Boolean} isPaymentItem whether the item being rendered is the payments menu item
      * @returns {Number} the user wallet balance
@@ -308,7 +239,6 @@
                                     badgeText={this.getWalletBalance(isPaymentItem)}
                                     fallbackIcon={item.fallbackIcon}
                                     brickRoadIndicator={item.brickRoadIndicator}
->>>>>>> 6af306c7
                                 />
                             );
                         })}
