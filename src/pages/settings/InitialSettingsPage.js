import lodashGet from 'lodash/get';
import React from 'react';
import {View, ScrollView, Pressable} from 'react-native';
import PropTypes from 'prop-types';
import _ from 'underscore';
import {withOnyx} from 'react-native-onyx';
import Str from 'expensify-common/lib/str';
import {withNetwork} from '../../components/OnyxProvider';
import styles from '../../styles/styles';
import Text from '../../components/Text';
import * as Session from '../../libs/actions/Session';
import ONYXKEYS from '../../ONYXKEYS';
import Tooltip from '../../components/Tooltip';
import Avatar from '../../components/Avatar';
import HeaderWithCloseButton from '../../components/HeaderWithCloseButton';
import Navigation from '../../libs/Navigation/Navigation';
import * as Expensicons from '../../components/Icon/Expensicons';
import ScreenWrapper from '../../components/ScreenWrapper';
import MenuItem from '../../components/MenuItem';
import ROUTES from '../../ROUTES';
import withLocalize, {withLocalizePropTypes} from '../../components/withLocalize';
import compose from '../../libs/compose';
import CONST from '../../CONST';
import Permissions from '../../libs/Permissions';
import * as App from '../../libs/actions/App';
import withCurrentUserPersonalDetails, {withCurrentUserPersonalDetailsPropTypes, withCurrentUserPersonalDetailsDefaultProps} from '../../components/withCurrentUserPersonalDetails';
import * as PaymentMethods from '../../libs/actions/PaymentMethods';
import bankAccountPropTypes from '../../components/bankAccountPropTypes';
import cardPropTypes from '../../components/cardPropTypes';
import * as Wallet from '../../libs/actions/Wallet';
import walletTermsPropTypes from '../EnablePayments/walletTermsPropTypes';
import * as PolicyUtils from '../../libs/PolicyUtils';
import ConfirmModal from '../../components/ConfirmModal';
import * as ReportUtils from '../../libs/ReportUtils';
import * as Link from '../../libs/actions/Link';
import OfflineWithFeedback from '../../components/OfflineWithFeedback';
<<<<<<< HEAD
import * as UserUtils from '../../libs/UserUtils';
=======
import policyMemberPropType from '../policyMemberPropType';
>>>>>>> 51ce2b35

const propTypes = {
    /* Onyx Props */

    /** The session of the logged in person */
    session: PropTypes.shape({
        /** Email of the logged in person */
        email: PropTypes.string,
    }),

    /** The list of this user's policies */
    policies: PropTypes.objectOf(PropTypes.shape({
        /** The ID of the policy */
        ID: PropTypes.string,

        /** The name of the policy */
        name: PropTypes.string,

        /** The type of the policy */
        type: PropTypes.string,

        /** The user's role in the policy */
        role: PropTypes.string,

        /** The current action that is waiting to happen on the policy */
        pendingAction: PropTypes.oneOf(_.values(CONST.RED_BRICK_ROAD_PENDING_ACTION)),
    })),

    /** The user's wallet account */
    userWallet: PropTypes.shape({
        /** The user's current wallet balance */
        currentBalance: PropTypes.number,
    }),

    /** List of bank accounts */
    bankAccountList: PropTypes.objectOf(bankAccountPropTypes),

    /** List of cards */
    cardList: PropTypes.objectOf(cardPropTypes),

    /** List of betas available to current user */
    betas: PropTypes.arrayOf(PropTypes.string),

    /** Information about the user accepting the terms for payments */
    walletTerms: walletTermsPropTypes,

<<<<<<< HEAD
    /** Login list for the user that is signed in */
    loginList: PropTypes.shape({
        /** Date login was validated, used to show brickroad info status */
        validatedDate: PropTypes.string,

        /** Field-specific server side errors keyed by microtime */
        errorFields: PropTypes.objectOf(PropTypes.objectOf(PropTypes.string)),
    }),
=======
    /** List of policy members */
    policyMembers: PropTypes.objectOf(policyMemberPropType),
>>>>>>> 51ce2b35

    ...withLocalizePropTypes,
    ...withCurrentUserPersonalDetailsPropTypes,
};

const defaultProps = {
    session: {},
    policies: {},
    userWallet: {
        currentBalance: 0,
    },
    betas: [],
    walletTerms: {},
    bankAccountList: {},
    cardList: {},
    policyMembers: {},
    ...withCurrentUserPersonalDetailsDefaultProps,
};

class InitialSettingsPage extends React.Component {
    constructor(props) {
        super(props);

        this.getWalletBalance = this.getWalletBalance.bind(this);
        this.getDefaultMenuItems = this.getDefaultMenuItems.bind(this);
        this.getMenuItem = this.getMenuItem.bind(this);
        this.toggleSignoutConfirmModal = this.toggleSignoutConfirmModal.bind(this);
        this.signout = this.signOut.bind(this);

        this.state = {
            shouldShowSignoutConfirmModal: false,
        };
    }

    componentDidMount() {
        Wallet.openInitialSettingsPage();
    }

    /**
     * @param {Boolean} isPaymentItem whether the item being rendered is the payments menu item
     * @returns {Number} the user wallet balance
     */
    getWalletBalance(isPaymentItem) {
        return (isPaymentItem && Permissions.canUseWallet(this.props.betas))
            ? this.props.numberFormat(
                this.props.userWallet.currentBalance / 100, // Divide by 100 because balance is in cents
                {style: 'currency', currency: 'USD'},
            ) : undefined;
    }

    /**
     * Retuns a list of default menu items
     * @returns {Array} the default menu items
     */
    getDefaultMenuItems() {
        const policiesAvatars = _.chain(this.props.policies)
            .filter(policy => PolicyUtils.shouldShowPolicy(policy, this.props.network.isOffline))
            .sortBy(policy => policy.name)
            .map(policy => ({
                source: policy.avatar || ReportUtils.getDefaultWorkspaceAvatar(policy.name),
                name: policy.name,
                type: CONST.ICON_TYPE_WORKSPACE,
            }))
            .value();

        const policyBrickRoadIndicator = _.chain(this.props.policies)
            .filter(policy => policy && policy.type === CONST.POLICY.TYPE.FREE && policy.role === CONST.POLICY.ROLE.ADMIN)
            .find(policy => PolicyUtils.hasPolicyError(policy) || PolicyUtils.getPolicyBrickRoadIndicatorStatus(policy, this.props.policyMembers))
            .value() ? 'error' : null;
        const profileBrickRoadIndicator = UserUtils.getLoginListBrickRoadIndicator(this.props.loginList);

        return ([
            {
                translationKey: 'common.workspaces',
                icon: Expensicons.Building,
                action: () => { Navigation.navigate(ROUTES.SETTINGS_WORKSPACES); },
                floatRightAvatars: policiesAvatars,
                shouldStackHorizontally: true,
                brickRoadIndicator: policyBrickRoadIndicator,
            },
            {
                translationKey: 'common.profile',
                icon: Expensicons.Profile,
                action: () => { App.openProfile(); },
                brickRoadIndicator: profileBrickRoadIndicator,
            },
            {
                translationKey: 'common.preferences',
                icon: Expensicons.Gear,
                action: () => { Navigation.navigate(ROUTES.SETTINGS_PREFERENCES); },
            },
            {
                translationKey: 'initialSettingsPage.security',
                icon: Expensicons.Lock,
                action: () => { Navigation.navigate(ROUTES.SETTINGS_SECURITY); },
            },
            {
                translationKey: 'common.payments',
                icon: Expensicons.Wallet,
                action: () => { Navigation.navigate(ROUTES.SETTINGS_PAYMENTS); },
                brickRoadIndicator: PaymentMethods.hasPaymentMethodError(this.props.bankAccountList, this.props.cardList) || !_.isEmpty(this.props.userWallet.errors)
                    || !_.isEmpty(this.props.walletTerms.errors) ? 'error' : null,
            },
            {
                translationKey: 'initialSettingsPage.help',
                icon: Expensicons.QuestionMark,
                action: () => { Link.openExternalLink(CONST.NEWHELP_URL); },
                shouldShowRightIcon: true,
                iconRight: Expensicons.NewWindow,
            },
            {
                translationKey: 'initialSettingsPage.about',
                icon: Expensicons.Info,
                action: () => { Navigation.navigate(ROUTES.SETTINGS_ABOUT); },
            },
            {
                translationKey: 'initialSettingsPage.signOut',
                icon: Expensicons.Exit,
                action: () => { this.signout(false); },
            },
        ]);
    }

    getMenuItem(item, index) {
        const keyTitle = item.translationKey ? this.props.translate(item.translationKey) : item.title;
        const isPaymentItem = item.translationKey === 'common.payments';

        return (
            <MenuItem
                key={`${keyTitle}_${index}`}
                title={keyTitle}
                icon={item.icon}
                iconType={item.iconType}
                onPress={item.action}
                iconStyles={item.iconStyles}
                shouldShowRightIcon
                iconRight={item.iconRight}
                badgeText={this.getWalletBalance(isPaymentItem)}
                fallbackIcon={item.fallbackIcon}
                brickRoadIndicator={item.brickRoadIndicator}
                floatRightAvatars={item.floatRightAvatars}
                shouldStackHorizontally={item.shouldStackHorizontally}
            />
        );
    }

    toggleSignoutConfirmModal(value) {
        this.setState({shouldShowSignoutConfirmModal: value});
    }

    signOut(shouldForceSignout = false) {
        if (!this.props.network.isOffline || shouldForceSignout) {
            Session.signOutAndRedirectToSignIn();
            return;
        }

        // When offline, warn the user that any actions they took while offline will be lost if they sign out
        this.toggleSignoutConfirmModal(true);
    }

    openProfileSettings() {
        Navigation.navigate(ROUTES.SETTINGS_PROFILE);
    }

    render() {
        // On the very first sign in or after clearing storage these
        // details will not be present on the first render so we'll just
        // return nothing for now.
        if (_.isEmpty(this.props.currentUserPersonalDetails)) {
            return null;
        }

        return (
            <ScreenWrapper includeSafeAreaPaddingBottom={false}>
                {({safeAreaPaddingBottomStyle}) => (
                    <>
                        <HeaderWithCloseButton
                            title={this.props.translate('common.settings')}
                            onCloseButtonPress={() => Navigation.dismissModal(true)}
                        />
                        <ScrollView contentContainerStyle={safeAreaPaddingBottomStyle} style={[styles.settingsPageBackground]}>
                            <View style={styles.w100}>
                                <View style={styles.avatarSectionWrapper}>
                                    <Pressable style={[styles.mb3]} onPress={this.openProfileSettings}>
                                        <Tooltip text={this.props.translate('common.profile')}>
                                            <OfflineWithFeedback
                                                pendingAction={lodashGet(this.props.currentUserPersonalDetails, 'pendingFields.avatar', null)}
                                            >
                                                <Avatar
                                                    imageStyles={[styles.avatarLarge]}
                                                    source={ReportUtils.getAvatar(this.props.currentUserPersonalDetails.avatar, this.props.session.email)}
                                                    size={CONST.AVATAR_SIZE.LARGE}
                                                />
                                            </OfflineWithFeedback>
                                        </Tooltip>
                                    </Pressable>

                                    <Pressable style={[styles.mt1, styles.mw100]} onPress={this.openProfileSettings}>
                                        <Tooltip text={this.props.translate('common.profile')}>
                                            <Text style={[styles.textHeadline, styles.pre]} numberOfLines={1}>
                                                {this.props.currentUserPersonalDetails.displayName
                                                    ? this.props.currentUserPersonalDetails.displayName
                                                    : Str.removeSMSDomain(this.props.session.email)}
                                            </Text>
                                        </Tooltip>
                                    </Pressable>
                                    {this.props.currentUserPersonalDetails.displayName && (
                                        <Text
                                            style={[styles.textLabelSupporting, styles.mt1]}
                                            numberOfLines={1}
                                        >
                                            {Str.removeSMSDomain(this.props.session.email)}
                                        </Text>
                                    )}
                                </View>
                                {_.map(this.getDefaultMenuItems(), (item, index) => this.getMenuItem(item, index))}

                                <ConfirmModal
                                    danger
                                    title={this.props.translate('common.areYouSure')}
                                    prompt={this.props.translate('initialSettingsPage.signOutConfirmationText')}
                                    confirmText={this.props.translate('initialSettingsPage.signOut')}
                                    cancelText={this.props.translate('common.cancel')}
                                    isVisible={this.state.shouldShowSignoutConfirmModal}
                                    onConfirm={() => this.signOut(true)}
                                    onCancel={() => this.toggleSignoutConfirmModal(false)}
                                />
                            </View>
                        </ScrollView>
                    </>
                )}
            </ScreenWrapper>
        );
    }
}

InitialSettingsPage.propTypes = propTypes;
InitialSettingsPage.defaultProps = defaultProps;

export default compose(
    withLocalize,
    withCurrentUserPersonalDetails,
    withOnyx({
        session: {
            key: ONYXKEYS.SESSION,
        },
        policies: {
            key: ONYXKEYS.COLLECTION.POLICY,
        },
        policyMembers: {
            key: ONYXKEYS.COLLECTION.POLICY_MEMBER_LIST,
        },
        userWallet: {
            key: ONYXKEYS.USER_WALLET,
        },
        betas: {
            key: ONYXKEYS.BETAS,
        },
        bankAccountList: {
            key: ONYXKEYS.BANK_ACCOUNT_LIST,
        },
        cardList: {
            key: ONYXKEYS.CARD_LIST,
        },
        walletTerms: {
            key: ONYXKEYS.WALLET_TERMS,
        },
        loginList: {
            key: ONYXKEYS.LOGIN_LIST,
        },
    }),
    withNetwork(),
)(InitialSettingsPage);<|MERGE_RESOLUTION|>--- conflicted
+++ resolved
@@ -34,11 +34,8 @@
 import * as ReportUtils from '../../libs/ReportUtils';
 import * as Link from '../../libs/actions/Link';
 import OfflineWithFeedback from '../../components/OfflineWithFeedback';
-<<<<<<< HEAD
 import * as UserUtils from '../../libs/UserUtils';
-=======
 import policyMemberPropType from '../policyMemberPropType';
->>>>>>> 51ce2b35
 
 const propTypes = {
     /* Onyx Props */
@@ -85,7 +82,6 @@
     /** Information about the user accepting the terms for payments */
     walletTerms: walletTermsPropTypes,
 
-<<<<<<< HEAD
     /** Login list for the user that is signed in */
     loginList: PropTypes.shape({
         /** Date login was validated, used to show brickroad info status */
@@ -94,10 +90,9 @@
         /** Field-specific server side errors keyed by microtime */
         errorFields: PropTypes.objectOf(PropTypes.objectOf(PropTypes.string)),
     }),
-=======
+
     /** List of policy members */
     policyMembers: PropTypes.objectOf(policyMemberPropType),
->>>>>>> 51ce2b35
 
     ...withLocalizePropTypes,
     ...withCurrentUserPersonalDetailsPropTypes,
