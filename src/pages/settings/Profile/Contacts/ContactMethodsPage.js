import Str from 'expensify-common/lib/str';
import lodashGet from 'lodash/get';
import PropTypes from 'prop-types';
import React from 'react';
import {View} from 'react-native';
import {ScrollView} from 'react-native-gesture-handler';
import {withOnyx} from 'react-native-onyx';
import _ from 'underscore';
import Button from '../../../../components/Button';
import HeaderWithCloseButton from '../../../../components/HeaderWithCloseButton';
import ScreenWrapper from '../../../../components/ScreenWrapper';
import withLocalize, {withLocalizePropTypes} from '../../../../components/withLocalize';
import CONST from '../../../../CONST';
import compose from '../../../../libs/compose';
import Navigation from '../../../../libs/Navigation/Navigation';
import ONYXKEYS from '../../../../ONYXKEYS';
import ROUTES from '../../../../ROUTES';
import styles from '../../../../styles/styles';
import LoginField from './LoginField';
<<<<<<< HEAD
import * as Expensicons from '../../../../components/Icon/Expensicons';
=======
import MenuItem from '../../../../components/MenuItem';
import Text from '../../../../components/Text';
import styles from '../../../../styles/styles';
import CopyTextToClipboard from '../../../../components/CopyTextToClipboard';
import OfflineWithFeedback from '../../../../components/OfflineWithFeedback';
>>>>>>> 7e8e8a1d

const propTypes = {
    /* Onyx Props */

    /** Login list for the user that is signed in */
    loginList: PropTypes.shape({
        /** Value of partner name */
        partnerName: PropTypes.string,

        /** Phone/Email associated with user */
        partnerUserID: PropTypes.string,

        /** Date login was validated, used to show brickroad info status */
        validatedDate: PropTypes.string,

        /** Field-specific server side errors keyed by microtime */
        errorFields: PropTypes.objectOf(PropTypes.objectOf(PropTypes.string)),

        /** Field-specific pending states for offline UI status */
        pendingFields: PropTypes.objectOf(PropTypes.objectOf(PropTypes.string)),
    }),

    /** Current user session */
    session: PropTypes.shape({
        email: PropTypes.string.isRequired,
    }).isRequired,

    ...withLocalizePropTypes,
};

const defaultProps = {
    loginList: {},
};

const ContactMethodsPage = (props) => {
    let hasPhoneNumberLogin = false;
    let hasEmailLogin = false;

    const loginMenuItems = _.map(props.loginList, (login, loginName) => {
        const pendingAction = lodashGet(login, 'pendingFields.deletedLogin', null);
        if (!login.partnerUserID && _.isEmpty(pendingAction)) {
            return null;
        }

        let description = '';
        if (props.session.email === login.partnerUserID) {
            description = props.translate('contacts.getInTouch');
        } else if (!login.validatedDate) {
            description = props.translate('contacts.pleaseVerify');
        }
        let indicator = null;
        if (_.some(lodashGet(login, 'errorFields', {}), errorField => !_.isEmpty(errorField))) {
            indicator = CONST.BRICK_ROAD_INDICATOR_STATUS.ERROR;
        } else if (!login.validatedDate) {
            indicator = CONST.BRICK_ROAD_INDICATOR_STATUS.INFO;
        }

        // Temporary checks to determine if we need to show specific LoginField
        // components. This check will be removed soon.
        // Also we still use login.partnerUserID here even though it could have been
        // deleted optimistically because if the deletion is pending, do want to show
        // the option to add a new phone or email login, so we don't want to find
        // that login type in the list here.
        if (Str.isValidPhone(Str.removeSMSDomain(login.partnerUserID))) {
            hasPhoneNumberLogin = true;
        } else if (Str.isValidEmail(login.partnerUserID)) {
            hasEmailLogin = true;
        }

        // Default to using login key if we deleted login.partnerUserID optimistically
        // but still need to show the pending login being deleted while offline.
        const partnerUserID = login.partnerUserID || loginName;
        return (
            <OfflineWithFeedback
                pendingAction={pendingAction}
                key={partnerUserID}
            >
                <MenuItem
                    title={Str.removeSMSDomain(partnerUserID)}
                    description={description}
                    onPress={() => Navigation.navigate(ROUTES.getEditContactMethodRoute(partnerUserID))}
                    brickRoadIndicator={indicator}
                    shouldShowBasicTitle
                    shouldShowRightIcon
                    disabled={!_.isEmpty(pendingAction)}
                />
            </OfflineWithFeedback>
        );
    });

    return (
        <ScreenWrapper>
            <HeaderWithCloseButton
                title={props.translate('contacts.contactMethods')}
                shouldShowBackButton
                onBackButtonPress={() => Navigation.navigate(ROUTES.SETTINGS_PROFILE)}
                onCloseButtonPress={() => Navigation.dismissModal(true)}
            />
            <ScrollView>
                <View style={[styles.ph5, styles.mv3, styles.flexRow, styles.flexWrap]}>
                    <Text>
                        {props.translate('contacts.helpTextBeforeEmail')}
                        <CopyTextToClipboard
                            text="receipts@expensify.com"
                            textStyles={[styles.textBlue]}
                        />
                        <Text>{props.translate('contacts.helpTextAfterEmail')}</Text>
                    </Text>
                </View>
                {loginMenuItems}
                {/* The below fields will be removed soon, when we implement the new Add Contact Method page */}
                {!hasEmailLogin && (
                    <LoginField
                        label={props.translate('profilePage.emailAddress')}
                        type="email"
                        login={{}}
                    />
                )}
                {!hasPhoneNumberLogin && (
                    <LoginField
                        label={props.translate('common.phoneNumber')}
                        type="phone"
                        login={{}}
                    />
<<<<<<< HEAD
                    <Button
                        style={[styles.buttonCTA, styles.mt6]}
                        iconStyles={[styles.buttonCTAIcon]}
                        success
                        icon={Expensicons.Plus}
                        text={this.props.translate('contacts.newContactMethod')}
                        onPress={() => Navigation.navigate(ROUTES.SETTINGS_NEW_CONTACT_METHOD)}
                        pressOnEnter
                    />
                </ScrollView>
            </ScreenWrapper>
        );
    }
}
=======
                )}
            </ScrollView>
        </ScreenWrapper>
    );
};
>>>>>>> 7e8e8a1d

ContactMethodsPage.propTypes = propTypes;
ContactMethodsPage.defaultProps = defaultProps;
ContactMethodsPage.displayName = 'ContactMethodsPage';

export default compose(
    withLocalize,
    withOnyx({
        loginList: {
            key: ONYXKEYS.LOGIN_LIST,
        },
        session: {
            key: ONYXKEYS.SESSION,
        },
    }),
)(ContactMethodsPage);<|MERGE_RESOLUTION|>--- conflicted
+++ resolved
@@ -17,15 +17,12 @@
 import ROUTES from '../../../../ROUTES';
 import styles from '../../../../styles/styles';
 import LoginField from './LoginField';
-<<<<<<< HEAD
 import * as Expensicons from '../../../../components/Icon/Expensicons';
-=======
 import MenuItem from '../../../../components/MenuItem';
 import Text from '../../../../components/Text';
 import styles from '../../../../styles/styles';
 import CopyTextToClipboard from '../../../../components/CopyTextToClipboard';
 import OfflineWithFeedback from '../../../../components/OfflineWithFeedback';
->>>>>>> 7e8e8a1d
 
 const propTypes = {
     /* Onyx Props */
@@ -150,7 +147,6 @@
                         type="phone"
                         login={{}}
                     />
-<<<<<<< HEAD
                     <Button
                         style={[styles.buttonCTA, styles.mt6]}
                         iconStyles={[styles.buttonCTAIcon]}
@@ -160,18 +156,11 @@
                         onPress={() => Navigation.navigate(ROUTES.SETTINGS_NEW_CONTACT_METHOD)}
                         pressOnEnter
                     />
-                </ScrollView>
-            </ScreenWrapper>
-        );
-    }
-}
-=======
                 )}
             </ScrollView>
         </ScreenWrapper>
     );
 };
->>>>>>> 7e8e8a1d
 
 ContactMethodsPage.propTypes = propTypes;
 ContactMethodsPage.defaultProps = defaultProps;
