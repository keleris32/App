--- conflicted
+++ resolved
@@ -36,7 +36,6 @@
         if (pronounsKey.startsWith(CONST.PRONOUNS.PREFIX)) {
             pronounsKey = pronounsKey.slice(CONST.PRONOUNS.PREFIX.length);
         }
-<<<<<<< HEAD
         return lodashGet(props.translate('pronouns'), pronounsKey, props.translate('profilePage.selectYourPronouns'));
     };
     const currentUserDetails = props.currentUserPersonalDetails || {};
@@ -64,7 +63,7 @@
     ];
 
     return (
-        <ScreenWrapper includeSafeAreaPadding={false}>
+        <ScreenWrapper includeSafeAreaPaddingBottom={false}>
             <HeaderWithCloseButton
                 title={props.translate('common.profile')}
                 shouldShowBackButton
@@ -85,111 +84,6 @@
                         onImageRemoved={PersonalDetails.deleteAvatar}
                         anchorPosition={styles.createMenuPositionProfile}
                         size={CONST.AVATAR_SIZE.LARGE}
-=======
-        return lodashGet(this.props.translate('pronouns'), pronounsKey, this.props.translate('profilePage.selectYourPronouns'));
-    }
-
-    /**
-     * Get the most validated login of each type
-     *
-     * @returns {Object}
-     */
-    getLogins() {
-        return _.reduce(_.values(this.props.loginList), (logins, currentLogin) => {
-            const type = Str.isSMSLogin(currentLogin.partnerUserID) ? CONST.LOGIN_TYPE.PHONE : CONST.LOGIN_TYPE.EMAIL;
-            const login = Str.removeSMSDomain(currentLogin.partnerUserID);
-
-            // If there's already a login type that's validated and/or currentLogin isn't valid then return early
-            if ((login !== lodashGet(this.props.currentUserPersonalDetails, 'login')) && !_.isEmpty(logins[type])
-                && (logins[type].validatedDate || !currentLogin.validatedDate)) {
-                return logins;
-            }
-            return {
-                ...logins,
-                [type]: {
-                    ...currentLogin,
-                    type,
-                    partnerUserID: Str.removeSMSDomain(currentLogin.partnerUserID),
-                },
-            };
-        }, {
-            phone: {},
-            email: {},
-        });
-    }
-
-    render() {
-        const currentUserDetails = this.props.currentUserPersonalDetails || {};
-        const profileSettingsOptions = [
-            {
-                description: this.props.translate('displayNamePage.headerTitle'),
-                title: lodashGet(currentUserDetails, 'displayName', ''),
-                pageRoute: ROUTES.SETTINGS_DISPLAY_NAME,
-            },
-            {
-                description: this.props.translate('pronounsPage.pronouns'),
-                title: this.getPronouns(),
-                pageRoute: ROUTES.SETTINGS_PRONOUNS,
-            },
-            {
-                description: this.props.translate('timezonePage.timezone'),
-                title: `${lodashGet(currentUserDetails, 'timezone.selected', '')}`,
-                pageRoute: ROUTES.SETTINGS_TIMEZONE,
-            },
-        ];
-        return (
-            <ScreenWrapper includeSafeAreaPaddingBottom={false}>
-                <HeaderWithCloseButton
-                    title={this.props.translate('common.profile')}
-                    shouldShowBackButton
-                    onBackButtonPress={() => Navigation.navigate(ROUTES.SETTINGS)}
-                    onCloseButtonPress={() => Navigation.dismissModal(true)}
-                />
-                <ScrollView>
-                    <OfflineWithFeedback
-                        pendingAction={lodashGet(this.props.currentUserPersonalDetails, 'pendingFields.avatar', null)}
-                        errors={lodashGet(this.props.currentUserPersonalDetails, 'errorFields.avatar', null)}
-                        errorRowStyles={[styles.mt6]}
-                        onClose={PersonalDetails.clearAvatarErrors}
-                    >
-                        <AvatarWithImagePicker
-                            isUsingDefaultAvatar={ReportUtils.isDefaultAvatar(lodashGet(currentUserDetails, 'avatar', ''))}
-                            source={ReportUtils.getAvatar(lodashGet(currentUserDetails, 'avatar', ''), lodashGet(currentUserDetails, 'login', ''))}
-                            onImageSelected={PersonalDetails.updateAvatar}
-                            onImageRemoved={PersonalDetails.deleteAvatar}
-                            anchorPosition={styles.createMenuPositionProfile}
-                            size={CONST.AVATAR_SIZE.LARGE}
-                        />
-                    </OfflineWithFeedback>
-                    <View style={[styles.mt4]}>
-                        {_.map(profileSettingsOptions, (detail, index) => (
-                            <MenuItemWithTopDescription
-                                key={`${detail.title}_${index}`}
-                                shouldShowRightIcon
-                                title={detail.title}
-                                description={detail.description}
-                                onPress={() => Navigation.navigate(detail.pageRoute)}
-                            />
-                        ))}
-                    </View>
-                    <LoginField
-                        label={this.props.translate('profilePage.emailAddress')}
-                        type="email"
-                        login={this.state.logins.email}
-                        defaultValue={this.state.logins.email}
-                    />
-                    <LoginField
-                        label={this.props.translate('common.phoneNumber')}
-                        type="phone"
-                        login={this.state.logins.phone}
-                        defaultValue={this.state.logins.phone}
-                    />
-                    <MenuItem
-                        title={this.props.translate('privatePersonalDetails.personalDetails')}
-                        icon={Expensicons.User}
-                        onPress={() => Navigation.navigate(ROUTES.SETTINGS_PERSONAL_DETAILS)}
-                        shouldShowRightIcon
->>>>>>> 1a5249da
                     />
                 </OfflineWithFeedback>
                 <View style={[styles.mt4]}>
