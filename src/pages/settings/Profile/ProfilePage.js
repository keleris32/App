import lodashGet from 'lodash/get';
import React, {Component} from 'react';
import {withOnyx} from 'react-native-onyx';
import PropTypes from 'prop-types';
import {View, ScrollView} from 'react-native';
import Str from 'expensify-common/lib/str';
import moment from 'moment-timezone';
import _ from 'underscore';
import HeaderWithCloseButton from '../../../components/HeaderWithCloseButton';
import Navigation from '../../../libs/Navigation/Navigation';
import ScreenWrapper from '../../../components/ScreenWrapper';
import * as PersonalDetails from '../../../libs/actions/PersonalDetails';
import ROUTES from '../../../ROUTES';
import ONYXKEYS from '../../../ONYXKEYS';
import CONST from '../../../CONST';
import styles from '../../../styles/styles';
import Text from '../../../components/Text';
import LoginField from './LoginField';
import withLocalize, {withLocalizePropTypes} from '../../../components/withLocalize';
import compose from '../../../libs/compose';
import Button from '../../../components/Button';
import KeyboardAvoidingView from '../../../components/KeyboardAvoidingView';
import FixedFooter from '../../../components/FixedFooter';
import TextInput from '../../../components/TextInput';
import Picker from '../../../components/Picker';
import FullNameInputRow from '../../../components/FullNameInputRow';
import CheckboxWithLabel from '../../../components/CheckboxWithLabel';
import AvatarWithImagePicker from '../../../components/AvatarWithImagePicker';
import currentUserPersonalDetailsPropsTypes from './currentUserPersonalDetailsPropsTypes';
import * as ValidationUtils from '../../../libs/ValidationUtils';
import * as ReportUtils from '../../../libs/reportUtils';

const propTypes = {
    /* Onyx Props */

    /** The personal details of the person who is logged in */
    myPersonalDetails: PropTypes.shape(currentUserPersonalDetailsPropsTypes),

    /** Login list for the user that is signed in */
    loginList: PropTypes.arrayOf(PropTypes.shape({

        /** Value of partner name */
        partnerName: PropTypes.string,

        /** Phone/Email associated with user */
        partnerUserID: PropTypes.string,

        /** Date of when login was validated */
        validatedDate: PropTypes.string,
    })),
    ...withLocalizePropTypes,
};

const defaultProps = {
    myPersonalDetails: {},
    loginList: [],
};

const timezones = _.map(moment.tz.names(), timezone => ({
    value: timezone,
    label: timezone,
}));

class ProfilePage extends Component {
    constructor(props) {
        super(props);

        this.defaultAvatar = ReportUtils.getDefaultAvatar(this.props.myPersonalDetails.login);

        this.state = {
            firstName: props.myPersonalDetails.firstName,
            hasFirstNameError: false,
            lastName: props.myPersonalDetails.lastName,
            hasLastNameError: false,
            pronouns: props.myPersonalDetails.pronouns,
            hasPronounError: false,
            hasSelfSelectedPronouns: !_.isEmpty(props.myPersonalDetails.pronouns) && !props.myPersonalDetails.pronouns.startsWith(CONST.PRONOUNS.PREFIX),
            selectedTimezone: lodashGet(props.myPersonalDetails.timezone, 'selected', CONST.DEFAULT_TIME_ZONE.selected),
            isAutomaticTimezone: lodashGet(props.myPersonalDetails.timezone, 'automatic', CONST.DEFAULT_TIME_ZONE.automatic),
            logins: this.getLogins(props.loginList),
            avatar: {uri: lodashGet(this.props.myPersonalDetails, 'avatar', ReportUtils.getDefaultAvatar(this.props.myPersonalDetails.login))},
            isAvatarChanged: false,
        };

        this.getLogins = this.getLogins.bind(this);
        this.setAutomaticTimezone = this.setAutomaticTimezone.bind(this);
        this.updatePersonalDetails = this.updatePersonalDetails.bind(this);
        this.validateInputs = this.validateInputs.bind(this);
        this.updateAvatar = this.updateAvatar.bind(this);
    }

    componentDidUpdate(prevProps) {
        let stateToUpdate = {};

        // Recalculate logins if loginList has changed
        if (this.props.loginList !== prevProps.loginList) {
            stateToUpdate = {...stateToUpdate, logins: this.getLogins(this.props.loginList)};
        }

        if (_.isEmpty(stateToUpdate)) {
            return;
        }

        // eslint-disable-next-line react/no-did-update-set-state
        this.setState(stateToUpdate);
    }

    /**
     * Set the form to use automatic timezone
     *
     * @param {Boolean} isAutomaticTimezone
     */
    setAutomaticTimezone(isAutomaticTimezone) {
        this.setState(({selectedTimezone}) => ({
            isAutomaticTimezone,
            selectedTimezone: isAutomaticTimezone ? moment.tz.guess() : selectedTimezone,
        }));
    }

    /**
     * Get the most validated login of each type
     *
     * @param {Array} loginList
     * @returns {Object}
     */
    getLogins(loginList) {
        return _.reduce(loginList, (logins, currentLogin) => {
            const type = Str.isSMSLogin(currentLogin.partnerUserID) ? CONST.LOGIN_TYPE.PHONE : CONST.LOGIN_TYPE.EMAIL;
            const login = Str.removeSMSDomain(currentLogin.partnerUserID);

            // If there's already a login type that's validated and/or currentLogin isn't valid then return early
            if ((login !== this.props.myPersonalDetails.login) && !_.isEmpty(logins[type])
                && (logins[type].validatedDate || !currentLogin.validatedDate)) {
                return logins;
            }
            return {
                ...logins,
                [type]: {
                    ...currentLogin,
                    type,
                    partnerUserID: Str.removeSMSDomain(currentLogin.partnerUserID),
                },
            };
        }, {
            phone: {},
            email: {},
        });
    }

    /**
     * Updates the user's avatar image.
     * @param {Object} avatar
     */
    updateAvatar(avatar) {
        this.setState({avatar: _.isUndefined(avatar) ? {uri: ReportUtils.getDefaultAvatar(this.props.myPersonalDetails.login)} : avatar, isAvatarChanged: true});
    }

    /**
     * Submit form to update personal details
     */
    updatePersonalDetails() {
        if (!this.validateInputs()) {
            return;
        }

        // Check if the user has modified their avatar
        if ((this.props.myPersonalDetails.avatar !== this.state.avatar.uri) && this.state.isAvatarChanged) {
            // If the user removed their profile photo, replace it accordingly with the default avatar
            if (this.state.avatar.uri.includes('/images/avatars/avatar')) {
                PersonalDetails.deleteAvatar(this.state.avatar.uri);
            } else {
                PersonalDetails.setAvatar(this.state.avatar);
            }

            // Reset the changed state
            this.setState({isAvatarChanged: false});
        }

        PersonalDetails.setPersonalDetails({
            firstName: this.state.firstName.trim(),
            lastName: this.state.lastName.trim(),
            pronouns: this.state.pronouns.trim(),
            timezone: {
                automatic: this.state.isAutomaticTimezone,
                selected: this.state.selectedTimezone,
            },
        }, true);
    }

    validateInputs() {
        const [hasFirstNameError, hasLastNameError, hasPronounError] = ValidationUtils.doesFailCharacterLimit(
            50,
            [this.state.firstName.trim(), this.state.lastName.trim(), this.state.pronouns.trim()],
        );
        this.setState({
            hasFirstNameError,
            hasLastNameError,
            hasPronounError,
        });
        return !hasFirstNameError && !hasLastNameError && !hasPronounError;
    }

    render() {
        const pronounsList = _.map(this.props.translate('pronouns'), (value, key) => ({
            label: value,
            value: `${CONST.PRONOUNS.PREFIX}${key}`,
        }));

        // Disables button if none of the form values have changed
        const isButtonDisabled = (this.props.myPersonalDetails.firstName === this.state.firstName.trim())
            && (this.props.myPersonalDetails.lastName === this.state.lastName.trim())
            && (this.props.myPersonalDetails.timezone.selected === this.state.selectedTimezone)
            && (this.props.myPersonalDetails.timezone.automatic === this.state.isAutomaticTimezone)
            && (this.props.myPersonalDetails.pronouns === this.state.pronouns.trim())
            && (!this.state.isAvatarChanged || this.props.myPersonalDetails.avatarUploading);

        const pronounsPickerValue = this.state.hasSelfSelectedPronouns ? CONST.PRONOUNS.SELF_SELECT : this.state.pronouns;

        return (
            <ScreenWrapper>
                <KeyboardAvoidingView>
                    <HeaderWithCloseButton
                        title={this.props.translate('common.profile')}
                        shouldShowBackButton
                        onBackButtonPress={() => Navigation.navigate(ROUTES.SETTINGS)}
                        onCloseButtonPress={() => Navigation.dismissModal(true)}
                    />
                    <ScrollView style={styles.flex1} contentContainerStyle={styles.p5}>
                        <AvatarWithImagePicker
                            isUploading={this.props.myPersonalDetails.avatarUploading}
                            isUsingDefaultAvatar={this.props.myPersonalDetails.avatar.includes('/images/avatars/avatar')}
                            avatarURL={this.state.avatar.uri}
                            onImageSelected={this.updateAvatar}
                            onImageRemoved={this.updateAvatar}
                            anchorPosition={styles.createMenuPositionProfile}
                            size={CONST.AVATAR_SIZE.LARGE}
                        />
                        <Text style={[styles.mt6, styles.mb6]}>
                            {this.props.translate('profilePage.tellUsAboutYourself')}
                        </Text>
                        <FullNameInputRow
                            firstName={this.state.firstName}
                            firstNameError={PersonalDetails.getMaxCharacterError(this.state.hasFirstNameError)}
                            lastName={this.state.lastName}
                            lastNameError={PersonalDetails.getMaxCharacterError(this.state.hasLastNameError)}
                            onChangeFirstName={firstName => this.setState({firstName})}
                            onChangeLastName={lastName => this.setState({lastName})}
                            style={[styles.mt4, styles.mb4]}
                        />
                        <View style={styles.mb6}>
                            <Picker
                                label={this.props.translate('profilePage.preferredPronouns')}
                                onInputChange={(pronouns) => {
                                    const hasSelfSelectedPronouns = pronouns === CONST.PRONOUNS.SELF_SELECT;
                                    this.setState({
                                        pronouns: hasSelfSelectedPronouns ? '' : pronouns,
                                        hasSelfSelectedPronouns,
                                    });
                                }}
                                items={pronounsList}
                                placeholder={{
                                    value: '',
                                    label: this.props.translate('profilePage.selectYourPronouns'),
                                }}
                                value={pronounsPickerValue}
                            />
                            {this.state.hasSelfSelectedPronouns && (
                                <View style={styles.mt2}>
                                    <TextInput
                                        value={this.state.pronouns}
                                        onChangeText={pronouns => this.setState({pronouns})}
                                        placeholder={this.props.translate('profilePage.selfSelectYourPronoun')}
                                        errorText={PersonalDetails.getMaxCharacterError(this.state.hasPronounError)}
                                    />
                                </View>
                            )}
                        </View>
                        <LoginField
                            label={this.props.translate('profilePage.emailAddress')}
                            type="email"
                            login={this.state.logins.email}
                        />
                        <LoginField
                            label={this.props.translate('common.phoneNumber')}
                            type="phone"
                            login={this.state.logins.phone}
                        />
                        <View style={styles.mb3}>
                            <Picker
                                label={this.props.translate('profilePage.timezone')}
                                onInputChange={selectedTimezone => this.setState({selectedTimezone})}
                                items={timezones}
                                isDisabled={this.state.isAutomaticTimezone}
                                value={this.state.selectedTimezone}
<<<<<<< HEAD
=======
                                key={`timezonePicker-${this.state.isAutomaticTimezone}`}
>>>>>>> 971566b8
                            />
                        </View>
                        <CheckboxWithLabel
                            label={this.props.translate('profilePage.setMyTimezoneAutomatically')}
                            isChecked={this.state.isAutomaticTimezone}
                            onInputChange={this.setAutomaticTimezone}
                        />
                    </ScrollView>
                    <FixedFooter>
                        <Button
                            success
                            isDisabled={isButtonDisabled}
                            onPress={this.updatePersonalDetails}
                            style={[styles.w100]}
                            text={this.props.translate('common.save')}
                            pressOnEnter
                        />
                    </FixedFooter>
                </KeyboardAvoidingView>
            </ScreenWrapper>
        );
    }
}

ProfilePage.propTypes = propTypes;
ProfilePage.defaultProps = defaultProps;
ProfilePage.displayName = 'ProfilePage';

export default compose(
    withLocalize,
    withOnyx({
        myPersonalDetails: {
            key: ONYXKEYS.MY_PERSONAL_DETAILS,
        },
        loginList: {
            key: ONYXKEYS.LOGIN_LIST,
        },
    }),
)(ProfilePage);<|MERGE_RESOLUTION|>--- conflicted
+++ resolved
@@ -292,10 +292,6 @@
                                 items={timezones}
                                 isDisabled={this.state.isAutomaticTimezone}
                                 value={this.state.selectedTimezone}
-<<<<<<< HEAD
-=======
-                                key={`timezonePicker-${this.state.isAutomaticTimezone}`}
->>>>>>> 971566b8
                             />
                         </View>
                         <CheckboxWithLabel
