import React, {Component} from 'react';
import {
    View,
    ScrollView,
} from 'react-native';
import lodashGet from 'lodash/get';
import _ from 'underscore';
import {withOnyx} from 'react-native-onyx';
import PropTypes from 'prop-types';
import HeaderWithCloseButton from '../../../components/HeaderWithCloseButton';
import Navigation from '../../../libs/Navigation/Navigation';
import ScreenWrapper from '../../../components/ScreenWrapper';
import styles from '../../../styles/styles';
import Text from '../../../components/Text';
import TextLink from '../../../components/TextLink';
import withLocalize, {withLocalizePropTypes} from '../../../components/withLocalize';
import * as PaymentMethods from '../../../libs/actions/PaymentMethods';
import KeyboardAvoidingView from '../../../components/KeyboardAvoidingView';
import * as ValidationUtils from '../../../libs/ValidationUtils';
import CheckboxWithLabel from '../../../components/CheckboxWithLabel';
import StatePicker from '../../../components/StatePicker';
import ExpensiTextInput from '../../../components/ExpensiTextInput';
import CONST from '../../../CONST';
import FormAlertWithSubmitButton from '../../../components/FormAlertWithSubmitButton';
import ONYXKEYS from '../../../ONYXKEYS';
import compose from '../../../libs/compose';
import AddressSearch from '../../../components/AddressSearch';
import StatePicker from '../../../components/StatePicker';

const propTypes = {
    addDebitCardForm: PropTypes.shape({
        /** Error message from API call */
        error: PropTypes.string,

        /** Whether or not the form is submitting */
        submitting: PropTypes.bool,
    }),

    /* Onyx Props */
    ...withLocalizePropTypes,
};

const defaultProps = {
    addDebitCardForm: {
        error: '',
        submitting: false,
    },
};

class DebitCardPage extends Component {
    constructor(props) {
        super(props);

        this.state = {
            nameOnCard: '',
            cardNumber: '',
            expirationDate: '',
            securityCode: '',
            addressStreet: '',
            addressState: '',
            addressZipCode: '',
            acceptedTerms: false,
            errors: {},
            shouldShowAlertPrompt: false,
        };

        this.requiredFields = [
            'nameOnCard',
            'cardNumber',
            'expirationDate',
            'securityCode',
            'addressStreet',
            'addressState',
            'addressZipCode',
            'acceptedTerms',
        ];

        // Map a field to the key of the error's translation
        this.errorTranslationKeys = {
            nameOnCard: 'addDebitCardPage.error.invalidName',
            cardNumber: 'addDebitCardPage.error.debitCardNumber',
            expirationDate: 'addDebitCardPage.error.expirationDate',
            securityCode: 'addDebitCardPage.error.securityCode',
            addressStreet: 'addDebitCardPage.error.addressStreet',
            addressState: 'addDebitCardPage.error.addressState',
            addressZipCode: 'addDebitCardPage.error.addressZipCode',
            acceptedTerms: 'addDebitCardPage.error.acceptedTerms',
        };

        this.submit = this.submit.bind(this);
        this.clearErrorAndSetValue = this.clearErrorAndSetValue.bind(this);
        this.getErrorText = this.getErrorText.bind(this);
    }

    /**
     * Make sure we reset the onyx values so old errors don't show if this form is displayed later
     */
    componentWillUnmount() {
        PaymentMethods.clearDebitCardFormErrorAndSubmit();
    }

    /**
     * @param {String} inputKey
     * @returns {String}
     */
    getErrorText(inputKey) {
        if (!lodashGet(this.state.errors, inputKey, false)) {
            return '';
        }

        return this.props.translate(this.errorTranslationKeys[inputKey]);
    }

    /**
     * @returns {Boolean}
     */
    validate() {
        const errors = {};
        if (!ValidationUtils.isValidCardName(this.state.nameOnCard)) {
            errors.nameOnCard = true;
        }

        if (!ValidationUtils.isValidDebitCard(this.state.cardNumber.replace(/ /g, ''))) {
            errors.cardNumber = true;
        }

        if (!ValidationUtils.isValidExpirationDate(this.state.expirationDate)) {
            errors.expirationDate = true;
        }

        if (!ValidationUtils.isValidSecurityCode(this.state.securityCode)) {
            errors.securityCode = true;
        }

        if (!ValidationUtils.isValidAddress(this.state.addressStreet)) {
            errors.addressStreet = true;
        }

        if (!ValidationUtils.isValidZipCode(this.state.addressZipCode)) {
            errors.addressZipCode = true;
        }

        if (!this.state.addressState) {
            errors.addressState = true;
        }

        if (!this.state.acceptedTerms) {
            errors.acceptedTerms = true;
        }

        const hasErrors = _.size(errors) > 0;
        this.setState({
            errors,
            shouldShowAlertPrompt: hasErrors,
        });
        return !hasErrors;
    }

    submit() {
        if (!this.validate()) {
            return;
        }
        PaymentMethods.addBillingCard(this.state);
    }

    /**
     * Clear the error associated to inputKey if found and store the inputKey new value in the state.
     *
     * @param {String} inputKey
     * @param {String} value
     */
    clearErrorAndSetValue(inputKey, value) {
        this.setState(prevState => ({
            [inputKey]: value,
            errors: {
                ...prevState.errors,
                [inputKey]: false,
            },
        }));
    }

    render() {
        return (
            <ScreenWrapper>
                <KeyboardAvoidingView>
                    <HeaderWithCloseButton
                        title={this.props.translate('addDebitCardPage.addADebitCard')}
                        shouldShowBackButton
                        onBackButtonPress={() => Navigation.goBack()}
                        onCloseButtonPress={() => Navigation.dismissModal(true)}
                    />
                    <ScrollView
                        style={[styles.w100, styles.flex1]}
                        contentContainerStyle={styles.flexGrow1}
                        keyboardShouldPersistTaps="handled"
                        ref={el => this.form = el}
                    >
                        <View style={[styles.mh5, styles.mb5]}>
                            <ExpensiTextInput
                                label={this.props.translate('addDebitCardPage.nameOnCard')}
                                onChangeText={nameOnCard => this.clearErrorAndSetValue('nameOnCard', nameOnCard)}
                                value={this.state.nameOnCard}
                                errorText={this.getErrorText('nameOnCard')}
                            />
                            <ExpensiTextInput
                                label={this.props.translate('addDebitCardPage.debitCardNumber')}
                                containerStyles={[styles.mt4]}
                                onChangeText={cardNumber => this.clearErrorAndSetValue('cardNumber', cardNumber)}
                                value={this.state.cardNumber}
                                errorText={this.getErrorText('cardNumber')}
                                keyboardType={CONST.KEYBOARD_TYPE.NUMBER_PAD}
                            />
                            <View style={[styles.flexRow, styles.mt4]}>
                                <View style={[styles.flex1, styles.mr2]}>
                                    <ExpensiTextInput
                                        label={this.props.translate('addDebitCardPage.expiration')}
                                        placeholder={this.props.translate('addDebitCardPage.expirationDate')}
                                        onChangeText={expirationDate => this.clearErrorAndSetValue('expirationDate', expirationDate)}
                                        value={this.state.expirationDate}
                                        maxLength="7"
                                        errorText={this.getErrorText('expirationDate')}
                                        keyboardType={CONST.KEYBOARD_TYPE.PHONE_PAD}
                                    />
                                </View>
                                <View style={[styles.flex1]}>
                                    <ExpensiTextInput
                                        label={this.props.translate('addDebitCardPage.cvv')}
                                        onChangeText={securityCode => this.clearErrorAndSetValue('securityCode', securityCode)}
                                        value={this.state.securityCode}
                                        maxLength="4"
                                        errorText={this.getErrorText('securityCode')}
                                        keyboardType={CONST.KEYBOARD_TYPE.NUMBER_PAD}
                                    />
                                </View>
                            </View>
<<<<<<< HEAD
                            <AddressSearch
                                label={this.props.translate('addDebitCardPage.billingAddress')}
                                containerStyles={[styles.mt4]}
                                value={this.state.addressStreet}
                                onChange={(values) => {
                                    _.each(values, (value, key) => {
                                        if (key === 'addressCity') {
                                            return;
                                        }
                                        this.clearErrorAndSetValue(key, value);
                                    });
                                }}
                                errorText={this.getErrorText('addressStreet')}
                            />
                            <View style={[styles.flexRow, styles.mt4]}>
                                <View style={[styles.flex2, styles.mr2]}>
                                    <ExpensiTextInput
                                        label={this.props.translate('common.zip')}
=======
                            {!this.state.manualAddress && (
                                <>
                                    <AddressSearch
                                        label={this.props.translate('addDebitCardPage.billingAddress')}
                                        containerStyles={[styles.mt4]}
                                        value={this.state.addressStreet}
                                        onChangeText={(fieldName, value) => this.clearErrorAndSetValue(fieldName, value)}
                                        errorText={this.getErrorText('addressStreet')}
                                    />
                                    <Text
                                        style={[styles.textMicroSupporting, styles.pt2]}
                                    >
                                        {this.props.translate('common.cantFindAddress')}
                                        <TextLink
                                            style={[styles.textMicro]}
                                            onPress={() => this.setState({manualAddress: true})}
                                        >
                                            {this.props.translate('common.enterManually')}
                                        </TextLink>
                                    </Text>
                                </>
                            )}
                            {this.state.manualAddress && (
                                <>
                                    <ExpensiTextInput
                                        label={this.props.translate('addDebitCardPage.billingAddress')}
                                        containerStyles={[styles.mt4]}
                                        onChangeText={value => this.clearErrorAndSetValue('addressStreet', value)}
                                        value={this.state.addressStreet}
                                        errorText={this.getErrorText('addressStreet')}
                                    />
                                    <View style={[styles.flexRow, styles.mt4]}>
                                        <View style={[styles.flex2, styles.mr2]}>
                                            <ExpensiTextInput
                                                label={this.props.translate('common.city')}
                                                onChangeText={value => this.clearErrorAndSetValue('addressCity', value)}
                                                value={this.state.addressCity}
                                                errorText={this.getErrorText('addressCity')}
                                            />
                                        </View>
                                        <View style={[styles.flex1]}>
                                            <StatePicker
                                                onChange={value => this.clearErrorAndSetValue('addressState', value)}
                                                value={this.state.addressState}
                                                hasError={Boolean(this.getErrorText('addressState'))}
                                            />
                                        </View>
                                    </View>
                                    <ExpensiTextInput
                                        label={this.props.translate('common.zip')}
                                        containerStyles={[styles.mt4]}
>>>>>>> fbb46745
                                        keyboardType={CONST.KEYBOARD_TYPE.PHONE_PAD}
                                        onChangeText={value => this.clearErrorAndSetValue('addressZipCode', value)}
                                        value={this.state.addressZipCode}
                                        errorText={this.getErrorText('addressZipCode')}
                                    />
<<<<<<< HEAD
                                </View>
                                <View style={[styles.flex1]}>
                                    <StatePicker
                                        onChange={value => this.clearErrorAndSetValue('addressState', value)}
                                        value={this.state.addressState}
                                        hasError={lodashGet(this.state.errors, 'addressState', false)}
                                    />
                                </View>
                            </View>
=======
                                </>
                            )}
>>>>>>> fbb46745
                            <CheckboxWithLabel
                                isChecked={this.state.acceptedTerms}
                                onPress={() => {
                                    this.setState(prevState => ({
                                        acceptedTerms: !prevState.acceptedTerms,
                                        errors: {
                                            ...prevState.errors,
                                            acceptedTerms: false,
                                        },
                                    }));
                                }}
                                LabelComponent={() => (
                                    <>
                                        <Text>{`${this.props.translate('common.iAcceptThe')}`}</Text>
                                        <TextLink href="https://use.expensify.com/terms">
                                            {`${this.props.translate('addDebitCardPage.expensifyTermsOfService')}`}
                                        </TextLink>
                                    </>
                                )}
                                style={[styles.mt4, styles.mb4]}
                                errorText={this.getErrorText('acceptedTerms')}
                                hasError={Boolean(this.state.errors.acceptedTerms)}
                            />
                        </View>
                        {!_.isEmpty(this.props.addDebitCardForm.error) && (
                            <View style={[styles.mh5, styles.mb5]}>
                                <Text style={[styles.formError]}>
                                    {this.props.addDebitCardForm.error}
                                </Text>
                            </View>
                        )}
                        <FormAlertWithSubmitButton
                            isAlertVisible={this.state.shouldShowAlertPrompt}
                            buttonText={this.props.translate('common.save')}
                            onSubmit={this.submit}
                            onFixTheErrorsLinkPressed={() => {
                                this.form.scrollTo({y: 0, animated: true});
                            }}
                            isLoading={this.props.addDebitCardForm.submitting}
                        />
                    </ScrollView>
                </KeyboardAvoidingView>
            </ScreenWrapper>
        );
    }
}

DebitCardPage.propTypes = propTypes;
DebitCardPage.defaultProps = defaultProps;

export default compose(
    withOnyx({
        addDebitCardForm: {
            key: ONYXKEYS.ADD_DEBIT_CARD_FORM,
        },
    }),
    withLocalize,
)(DebitCardPage);<|MERGE_RESOLUTION|>--- conflicted
+++ resolved
@@ -25,7 +25,6 @@
 import ONYXKEYS from '../../../ONYXKEYS';
 import compose from '../../../libs/compose';
 import AddressSearch from '../../../components/AddressSearch';
-import StatePicker from '../../../components/StatePicker';
 
 const propTypes = {
     addDebitCardForm: PropTypes.shape({
@@ -233,7 +232,6 @@
                                     />
                                 </View>
                             </View>
-<<<<<<< HEAD
                             <AddressSearch
                                 label={this.props.translate('addDebitCardPage.billingAddress')}
                                 containerStyles={[styles.mt4]}
@@ -252,65 +250,11 @@
                                 <View style={[styles.flex2, styles.mr2]}>
                                     <ExpensiTextInput
                                         label={this.props.translate('common.zip')}
-=======
-                            {!this.state.manualAddress && (
-                                <>
-                                    <AddressSearch
-                                        label={this.props.translate('addDebitCardPage.billingAddress')}
-                                        containerStyles={[styles.mt4]}
-                                        value={this.state.addressStreet}
-                                        onChangeText={(fieldName, value) => this.clearErrorAndSetValue(fieldName, value)}
-                                        errorText={this.getErrorText('addressStreet')}
-                                    />
-                                    <Text
-                                        style={[styles.textMicroSupporting, styles.pt2]}
-                                    >
-                                        {this.props.translate('common.cantFindAddress')}
-                                        <TextLink
-                                            style={[styles.textMicro]}
-                                            onPress={() => this.setState({manualAddress: true})}
-                                        >
-                                            {this.props.translate('common.enterManually')}
-                                        </TextLink>
-                                    </Text>
-                                </>
-                            )}
-                            {this.state.manualAddress && (
-                                <>
-                                    <ExpensiTextInput
-                                        label={this.props.translate('addDebitCardPage.billingAddress')}
-                                        containerStyles={[styles.mt4]}
-                                        onChangeText={value => this.clearErrorAndSetValue('addressStreet', value)}
-                                        value={this.state.addressStreet}
-                                        errorText={this.getErrorText('addressStreet')}
-                                    />
-                                    <View style={[styles.flexRow, styles.mt4]}>
-                                        <View style={[styles.flex2, styles.mr2]}>
-                                            <ExpensiTextInput
-                                                label={this.props.translate('common.city')}
-                                                onChangeText={value => this.clearErrorAndSetValue('addressCity', value)}
-                                                value={this.state.addressCity}
-                                                errorText={this.getErrorText('addressCity')}
-                                            />
-                                        </View>
-                                        <View style={[styles.flex1]}>
-                                            <StatePicker
-                                                onChange={value => this.clearErrorAndSetValue('addressState', value)}
-                                                value={this.state.addressState}
-                                                hasError={Boolean(this.getErrorText('addressState'))}
-                                            />
-                                        </View>
-                                    </View>
-                                    <ExpensiTextInput
-                                        label={this.props.translate('common.zip')}
-                                        containerStyles={[styles.mt4]}
->>>>>>> fbb46745
                                         keyboardType={CONST.KEYBOARD_TYPE.PHONE_PAD}
                                         onChangeText={value => this.clearErrorAndSetValue('addressZipCode', value)}
                                         value={this.state.addressZipCode}
                                         errorText={this.getErrorText('addressZipCode')}
                                     />
-<<<<<<< HEAD
                                 </View>
                                 <View style={[styles.flex1]}>
                                     <StatePicker
@@ -320,10 +264,6 @@
                                     />
                                 </View>
                             </View>
-=======
-                                </>
-                            )}
->>>>>>> fbb46745
                             <CheckboxWithLabel
                                 isChecked={this.state.acceptedTerms}
                                 onPress={() => {
