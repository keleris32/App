--- conflicted
+++ resolved
@@ -120,12 +120,9 @@
 
         combinedPaymentMethods = _.map(combinedPaymentMethods, paymentMethod => ({
             ...paymentMethod,
-<<<<<<< HEAD
             type: MENU_ITEM,
+            onPress: e => this.props.onPress(e, paymentMethod.accountType, paymentMethod.accountData, paymentMethod.isDefault),
             onPress: e => this.props.onPress(e, paymentMethod.accountType, paymentMethod.accountData, paymentMethod.isDefault, paymentMethod.methodID),
-=======
-            onPress: e => this.props.onPress(e, paymentMethod.accountType, paymentMethod.accountData, paymentMethod.isDefault),
->>>>>>> f7870e60
             iconFill: this.isPaymentMethodActive(paymentMethod) ? StyleUtils.getIconFillColor(CONST.BUTTON_STATES.PRESSED) : null,
             wrapperStyle: this.isPaymentMethodActive(paymentMethod) ? [StyleUtils.getButtonBackgroundColorStyle(CONST.BUTTON_STATES.PRESSED)] : null,
         }));
