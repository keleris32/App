import React from 'react';
import lodashGet from 'lodash/get';
import {View} from 'react-native';
import {withOnyx} from 'react-native-onyx';
import _ from 'underscore';
import moment from 'moment';
import styles from '../../styles/styles';
import withLocalize, {withLocalizePropTypes} from '../../components/withLocalize';
import HeaderWithCloseButton from '../../components/HeaderWithCloseButton';
import CONST from '../../CONST';
import TextLink from '../../components/TextLink';
import Navigation from '../../libs/Navigation/Navigation';
import CheckboxWithLabel from '../../components/CheckboxWithLabel';
import Text from '../../components/Text';
import {
    showBankAccountErrorModal,
    goToWithdrawalAccountSetupStep,
    setBankAccountFormValidationErrors,
    setupWithdrawalAccount,
    updateReimbursementAccountDraft,
} from '../../libs/actions/BankAccounts';
import IdentityForm from './IdentityForm';
import {isRequiredFulfilled, validateIdentity} from '../../libs/ValidationUtils';
import Onfido from '../../components/Onfido';
import compose from '../../libs/compose';
import ONYXKEYS from '../../ONYXKEYS';
import {
    getRequestorIdentity,
    clearError,
    getErrors,
} from '../../libs/ReimbursementAccountUtils';
import Log from '../../libs/Log';
import Growl from '../../libs/Growl';
import reimbursementAccountPropTypes from './reimbursementAccountPropTypes';
import ReimbursementAccountForm from './ReimbursementAccountForm';
import {openExternalLink} from '../../libs/actions/Link';

const propTypes = {
    /** Bank account currently in setup */
    reimbursementAccount: reimbursementAccountPropTypes.isRequired,

    ...withLocalizePropTypes,
};

class RequestorStep extends React.Component {
    constructor(props) {
        super(props);

        this.submit = this.submit.bind(this);
        this.clearErrorAndSetValue = this.clearErrorAndSetValue.bind(this);

        this.state = getRequestorIdentity(lodashGet(props, 'reimbursementAccountDraft'), lodashGet(props, 'achData'));
        this.state.onfidoData = lodashGet(props, ['achData', 'onfidoData'], '');
        this.state.isOnfidoSetupComplete = lodashGet(props, ['achData', 'isOnfidoSetupComplete'], false);

        // Map a field to the key of the error's translation
        this.errorTranslationKeys = {
            firstName: 'bankAccount.error.firstName',
            lastName: 'bankAccount.error.lastName',
            isControllingOfficer: 'requestorStep.isControllingOfficerError',
        };

        this.clearError = inputKey => clearError(this.props, inputKey);
        this.getErrors = () => getErrors(this.props);
    }

    /**
     * Clear the error associated to inputKey if found and store the inputKey new value in the state.
     *
     * @param {String} inputKey
     * @param {String|Boolean} value
     */
    clearErrorAndSetValue(inputKey, value) {
        if (inputKey === 'manualAddress') {
            this.setState({
                manualAddress: value,
            });
        } else {
            const renamedFields = {
                addressStreet: 'requestorAddressStreet',
                addressCity: 'requestorAddressCity',
                addressState: 'requestorAddressState',
                addressZipCode: 'requestorAddressZipCode',
            };
            const renamedInputKey = lodashGet(renamedFields, inputKey, inputKey);
            const newState = {[renamedInputKey]: value};
            this.setState(newState);
            updateReimbursementAccountDraft(newState);

            // dob field has multiple validations/errors, we are handling it temporarily like this.
            if (inputKey === 'dob') {
                this.clearError('dobAge');
            }
            this.clearError(inputKey);
        }
    }

    /**
     * @returns {Boolean}
     */
    validate() {
        const errors = validateIdentity({
            firstName: this.state.firstName,
            lastName: this.state.lastName,
            street: this.state.requestorAddressStreet,
            state: this.state.requestorAddressState,
            city: this.state.requestorAddressCity,
            zipCode: this.state.requestorAddressZipCode,
            dob: this.state.dob,
            ssnLast4: this.state.ssnLast4,
        });

<<<<<<< HEAD
        _.each(CONST.BANK_ACCOUNT.REQUIRED_FIELDS_FOR_STEPS.REQUESTOR, (inputKey) => {
            if (!isRequiredFulfilled(this.state[inputKey])) {
                errors[inputKey] = true;
=======
        _.each(this.requiredFields, (inputKey) => {
            if (isRequiredFulfilled(this.state[inputKey])) {
                return;
>>>>>>> 180c7e72
            }

            errors[inputKey] = true;
        });
        if (_.size(errors)) {
            setBankAccountFormValidationErrors(errors);
            showBankAccountErrorModal();
            return false;
        }
        return true;
    }

    submit() {
        if (!this.validate()) {
            return;
        }

        const payload = {
            ...this.state,
            dob: moment(this.state.dob).format(CONST.DATE.MOMENT_FORMAT_STRING),
        };

        setupWithdrawalAccount(payload);
    }

    render() {
        return (
            <>
                <HeaderWithCloseButton
                    title={this.props.translate('requestorStep.headerTitle')}
                    stepCounter={{step: 3, total: 5}}
                    shouldShowBackButton
                    onBackButtonPress={() => goToWithdrawalAccountSetupStep(CONST.BANK_ACCOUNT.STEP.COMPANY)}
                    onCloseButtonPress={Navigation.dismissModal}
                />
                {this.props.achData.useOnfido && this.props.achData.sdkToken && !this.state.isOnfidoSetupComplete ? (
                    <Onfido
                        sdkToken={this.props.achData.sdkToken}
                        onUserExit={() => {
                            // We're taking the user back to the company step. They will need to come back to the requestor step to make the Onfido flow appear again.
                            goToWithdrawalAccountSetupStep(CONST.BANK_ACCOUNT.STEP.COMPANY);
                        }}
                        onError={(error) => {
                            // In case of any unexpected error we log it to the server, show a growl, and return the user back to the company step so they can try again.
                            Log.hmmm('Onfido error in RequestorStep', {error});
                            Growl.error(this.props.translate('onfidoStep.genericError'), 10000);
                            goToWithdrawalAccountSetupStep(CONST.BANK_ACCOUNT.STEP.COMPANY);
                        }}
                        onSuccess={(onfidoData) => {
                            this.setState({
                                onfidoData,
                                isOnfidoSetupComplete: true,
                            }, this.submit);
                        }}
                    />
                ) : (
                    <ReimbursementAccountForm
                        onSubmit={this.submit}
                    >
                        <Text>{this.props.translate('requestorStep.subtitle')}</Text>
                        <View style={[styles.mb5, styles.mt1, styles.dFlex, styles.flexRow]}>
                            <TextLink
                                style={[styles.textMicro]}
                                // eslint-disable-next-line max-len
                                href="https://community.expensify.com/discussion/6983/faq-why-do-i-need-to-provide-personal-documentation-when-setting-up-updating-my-bank-account"
                            >
                                {`${this.props.translate('requestorStep.learnMore')}`}
                            </TextLink>
                            <Text style={[styles.textMicroSupporting]}>{' | '}</Text>
                            <TextLink
                                style={[styles.textMicro, styles.textLink]}
                                // eslint-disable-next-line max-len
                                href="https://community.expensify.com/discussion/5677/deep-dive-security-how-expensify-protects-your-information"
                            >
                                {`${this.props.translate('requestorStep.isMyDataSafe')}`}
                            </TextLink>
                        </View>
                        <IdentityForm
                            onFieldChange={this.clearErrorAndSetValue}
                            values={{
                                firstName: this.state.firstName,
                                lastName: this.state.lastName,
                                street: this.state.requestorAddressStreet,
                                city: this.state.requestorAddressCity,
                                state: this.state.requestorAddressState,
                                zipCode: this.state.requestorAddressZipCode,
                                dob: this.state.dob,
                                ssnLast4: this.state.ssnLast4,
                                manualAddress: this.state.manualAddress,
                            }}
                            errors={this.props.reimbursementAccount.errors}
                        />
                        <CheckboxWithLabel
                            isChecked={this.state.isControllingOfficer}
                            onPress={() => {
                                this.setState((prevState) => {
                                    const newState = {isControllingOfficer: !prevState.isControllingOfficer};
                                    updateReimbursementAccountDraft(newState);
                                    return newState;
                                });
                                this.clearError('isControllingOfficer');
                            }}
                            LabelComponent={() => (
                                <View style={[styles.flex1, styles.pr1]}>
                                    <Text>
                                        {this.props.translate('requestorStep.isControllingOfficer')}
                                    </Text>
                                </View>
                            )}
                            style={[styles.mt4]}
                            hasError={Boolean(this.getErrors().isControllingOfficer)}
                            errorText={this.getErrors().isControllingOfficer ? this.props.translate('requestorStep.isControllingOfficerError') : ''}
                        />
                        <Text style={[styles.mt3, styles.textMicroSupporting]}>
                            {this.props.translate('requestorStep.onFidoConditions')}
                            <Text
                                onPress={() => openExternalLink('https://onfido.com/facial-scan-policy-and-release/')}
                                style={[styles.textMicro, styles.link]}
                                accessibilityRole="link"
                            >
                                {`${this.props.translate('requestorStep.onFidoFacialScan')}`}
                            </Text>
                            {', '}
                            <Text
                                onPress={() => openExternalLink('https://onfido.com/privacy/')}
                                style={[styles.textMicro, styles.link]}
                                accessibilityRole="link"
                            >
                                {`${this.props.translate('common.privacyPolicy')}`}
                            </Text>
                            {` ${this.props.translate('common.and')} `}
                            <Text
                                onPress={() => openExternalLink('https://onfido.com/terms-of-service/')}
                                style={[styles.textMicro, styles.link]}
                                accessibilityRole="link"
                            >
                                {`${this.props.translate('common.termsOfService')}`}
                            </Text>
                        </Text>
                    </ReimbursementAccountForm>
                )}
            </>
        );
    }
}

RequestorStep.propTypes = propTypes;

export default compose(
    withLocalize,
    withOnyx({
        reimbursementAccount: {
            key: ONYXKEYS.REIMBURSEMENT_ACCOUNT,
        },
        reimbursementAccountDraft: {
            key: ONYXKEYS.REIMBURSEMENT_ACCOUNT_DRAFT,
        },
    }),
)(RequestorStep);<|MERGE_RESOLUTION|>--- conflicted
+++ resolved
@@ -110,15 +110,9 @@
             ssnLast4: this.state.ssnLast4,
         });
 
-<<<<<<< HEAD
         _.each(CONST.BANK_ACCOUNT.REQUIRED_FIELDS_FOR_STEPS.REQUESTOR, (inputKey) => {
-            if (!isRequiredFulfilled(this.state[inputKey])) {
-                errors[inputKey] = true;
-=======
-        _.each(this.requiredFields, (inputKey) => {
             if (isRequiredFulfilled(this.state[inputKey])) {
                 return;
->>>>>>> 180c7e72
             }
 
             errors[inputKey] = true;
