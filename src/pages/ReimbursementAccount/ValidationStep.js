import lodashGet from 'lodash/get';
import React from 'react';
import {ScrollView, View} from 'react-native';
import {withOnyx} from 'react-native-onyx';
import Str from 'expensify-common/lib/str';
import _ from 'underscore';
import PropTypes from 'prop-types';
import styles from '../../styles/styles';
import withLocalize, {withLocalizePropTypes} from '../../components/withLocalize';
import compose from '../../libs/compose';
import * as BankAccounts from '../../libs/actions/BankAccounts';
import * as Report from '../../libs/actions/Report';
import HeaderWithCloseButton from '../../components/HeaderWithCloseButton';
import Navigation from '../../libs/Navigation/Navigation';
import TextInput from '../../components/TextInput';
import Text from '../../components/Text';
import BankAccount from '../../libs/models/BankAccount';
import TextLink from '../../components/TextLink';
import ONYXKEYS from '../../ONYXKEYS';
import * as ValidationUtils from '../../libs/ValidationUtils';
import EnableStep from './EnableStep';
import * as ReimbursementAccountProps from './reimbursementAccountPropTypes';
import Form from '../../components/Form';
import * as Expensicons from '../../components/Icon/Expensicons';
import * as Illustrations from '../../components/Icon/Illustrations';
import Section from '../../components/Section';
import CONST from '../../CONST';
import Button from '../../components/Button';
import MenuItem from '../../components/MenuItem';
<<<<<<< HEAD
import WorkspaceResetBankAccountModal from '../workspace/WorkspaceResetBankAccountModal';
=======
import Enable2FAPrompt from './Enable2FAPrompt';
>>>>>>> a171133d

const propTypes = {
    ...withLocalizePropTypes,

    /** Bank account currently in setup */
    reimbursementAccount: ReimbursementAccountProps.reimbursementAccountPropTypes.isRequired,

    onBackButtonPress: PropTypes.func.isRequired,

    /** User's account who is setting up bank account */
    account: PropTypes.shape({

        /** If user has Two factor authentication enabled */
        requiresTwoFactorAuth: PropTypes.bool,
    }),
};

const defaultProps = {
    account: {
        requiresTwoFactorAuth: false,
    },
};

class ValidationStep extends React.Component {
    constructor(props) {
        super(props);

        this.submit = this.submit.bind(this);
        this.validate = this.validate.bind(this);
    }

    /**
     * @param {Object} values - form input values passed by the Form component
     * @returns {Object}
     */
    validate(values) {
        const errors = {};

        _.each(values, (value, key) => {
            const filteredValue = this.filterInput(value);
            if (ValidationUtils.isRequiredFulfilled(filteredValue)) {
                return;
            }
            errors[key] = this.props.translate('common.error.invalidAmount');
        });

        return errors;
    }

    /**
     * @param {Object} values - form input values passed by the Form component
     */
    submit(values) {
        const amount1 = this.filterInput(values.amount1);
        const amount2 = this.filterInput(values.amount2);
        const amount3 = this.filterInput(values.amount3);

        const validateCode = [amount1, amount2, amount3].join(',');

        // Send valid amounts to BankAccountAPI::validateBankAccount in Web-Expensify
        const bankaccountID = lodashGet(this.props.reimbursementAccount, 'achData.bankAccountID');
        BankAccounts.validateBankAccount(bankaccountID, validateCode);
    }

    /**
     * Filter input for validation amount
     * Anything that isn't a number is returned as an empty string
     * Any dollar amount (e.g. 1.12) will be returned as 112
     *
     * @param {String} amount field input
     *
     * @returns {String}
     */
    filterInput(amount) {
        let value = amount ? amount.trim() : '';
        if (value === '' || !Math.abs(Str.fromUSDToNumber(value)) || _.isNaN(Number(value))) {
            return '';
        }

        // If the user enters the values in dollars, convert it to the respective cents amount
        if (_.contains(value, '.')) {
            value = Str.fromUSDToNumber(value);
        }

        return value;
    }

    render() {
        const state = lodashGet(this.props.reimbursementAccount, 'achData.state');

        // If a user tries to navigate directly to the validate page we'll show them the EnableStep
        if (state === BankAccount.STATE.OPEN) {
            return <EnableStep />;
        }

        const maxAttemptsReached = lodashGet(this.props.reimbursementAccount, 'maxAttemptsReached');
        const isVerifying = !maxAttemptsReached && state === BankAccount.STATE.VERIFYING;
        const requiresTwoFactorAuth = lodashGet(this.props, 'account.requiresTwoFactorAuth');

        return (
            <View style={[styles.flex1, styles.justifyContentBetween]}>
                <HeaderWithCloseButton
                    title={isVerifying ? this.props.translate('validationStep.headerTitle') : this.props.translate('workspace.common.testTransactions')}
                    stepCounter={{step: 5, total: 5}}
                    onCloseButtonPress={Navigation.dismissModal}
                    onBackButtonPress={this.props.onBackButtonPress}
                    shouldShowGetAssistanceButton
                    guidesCallTaskID={CONST.GUIDES_CALL_TASK_IDS.WORKSPACE_BANK_ACCOUNT}
                    shouldShowBackButton
                    shouldShowStepCounter={!isVerifying}
                />
                {maxAttemptsReached && (
                    <View style={[styles.m5, styles.flex1]}>
                        <Text>
                            {this.props.translate('validationStep.maxAttemptsReached')}
                            {' '}
                            {this.props.translate('common.please')}
                            {' '}
                            <TextLink onPress={Report.navigateToConciergeChat}>
                                {this.props.translate('common.contactUs')}
                            </TextLink>
                            .
                        </Text>
                    </View>
                )}
                {!maxAttemptsReached && state === BankAccount.STATE.PENDING && (
                    <Form
                        formID={ONYXKEYS.REIMBURSEMENT_ACCOUNT}
                        submitButtonText={this.props.translate('validationStep.buttonText')}
                        onSubmit={this.submit}
                        validate={this.validate}
                        style={[styles.mh5, styles.flexGrow1]}
                    >
                        <View style={[styles.mb2]}>
                            <Text style={[styles.mb5]}>
                                {this.props.translate('validationStep.description')}
                            </Text>
                            <Text style={[styles.mb2]}>
                                {this.props.translate('validationStep.descriptionCTA')}
                            </Text>
                        </View>
                        <View style={[styles.mv5]}>
                            <TextInput
                                inputID="amount1"
                                shouldSaveDraft
                                containerStyles={[styles.mb1]}
                                placeholder="1.52"
                                keyboardType="decimal-pad"
                            />
                            <TextInput
                                inputID="amount2"
                                shouldSaveDraft
                                containerStyles={[styles.mb1]}
                                placeholder="1.53"
                                keyboardType="decimal-pad"
                            />
                            <TextInput
                                shouldSaveDraft
                                inputID="amount3"
                                containerStyles={[styles.mb1]}
                                placeholder="1.54"
                                keyboardType="decimal-pad"
                            />
                        </View>
                        {!requiresTwoFactorAuth && (
                            <View style={[styles.mln5, styles.mrn5]}>
                                <Enable2FAPrompt />
                            </View>
                        )}
                    </Form>
                )}
                {isVerifying && (
                    <ScrollView style={[styles.flex1]}>
                        <Section
                            title={this.props.translate('workspace.bankAccount.letsFinishInChat')}
                            icon={Illustrations.ConciergeBubble}
                        >
                            <Text>
                                {this.props.translate('validationStep.letsChatText')}
                            </Text>
                            <Button
                                text={this.props.translate('validationStep.letsChatCTA')}
                                onPress={Report.navigateToConciergeChat}
                                icon={Expensicons.ChatBubble}
                                style={[styles.mt4]}
                                iconStyles={[styles.buttonCTAIcon]}
                                shouldShowRightIcon
                                large
                                success
                            />
                            <MenuItem
                                title={this.props.translate('workspace.bankAccount.noLetsStartOver')}
                                icon={Expensicons.RotateLeft}
                                onPress={BankAccounts.requestResetFreePlanBankAccount}
                                shouldShowRightIcon
                                wrapperStyle={[styles.cardMenuItem, styles.mv3]}
                            />
                        </Section>
<<<<<<< HEAD
                        {this.props.reimbursementAccount.shouldShowResetModal && (
                            <WorkspaceResetBankAccountModal
                                reimbursementAccount={this.props.reimbursementAccount}
                            />
                        )}
                    </View>
=======
                        {!requiresTwoFactorAuth && (
                            <Enable2FAPrompt />
                        )}
                    </ScrollView>
>>>>>>> a171133d
                )}
            </View>
        );
    }
}

ValidationStep.propTypes = propTypes;
ValidationStep.defaultProps = defaultProps;

export default compose(
    withLocalize,
    withOnyx({
        account: {
            key: ONYXKEYS.ACCOUNT,
        },
    }),
)(ValidationStep);<|MERGE_RESOLUTION|>--- conflicted
+++ resolved
@@ -27,11 +27,8 @@
 import CONST from '../../CONST';
 import Button from '../../components/Button';
 import MenuItem from '../../components/MenuItem';
-<<<<<<< HEAD
 import WorkspaceResetBankAccountModal from '../workspace/WorkspaceResetBankAccountModal';
-=======
 import Enable2FAPrompt from './Enable2FAPrompt';
->>>>>>> a171133d
 
 const propTypes = {
     ...withLocalizePropTypes,
@@ -230,19 +227,15 @@
                                 wrapperStyle={[styles.cardMenuItem, styles.mv3]}
                             />
                         </Section>
-<<<<<<< HEAD
                         {this.props.reimbursementAccount.shouldShowResetModal && (
                             <WorkspaceResetBankAccountModal
                                 reimbursementAccount={this.props.reimbursementAccount}
                             />
                         )}
-                    </View>
-=======
                         {!requiresTwoFactorAuth && (
                             <Enable2FAPrompt />
                         )}
                     </ScrollView>
->>>>>>> a171133d
                 )}
             </View>
         );
