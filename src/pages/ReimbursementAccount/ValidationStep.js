--- conflicted
+++ resolved
@@ -26,7 +26,6 @@
 import CONST from '../../CONST';
 import Button from '../../components/Button';
 import MenuItem from '../../components/MenuItem';
-import * as ReimbursementAccount from '../../libs/actions/ReimbursementAccount';
 
 const propTypes = {
     ...withLocalizePropTypes,
@@ -37,11 +36,8 @@
 
 const defaultProps = {
     reimbursementAccount: {
-<<<<<<< HEAD
-=======
         errorFields: {},
         errors: {},
->>>>>>> 35e4606d
         maxAttemptsReached: false,
     },
 };
@@ -51,7 +47,6 @@
         super(props);
 
         this.submit = this.submit.bind(this);
-<<<<<<< HEAD
         this.validate = this.validate.bind(this);
     }
 
@@ -60,47 +55,6 @@
      * @returns {Object}
      */
     validate(values) {
-=======
-
-        this.state = {
-            amount1: ReimbursementAccountUtils.getDefaultStateForField(props, 'amount1', ''),
-            amount2: ReimbursementAccountUtils.getDefaultStateForField(props, 'amount2', ''),
-            amount3: ReimbursementAccountUtils.getDefaultStateForField(props, 'amount3', ''),
-        };
-
-        this.requiredFields = [
-            'amount1',
-            'amount2',
-            'amount3',
-        ];
-
-        this.errorTranslationKeys = {
-            amount1: 'common.error.invalidAmount',
-            amount2: 'common.error.invalidAmount',
-            amount3: 'common.error.invalidAmount',
-        };
-
-        this.getErrors = () => ReimbursementAccountUtils.getErrors(this.props);
-        this.getErrorText = inputKey => ReimbursementAccountUtils.getErrorText(this.props, this.errorTranslationKeys, inputKey);
-        this.clearError = inputKey => ReimbursementAccountUtils.clearError(this.props, inputKey);
-    }
-
-    /**
-     * @param {String} inputKey
-     * @param {String} value
-     */
-    clearErrorAndSetValue(inputKey, value) {
-        const newState = {[inputKey]: value};
-        this.setState(newState);
-        ReimbursementAccount.updateReimbursementAccountDraft(newState);
-        this.clearError(inputKey);
-    }
-
-    /**
-     * @returns {Boolean}
-     */
-    validate() {
->>>>>>> 35e4606d
         const errors = {};
 
         _.each(values, (value, key) => {
@@ -111,15 +65,8 @@
             errors[key] = this.props.translate('common.error.invalidAmount');
         });
 
-<<<<<<< HEAD
         return errors;
     }
-=======
-    submit() {
-        if (!this.validate()) {
-            return;
-        }
->>>>>>> 35e4606d
 
     /**
      * @param {Object} values - form input values passed by the Form component
@@ -201,12 +148,8 @@
                         formID={ONYXKEYS.REIMBURSEMENT_ACCOUNT}
                         submitButtonText={this.props.translate('validationStep.buttonText')}
                         onSubmit={this.submit}
-<<<<<<< HEAD
                         validate={this.validate}
                         style={[styles.mh5, styles.flexGrow1]}
-=======
-                        buttonText={this.props.translate('validationStep.buttonText')}
->>>>>>> 35e4606d
                     >
                         <View style={[styles.mb2]}>
                             <Text style={[styles.mb5]}>
