--- conflicted
+++ resolved
@@ -245,16 +245,7 @@
                         />
                     )}
                     {currentStep === CONST.BANK_ACCOUNT.STEP.VALIDATION && (
-<<<<<<< HEAD
-                        <ValidationStep
-                            achData={this.props.reimbursementAccount.achData}
-                            maxAttemptsReached={maxAttemptsReached}
-                            error={error}
-
-                        />
-=======
                         <ValidationStep />
->>>>>>> afabce95
                     )}
                     {currentStep === CONST.BANK_ACCOUNT.STEP.ENABLE && (
                         <EnableStep
