--- conflicted
+++ resolved
@@ -138,13 +138,8 @@
         // We grab the currentStep from the achData to determine which view to display. The SetupWithdrawalAccount flow
         // allows us to continue the flow from various points depending on where the user left off. We can also
         // specify a specific step to navigate to by using route params.
-<<<<<<< HEAD
-        const achData = this.props.reimbursementAccount.achData;
-        const currentStep = this.getStepToOpenFromRouteParams() || achData.currentStep;
-=======
         const achData = lodashGet(this.props, 'reimbursementAccount.achData', {});
         const currentStep = achData.currentStep || CONST.BANK_ACCOUNT.STEP.BANK_ACCOUNT;
->>>>>>> 814db411
         return (
             <ScreenWrapper>
                 <KeyboardAvoidingView>
