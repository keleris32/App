--- conflicted
+++ resolved
@@ -7,15 +7,7 @@
 import PropTypes from 'prop-types';
 import Log from '../../libs/Log';
 import ScreenWrapper from '../../components/ScreenWrapper';
-<<<<<<< HEAD
-import {
-    fetchFreePlanVerifiedBankAccount,
-    getOAuthReceivedRedirectURI,
-    hideBankAccountErrors,
-} from '../../libs/actions/BankAccounts';
-=======
 import * as BankAccounts from '../../libs/actions/BankAccounts';
->>>>>>> 5a5d8e14
 import ONYXKEYS from '../../ONYXKEYS';
 import ReimbursementAccountLoadingIndicator from '../../components/ReimbursementAccountLoadingIndicator';
 import Permissions from '../../libs/Permissions';
@@ -81,14 +73,10 @@
         const stepToOpen = this.getStepToOpenFromRouteParams();
 
         // If we are trying to navigate to `/bank-account/new` and we already have a bank account then don't allow returning to `/new`
-<<<<<<< HEAD
-        fetchFreePlanVerifiedBankAccount(stepToOpen !== CONST.BANK_ACCOUNT.STEP.BANK_ACCOUNT ? stepToOpen : '');
+        BankAccounts.fetchFreePlanVerifiedBankAccount(stepToOpen !== CONST.BANK_ACCOUNT.STEP.BANK_ACCOUNT ? stepToOpen : '');
 
         // If we are coming back from the Plaid OAuth flow
-        this.receivedRedirectURI = getOAuthReceivedRedirectURI();
-=======
-        BankAccounts.fetchFreePlanVerifiedBankAccount(stepToOpen !== CONST.BANK_ACCOUNT.STEP.BANK_ACCOUNT ? stepToOpen : '');
->>>>>>> 5a5d8e14
+        this.receivedRedirectURI = BankAccounts.getOAuthReceivedRedirectURI();
     }
 
     componentDidUpdate(prevProps) {
