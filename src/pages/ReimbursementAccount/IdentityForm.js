import React from 'react';
import {View} from 'react-native';
import _ from 'underscore';
import PropTypes from 'prop-types';
import ExpensiTextInput from '../../components/ExpensiTextInput';
import AddressSearch from '../../components/AddressSearch';
import styles from '../../styles/styles';
import withLocalize, {withLocalizePropTypes} from '../../components/withLocalize';
import CONST from '../../CONST';
import DatePicker from '../../components/DatePicker';
<<<<<<< HEAD
import StatePicker from '../../components/StatePicker';
=======
import TextLink from '../../components/TextLink';
import StatePicker from '../../components/StatePicker';
import Text from '../../components/Text';
>>>>>>> 777b158b


const propTypes = {
    /** Style for wrapping View */
    style: PropTypes.oneOfType([PropTypes.arrayOf(PropTypes.object), PropTypes.object]),

    /** Callback fired when a field changes. Passes args as fieldName, val */
    onFieldChange: PropTypes.func.isRequired,

    /** Form values */
    values: PropTypes.shape({
        /** First name field */
        firstName: PropTypes.string,

        /** Last name field */
        lastName: PropTypes.string,

        /** Address street field */
        street: PropTypes.string,

        /** Address city field */
        city: PropTypes.string,

        /** Address state field */
        state: PropTypes.string,

        /** Address zip code field */
        zipCode: PropTypes.string,

        /** Date of birth field */
        dob: PropTypes.oneOfType([PropTypes.string, PropTypes.instanceOf(Date)]),

        /** Last 4 digits of SSN */
        ssnLast4: PropTypes.string,

        /** Whether the address pieces should be entered manually */
        manualAddress: PropTypes.bool,
    }),

    /** Any errors that can arise from form validation */
    errors: PropTypes.objectOf(PropTypes.bool),

    ...withLocalizePropTypes,
};

const defaultProps = {
    style: {},
    values: {
        firstName: '',
        lastName: '',
        street: '',
        city: '',
        state: '',
        zipCode: '',
        dob: '',
        ssnLast4: '',
        manualAddress: false,
    },
    errors: {},
};


const IdentityForm = (props) => {
    // dob field has multiple validations/errors, we are handling it temporarily like this.
    const dobErrorText = (props.errors.dob ? props.translate('bankAccount.error.dob') : '')
        || (props.errors.dobAge ? props.translate('bankAccount.error.age') : '');

<<<<<<< HEAD
=======
    const getFormattedAddressValue = () => {
        let addressString = '';
        if (props.values.street) {
            addressString += `${props.values.street}, `;
        }
        if (props.values.city) {
            addressString += `${props.values.city}, `;
        }
        if (props.values.state) {
            addressString += `${props.values.state}, `;
        }
        if (props.values.zipCode) {
            addressString += `${props.values.zipCode}`;
        }
        return addressString;
    };

>>>>>>> 777b158b
    return (
        <View style={props.style}>
            <View style={[styles.flexRow]}>
                <View style={[styles.flex2, styles.mr2]}>
                    <ExpensiTextInput
                        label={`${props.translate('common.firstName')}`}
                        value={props.values.firstName}
                        onChangeText={value => props.onFieldChange('firstName', value)}
                        errorText={props.errors.firstName ? props.translate('bankAccount.error.firstName') : ''}
                        translateX={-10}
                    />
                </View>
                <View style={[styles.flex2]}>
                    <ExpensiTextInput
                        label={`${props.translate('common.lastName')}`}
                        value={props.values.lastName}
                        onChangeText={value => props.onFieldChange('lastName', value)}
                        errorText={props.errors.lastName ? props.translate('bankAccount.error.lastName') : ''}
                        translateX={-10}
                    />
                </View>
            </View>
            <DatePicker
                label={`${props.translate('common.dob')}`}
                containerStyles={[styles.mt4]}
                placeholder={props.translate('common.dateFormat')}
                value={props.values.dob}
                onChange={value => props.onFieldChange('dob', value)}
                errorText={dobErrorText}
            />
            <ExpensiTextInput
                label={`${props.translate('common.ssnLast4')}`}
                containerStyles={[styles.mt4]}
                keyboardType={CONST.KEYBOARD_TYPE.NUMERIC}
                value={props.values.ssnLast4}
                onChangeText={value => props.onFieldChange('ssnLast4', value)}
                errorText={props.errors.ssnLast4 ? props.translate('bankAccount.error.ssnLast4') : ''}
                maxLength={CONST.BANK_ACCOUNT.MAX_LENGTH.SSN}
            />
<<<<<<< HEAD
            <AddressSearch
                label={translate('common.personalAddress')}
                containerStyles={[styles.mt4]}
                value={street}
                onChange={(addressValues) => {
                    _.each(addressValues, (value, key) => {
                        onFieldChange(key, value);
                    });
                }}
                errorText={errors.street ? translate('bankAccount.error.address') : ''}
            />
            <View style={[styles.flexRow, styles.mt4]}>
                <View style={[styles.flex2, styles.mr2]}>
                    <ExpensiTextInput
                        label={translate('common.city')}
                        value={city}
                        onChangeText={value => onFieldChange('addressCity', value)}
                        errorText={errors.city ? translate('bankAccount.error.addressCity') : ''}
                        translateX={-14}
                    />
                </View>
                <View style={[styles.flex1]}>
                    <StatePicker
                        value={state}
                        onChange={value => onFieldChange('addressState', value)}
                        hasError={Boolean(errors.state)}
                    />
                </View>
            </View>
            <ExpensiTextInput
                label={translate('common.zip')}
                containerStyles={[styles.mt4]}
                keyboardType={CONST.KEYBOARD_TYPE.NUMERIC}
                value={zipCode}
                onChangeText={value => onFieldChange('addressZipCode', value)}
                errorText={errors.zipCode ? translate('bankAccount.error.zipCode') : ''}
                maxLength={CONST.BANK_ACCOUNT.MAX_LENGTH.ZIP_CODE}
            />
=======
            {props.manualAddress ? (
                <>
                    <ExpensiTextInput
                        label={props.translate('common.personalAddress')}
                        containerStyles={[styles.mt4]}
                        value={props.street}
                        onChangeText={value => props.onFieldChange('addressStreet', value)}
                        errorText={props.errors.street ? props.translate('bankAccount.error.address') : ''}
                    />
                    <Text style={[styles.mutedTextLabel, styles.mt1]}>{props.translate('common.noPO')}</Text>
                    <View style={[styles.flexRow, styles.mt4]}>
                        <View style={[styles.flex2, styles.mr2]}>
                            <ExpensiTextInput
                                label={props.translate('common.city')}
                                value={props.city}
                                onChangeText={value => props.onFieldChange('addressCity', value)}
                                errorText={props.errors.city ? props.translate('bankAccount.error.addressCity') : ''}
                                translateX={-14}
                            />
                        </View>
                        <View style={[styles.flex1]}>
                            <StatePicker
                                value={props.state}
                                onChange={value => props.onFieldChange('addressState', value)}
                                errorText={props.errors.state ? props.translate('bankAccount.error.addressState') : ''}
                                hasError={Boolean(props.errors.state)}
                            />
                        </View>
                    </View>
                    <ExpensiTextInput
                        label={props.translate('common.zip')}
                        containerStyles={[styles.mt4]}
                        keyboardType={CONST.KEYBOARD_TYPE.NUMERIC}
                        value={props.zipCode}
                        onChangeText={value => props.onFieldChange('addressZipCode', value)}
                        errorText={props.errors.zipCode ? props.translate('bankAccount.error.zipCode') : ''}
                        maxLength={CONST.BANK_ACCOUNT.MAX_LENGTH.ZIP_CODE}
                    />
                </>
            ) : (
                <>
                    <AddressSearch
                        label={props.translate('common.personalAddress')}
                        containerStyles={[styles.mt4]}
                        value={getFormattedAddressValue()}
                        onChangeText={(fieldName, value) => props.onFieldChange(fieldName, value)}
                        errorText={props.errors.street ? props.translate('bankAccount.error.addressStreet') : ''}
                    />
                    <TextLink
                        style={[styles.textMicro]}
                        onPress={() => props.onFieldChange('manualAddress', true)}
                    >
                        Can&apos;t find your address? Enter it manually
                    </TextLink>
                </>
            )}
>>>>>>> 777b158b
        </View>
    );
};

IdentityForm.propTypes = propTypes;
IdentityForm.defaultProps = defaultProps;
IdentityForm.displayName = 'IdentityForm';
export default withLocalize(IdentityForm);<|MERGE_RESOLUTION|>--- conflicted
+++ resolved
@@ -8,13 +8,7 @@
 import withLocalize, {withLocalizePropTypes} from '../../components/withLocalize';
 import CONST from '../../CONST';
 import DatePicker from '../../components/DatePicker';
-<<<<<<< HEAD
 import StatePicker from '../../components/StatePicker';
-=======
-import TextLink from '../../components/TextLink';
-import StatePicker from '../../components/StatePicker';
-import Text from '../../components/Text';
->>>>>>> 777b158b
 
 
 const propTypes = {
@@ -82,26 +76,6 @@
     const dobErrorText = (props.errors.dob ? props.translate('bankAccount.error.dob') : '')
         || (props.errors.dobAge ? props.translate('bankAccount.error.age') : '');
 
-<<<<<<< HEAD
-=======
-    const getFormattedAddressValue = () => {
-        let addressString = '';
-        if (props.values.street) {
-            addressString += `${props.values.street}, `;
-        }
-        if (props.values.city) {
-            addressString += `${props.values.city}, `;
-        }
-        if (props.values.state) {
-            addressString += `${props.values.state}, `;
-        }
-        if (props.values.zipCode) {
-            addressString += `${props.values.zipCode}`;
-        }
-        return addressString;
-    };
-
->>>>>>> 777b158b
     return (
         <View style={props.style}>
             <View style={[styles.flexRow]}>
@@ -141,103 +115,44 @@
                 errorText={props.errors.ssnLast4 ? props.translate('bankAccount.error.ssnLast4') : ''}
                 maxLength={CONST.BANK_ACCOUNT.MAX_LENGTH.SSN}
             />
-<<<<<<< HEAD
             <AddressSearch
-                label={translate('common.personalAddress')}
+                label={props.translate('common.personalAddress')}
                 containerStyles={[styles.mt4]}
-                value={street}
+                value={props.street}
                 onChange={(addressValues) => {
                     _.each(addressValues, (value, key) => {
-                        onFieldChange(key, value);
+                        props.onFieldChange(key, value);
                     });
                 }}
-                errorText={errors.street ? translate('bankAccount.error.address') : ''}
+                errorText={props.errors.street ? props.translate('bankAccount.error.address') : ''}
             />
             <View style={[styles.flexRow, styles.mt4]}>
                 <View style={[styles.flex2, styles.mr2]}>
                     <ExpensiTextInput
-                        label={translate('common.city')}
-                        value={city}
-                        onChangeText={value => onFieldChange('addressCity', value)}
-                        errorText={errors.city ? translate('bankAccount.error.addressCity') : ''}
+                        label={props.translate('common.city')}
+                        value={props.city}
+                        onChangeText={value => props.onFieldChange('addressCity', value)}
+                        errorText={props.errors.city ? props.translate('bankAccount.error.addressCity') : ''}
                         translateX={-14}
                     />
                 </View>
                 <View style={[styles.flex1]}>
                     <StatePicker
-                        value={state}
-                        onChange={value => onFieldChange('addressState', value)}
-                        hasError={Boolean(errors.state)}
+                        value={props.state}
+                        onChange={value => props.onFieldChange('addressState', value)}
+                        hasError={Boolean(props.errors.state)}
                     />
                 </View>
             </View>
             <ExpensiTextInput
-                label={translate('common.zip')}
+                label={props.translate('common.zip')}
                 containerStyles={[styles.mt4]}
                 keyboardType={CONST.KEYBOARD_TYPE.NUMERIC}
-                value={zipCode}
-                onChangeText={value => onFieldChange('addressZipCode', value)}
-                errorText={errors.zipCode ? translate('bankAccount.error.zipCode') : ''}
+                value={props.zipCode}
+                onChangeText={value => props.onFieldChange('addressZipCode', value)}
+                errorText={props.errors.zipCode ? props.translate('bankAccount.error.zipCode') : ''}
                 maxLength={CONST.BANK_ACCOUNT.MAX_LENGTH.ZIP_CODE}
             />
-=======
-            {props.manualAddress ? (
-                <>
-                    <ExpensiTextInput
-                        label={props.translate('common.personalAddress')}
-                        containerStyles={[styles.mt4]}
-                        value={props.street}
-                        onChangeText={value => props.onFieldChange('addressStreet', value)}
-                        errorText={props.errors.street ? props.translate('bankAccount.error.address') : ''}
-                    />
-                    <Text style={[styles.mutedTextLabel, styles.mt1]}>{props.translate('common.noPO')}</Text>
-                    <View style={[styles.flexRow, styles.mt4]}>
-                        <View style={[styles.flex2, styles.mr2]}>
-                            <ExpensiTextInput
-                                label={props.translate('common.city')}
-                                value={props.city}
-                                onChangeText={value => props.onFieldChange('addressCity', value)}
-                                errorText={props.errors.city ? props.translate('bankAccount.error.addressCity') : ''}
-                                translateX={-14}
-                            />
-                        </View>
-                        <View style={[styles.flex1]}>
-                            <StatePicker
-                                value={props.state}
-                                onChange={value => props.onFieldChange('addressState', value)}
-                                errorText={props.errors.state ? props.translate('bankAccount.error.addressState') : ''}
-                                hasError={Boolean(props.errors.state)}
-                            />
-                        </View>
-                    </View>
-                    <ExpensiTextInput
-                        label={props.translate('common.zip')}
-                        containerStyles={[styles.mt4]}
-                        keyboardType={CONST.KEYBOARD_TYPE.NUMERIC}
-                        value={props.zipCode}
-                        onChangeText={value => props.onFieldChange('addressZipCode', value)}
-                        errorText={props.errors.zipCode ? props.translate('bankAccount.error.zipCode') : ''}
-                        maxLength={CONST.BANK_ACCOUNT.MAX_LENGTH.ZIP_CODE}
-                    />
-                </>
-            ) : (
-                <>
-                    <AddressSearch
-                        label={props.translate('common.personalAddress')}
-                        containerStyles={[styles.mt4]}
-                        value={getFormattedAddressValue()}
-                        onChangeText={(fieldName, value) => props.onFieldChange(fieldName, value)}
-                        errorText={props.errors.street ? props.translate('bankAccount.error.addressStreet') : ''}
-                    />
-                    <TextLink
-                        style={[styles.textMicro]}
-                        onPress={() => props.onFieldChange('manualAddress', true)}
-                    >
-                        Can&apos;t find your address? Enter it manually
-                    </TextLink>
-                </>
-            )}
->>>>>>> 777b158b
         </View>
     );
 };
