--- conflicted
+++ resolved
@@ -128,14 +128,12 @@
     validate() {
         const errors = {};
 
-        if (this.state.manualAddress) {
-            if (!isValidAddress(this.state.addressStreet)) {
-                errors.addressStreet = true;
-            }
-
-            if (!isValidZipCode(this.state.addressZipCode)) {
-                errors.addressZipCode = true;
-            }
+        if (!isValidAddress(this.state.addressStreet)) {
+            errors.addressStreet = true;
+        }
+
+        if (!isValidZipCode(this.state.addressZipCode)) {
+            errors.addressZipCode = true;
         }
 
         if (!isValidURL(this.state.website)) {
@@ -200,7 +198,6 @@
                         disabled={shouldDisableCompanyName}
                         errorText={this.getErrorText('companyName')}
                     />
-<<<<<<< HEAD
                     <AddressSearch
                         label={this.props.translate('common.companyAddress')}
                         containerStyles={[styles.mt4]}
@@ -238,64 +235,6 @@
                         value={this.state.addressZipCode}
                         errorText={this.getErrorText('addressZipCode')}
                     />
-=======
-                    {!this.state.manualAddress && (
-                        <div>
-                            <AddressSearch
-                                label={this.props.translate('common.companyAddress')}
-                                containerStyles={[styles.mt4]}
-                                value={this.getFormattedAddressValue()}
-                                onChangeText={(fieldName, value) => this.clearErrorAndSetValue(fieldName, value)}
-                                errorText={this.getErrorText('addressStreet')}
-                            />
-                            <TextLink
-                                style={[styles.textMicro]}
-                                onPress={() => this.setState({manualAddress: true})}
-                            >
-                                Can&apos;t find your address? Enter it manually
-                            </TextLink>
-                        </div>
-                    )}
-                    {this.state.manualAddress && (
-                        <div>
-                            <ExpensiTextInput
-                                label={this.props.translate('common.companyAddress')}
-                                containerStyles={[styles.mt4]}
-                                onChangeText={value => this.clearErrorAndSetValue('addressStreet', value)}
-                                value={this.state.addressStreet}
-                                errorText={this.getErrorText('addressStreet')}
-                            />
-                            <Text style={[styles.mutedTextLabel, styles.mt1]}>{this.props.translate('common.noPO')}</Text>
-                            <View style={[styles.flexRow, styles.mt4]}>
-                                <View style={[styles.flex2, styles.mr2]}>
-                                    <ExpensiTextInput
-                                        label={this.props.translate('common.city')}
-                                        onChangeText={value => this.clearErrorAndSetValue('addressCity', value)}
-                                        value={this.state.addressCity}
-                                        errorText={this.getErrorText('addressCity')}
-                                        translateX={-14}
-                                    />
-                                </View>
-                                <View style={[styles.flex1]}>
-                                    <StatePicker
-                                        onChange={value => this.clearErrorAndSetValue('addressState', value)}
-                                        value={this.state.addressState}
-                                        hasError={this.getErrors().addressState}
-                                    />
-                                </View>
-                            </View>
-                            <ExpensiTextInput
-                                label={this.props.translate('common.zip')}
-                                containerStyles={[styles.mt4]}
-                                keyboardType={CONST.KEYBOARD_TYPE.PHONE_PAD}
-                                onChangeText={value => this.clearErrorAndSetValue('addressZipCode', value)}
-                                value={this.state.addressZipCode}
-                                errorText={this.getErrorText('addressZipCode')}
-                            />
-                        </div>
-                    )}
-
->>>>>>> 777b158b
                     <ExpensiTextInput
                         label={this.props.translate('common.phoneNumber')}
                         containerStyles={[styles.mt4]}
