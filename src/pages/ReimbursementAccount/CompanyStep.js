import _ from 'underscore';
import lodashGet from 'lodash/get';
import React from 'react';
import {View} from 'react-native';
import Str from 'expensify-common/lib/str';
import moment from 'moment';
import {withOnyx} from 'react-native-onyx';
import HeaderWithCloseButton from '../../components/HeaderWithCloseButton';
import CONST from '../../CONST';
import * as BankAccounts from '../../libs/actions/BankAccounts';
import Navigation from '../../libs/Navigation/Navigation';
import Text from '../../components/Text';
import DatePicker from '../../components/DatePicker';
import TextInput from '../../components/TextInput';
import styles from '../../styles/styles';
import CheckboxWithLabel from '../../components/CheckboxWithLabel';
import TextLink from '../../components/TextLink';
import StatePicker from '../../components/StatePicker';
import withLocalize from '../../components/withLocalize';
import * as ValidationUtils from '../../libs/ValidationUtils';
import * as LoginUtils from '../../libs/LoginUtils';
import compose from '../../libs/compose';
import ONYXKEYS from '../../ONYXKEYS';
import Picker from '../../components/Picker';
import AddressForm from './AddressForm';
import Form from '../../components/Form';
import ScreenWrapper from '../../components/ScreenWrapper';
import * as ReimbursementAccountUtils from '../../libs/ReimbursementAccountUtils';
import StepPropTypes from './StepPropTypes';

const propTypes = {
    ...StepPropTypes,
};

class CompanyStep extends React.Component {
    constructor(props) {
        super(props);

        this.submit = this.submit.bind(this);
        this.validate = this.validate.bind(this);
        this.getDefaultStateForField = this.getDefaultStateForField.bind(this);

        this.defaultWebsite = lodashGet(props, 'user.isFromPublicDomain', false)
            ? 'https://'
            : `https://www.${Str.extractEmailDomain(props.session.email, '')}`;
    }

    componentWillUnmount() {
        BankAccounts.resetReimbursementAccount();
    }

    /**
     * @param {String} fieldName
     * @param {*} defaultValue
     *
     * @returns {*}
     */
    getDefaultStateForField(fieldName, defaultValue = '') {
        return ReimbursementAccountUtils.getDefaultStateForField(this.props.reimbursementAccountDraft, this.props.reimbursementAccount, fieldName, defaultValue);
    }

    /**
     * @param {Array} fieldNames
     *
     * @returns {*}
     */
    getBankAccountFields(fieldNames) {
        return {
            ..._.pick(lodashGet(this.props.reimbursementAccount, 'achData'), ...fieldNames),
            ..._.pick(this.props.reimbursementAccountDraft, ...fieldNames),
        };
    }

    /**
     * @param {Object} values - form input values passed by the Form component
     * @returns {Object} - Object containing the errors for each inputID, e.g. {inputID1: error1, inputID2: error2}
     */
    validate(values) {
        const errors = {};

        if (!values.companyName) {
            errors.companyName = this.props.translate('bankAccount.error.companyName');
        }

        if (!values.addressStreet || !ValidationUtils.isValidAddress(values.addressStreet)) {
            errors.addressStreet = this.props.translate('bankAccount.error.addressStreet');
        }

        if (!values.addressZipCode || !ValidationUtils.isValidZipCode(values.addressZipCode)) {
            errors.addressZipCode = this.props.translate('bankAccount.error.zipCode');
        }

        if (!values.addressCity) {
            errors.addressCity = this.props.translate('bankAccount.error.addressCity');
        }

        if (!values.addressState) {
            errors.addressState = this.props.translate('bankAccount.error.addressState');
        }

        if (!values.companyPhone || !ValidationUtils.isValidUSPhone(values.companyPhone, true)) {
            errors.companyPhone = this.props.translate('bankAccount.error.phoneNumber');
        }

        if (!values.website || !ValidationUtils.isValidURL(values.website)) {
            errors.website = this.props.translate('bankAccount.error.website');
        }

        if (!values.companyTaxID || !ValidationUtils.isValidTaxID(values.companyTaxID)) {
            errors.companyTaxID = this.props.translate('bankAccount.error.taxID');
        }

        if (!values.incorporationType) {
            errors.incorporationType = this.props.translate('bankAccount.error.companyType');
        }

        if (!values.incorporationDate || !ValidationUtils.isValidDate(values.incorporationDate)) {
            errors.incorporationDate = this.props.translate('bankAccount.error.incorporationDate');
        } else if (!values.incorporationDate || !ValidationUtils.isValidPastDate(values.incorporationDate)) {
            errors.incorporationDate = this.props.translate('bankAccount.error.incorporationDateFuture');
        }

        if (!values.incorporationState) {
            errors.incorporationState = this.props.translate('bankAccount.error.incorporationState');
        }

        if (!values.hasNoConnectionToCannabis) {
            errors.hasNoConnectionToCannabis = this.props.translate('bankAccount.error.restrictedBusiness');
        }

        return errors;
    }

    submit(values) {
        const bankAccount = {
            // Fields from BankAccount step
            ...this.getBankAccountFields(['bankAccountID', 'routingNumber', 'accountNumber', 'bankName', 'plaidAccountID', 'plaidAccessToken', 'isSavings']),

            // Fields from Company step
            ...values,
            incorporationDate: moment(values.incorporationDate).format(CONST.DATE.MOMENT_FORMAT_STRING),
            companyTaxID: values.companyTaxID.replace(CONST.REGEX.NON_NUMERIC, ''),
            companyPhone: LoginUtils.getPhoneNumberWithoutUSCountryCodeAndSpecialChars(values.companyPhone),
        };

        BankAccounts.updateCompanyInformationForBankAccount(bankAccount);
    }

    render() {
        const bankAccountID = this.getDefaultStateForField('bankAccountID', 0);
        const shouldDisableCompanyName = bankAccountID && this.getDefaultStateForField('companyName');
        const shouldDisableCompanyTaxID = bankAccountID && this.getDefaultStateForField('companyTaxID');

        return (
            <ScreenWrapper>
                <HeaderWithCloseButton
                    title={this.props.translate('companyStep.headerTitle')}
                    stepCounter={{step: 2, total: 5}}
                    shouldShowGetAssistanceButton
                    guidesCallTaskID={CONST.GUIDES_CALL_TASK_IDS.WORKSPACE_BANK_ACCOUNT}
                    shouldShowBackButton
                    onBackButtonPress={this.props.onBackButtonPress}
                    onCloseButtonPress={Navigation.dismissModal}
                />
                <Form
                    formID={ONYXKEYS.FORMS.REIMBURSEMENT_ACCOUNT_FORM}
                    validate={this.validate}
                    onSubmit={this.submit}
                    submitButtonText={this.props.translate('common.saveAndContinue')}
                    style={[styles.ph5, styles.flexGrow1]}
                >
                    <Text>{this.props.translate('companyStep.subtitle')}</Text>
                    <TextInput
                        label={this.props.translate('companyStep.legalBusinessName')}
                        inputID="companyName"
                        containerStyles={[styles.mt4]}
                        disabled={shouldDisableCompanyName}
                        defaultValue={this.getDefaultStateForField('companyName')}
                        shouldSaveDraft
                    />
                    <AddressForm
                        translate={this.props.translate}
                        defaultValues={{
                            street: this.getDefaultStateForField('addressStreet'),
                            city: this.getDefaultStateForField('addressCity'),
                            state: this.getDefaultStateForField('addressState'),
                            zipCode: this.getDefaultStateForField('addressZipCode'),
                        }}
                        inputKeys={{
                            street: 'addressStreet', city: 'addressCity', state: 'addressState', zipCode: 'addressZipCode',
                        }}
                        shouldSaveDraft
                        streetTranslationKey="common.companyAddress"
                    />
                    <TextInput
                        inputID="companyPhone"
                        label={this.props.translate('common.phoneNumber')}
                        containerStyles={[styles.mt4]}
                        keyboardType={CONST.KEYBOARD_TYPE.PHONE_PAD}
                        placeholder={this.props.translate('common.phoneNumberPlaceholder')}
                        defaultValue={this.getDefaultStateForField('companyPhone')}
                        shouldSaveDraft
                    />
                    <TextInput
                        inputID="website"
                        label={this.props.translate('companyStep.companyWebsite')}
                        containerStyles={[styles.mt4]}
                        defaultValue={this.getDefaultStateForField('website', this.defaultWebsite)}
                        shouldSaveDraft
                    />
                    <TextInput
                        inputID="companyTaxID"
                        label={this.props.translate('companyStep.taxIDNumber')}
                        containerStyles={[styles.mt4]}
                        keyboardType={CONST.KEYBOARD_TYPE.NUMBER_PAD}
                        disabled={shouldDisableCompanyTaxID}
                        placeholder={this.props.translate('companyStep.taxIDNumberPlaceholder')}
                        defaultValue={this.getDefaultStateForField('companyTaxID')}
                        shouldSaveDraft
                    />
                    <View style={styles.mt4}>
                        <Picker
                            inputID="incorporationType"
                            label={this.props.translate('companyStep.companyType')}
                            items={_.map(this.props.translate('companyStep.incorporationTypes'), (label, value) => ({value, label}))}
                            placeholder={{value: '', label: '-'}}
                            defaultValue={this.getDefaultStateForField('incorporationType')}
                            shouldSaveDraft
                        />
                    </View>
                    <View style={styles.mt4}>
                        <DatePicker
                            inputID="incorporationDate"
                            label={this.props.translate('companyStep.incorporationDate')}
                            placeholder={this.props.translate('companyStep.incorporationDatePlaceholder')}
<<<<<<< HEAD
                            maximumDate={new Date()}
                            defaultValue={this.getDefaultStateForField('incorporationDate')}
=======
                            defaultValue={ReimbursementAccountUtils.getDefaultStateForField(this.props, 'incorporationDate')}
>>>>>>> c0c6ecb8
                            shouldSaveDraft
                        />
                    </View>
                    <View style={styles.mt4}>
                        <StatePicker
                            inputID="incorporationState"
                            label={this.props.translate('companyStep.incorporationState')}
                            defaultValue={this.getDefaultStateForField('incorporationState')}
                            shouldSaveDraft
                        />
                    </View>
                    <CheckboxWithLabel
                        inputID="hasNoConnectionToCannabis"
                        defaultValue={this.getDefaultStateForField('hasNoConnectionToCannabis', false)}
                        LabelComponent={() => (
                            <>
                                <Text>{`${this.props.translate('companyStep.confirmCompanyIsNot')} `}</Text>
                                <TextLink
                                    // eslint-disable-next-line max-len
                                    href="https://community.expensify.com/discussion/6191/list-of-restricted-businesses"
                                >
                                    {`${this.props.translate('companyStep.listOfRestrictedBusinesses')}.`}
                                </TextLink>
                            </>
                        )}
                        style={[styles.mt4]}
                        shouldSaveDraft
                    />
                </Form>
            </ScreenWrapper>
        );
    }
}

CompanyStep.propTypes = propTypes;

export default compose(
    withLocalize,
    withOnyx({
        session: {
            key: ONYXKEYS.SESSION,
        },
        user: {
            key: ONYXKEYS.USER,
        },
    }),
)(CompanyStep);<|MERGE_RESOLUTION|>--- conflicted
+++ resolved
@@ -233,12 +233,7 @@
                             inputID="incorporationDate"
                             label={this.props.translate('companyStep.incorporationDate')}
                             placeholder={this.props.translate('companyStep.incorporationDatePlaceholder')}
-<<<<<<< HEAD
-                            maximumDate={new Date()}
                             defaultValue={this.getDefaultStateForField('incorporationDate')}
-=======
-                            defaultValue={ReimbursementAccountUtils.getDefaultStateForField(this.props, 'incorporationDate')}
->>>>>>> c0c6ecb8
                             shouldSaveDraft
                         />
                     </View>
