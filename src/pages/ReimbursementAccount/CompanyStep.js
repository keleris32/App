--- conflicted
+++ resolved
@@ -220,7 +220,7 @@
                         }}
                         errorText={this.getErrorText('addressStreet')}
                     />
-                    <Text style={[styles.mutedTextLabel, styles.mt1]}>{this.props.translate('common.noPO')}</Text>
+                    <ExpensifyText style={[styles.mutedTextLabel, styles.mt1]}>{this.props.translate('common.noPO')}</ExpensifyText>
                     <View style={[styles.flexRow, styles.mt4]}>
                         <View style={[styles.flex2, styles.mr2]}>
                             <ExpensiTextInput
@@ -229,40 +229,12 @@
                                 value={this.state.addressCity}
                                 errorText={this.getErrorText('addressCity')}
                             />
-<<<<<<< HEAD
                         </View>
                         <View style={[styles.flex1]}>
                             <StatePicker
                                 onChange={value => this.clearErrorAndSetValue('addressState', value)}
                                 value={this.state.addressState}
                                 hasError={this.getErrors().addressState}
-=======
-                            <ExpensifyText style={[styles.mutedTextLabel, styles.mt1]}>{this.props.translate('common.noPO')}</ExpensifyText>
-                            <View style={[styles.flexRow, styles.mt4]}>
-                                <View style={[styles.flex2, styles.mr2]}>
-                                    <ExpensiTextInput
-                                        label={this.props.translate('common.city')}
-                                        onChangeText={value => this.clearErrorAndSetValue('addressCity', value)}
-                                        value={this.state.addressCity}
-                                        errorText={this.getErrorText('addressCity')}
-                                    />
-                                </View>
-                                <View style={[styles.flex1]}>
-                                    <StatePicker
-                                        onChange={value => this.clearErrorAndSetValue('addressState', value)}
-                                        value={this.state.addressState}
-                                        hasError={this.getErrors().addressState}
-                                    />
-                                </View>
-                            </View>
-                            <ExpensiTextInput
-                                label={this.props.translate('common.zip')}
-                                containerStyles={[styles.mt4]}
-                                keyboardType={CONST.KEYBOARD_TYPE.PHONE_PAD}
-                                onChangeText={value => this.clearErrorAndSetValue('addressZipCode', value)}
-                                value={this.state.addressZipCode}
-                                errorText={this.getErrorText('addressZipCode')}
->>>>>>> 0311b184
                             />
                         </View>
                     </View>
