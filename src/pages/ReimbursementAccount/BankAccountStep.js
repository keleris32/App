--- conflicted
+++ resolved
@@ -230,9 +230,8 @@
                     </ScrollView>
                 )}
                 {subStep === CONST.BANK_ACCOUNT.SETUP_TYPE.PLAID && (
-<<<<<<< HEAD
                     <Form
-                        formID={ONYXKEYS.FORMS.BANK_ACCOUNT_STEP_FORM_PLAID}
+                        formID={ONYXKEYS.REIMBURSEMENT_ACCOUNT}
                         validate={this.validatePlaidAccount}
                         onSubmit={this.addPlaidAccount}
                         submitButtonText={this.props.translate('common.saveAndContinue')}
@@ -247,37 +246,10 @@
                             allowDebit
                         />
                     </Form>
-=======
-                    <FormScrollView>
-                        <View style={[styles.mh5, styles.mb5, styles.flex1]}>
-                            <AddPlaidBankAccount
-                                text={this.props.translate('bankAccount.plaidBodyCopy')}
-                                onSelect={(params) => {
-                                    this.setState({
-                                        selectedPlaidBankAccount: params.selectedPlaidBankAccount,
-                                    });
-                                }}
-                                onExitPlaid={() => BankAccounts.setBankAccountSubStep(null)}
-                                receivedRedirectURI={this.props.receivedRedirectURI}
-                                plaidLinkOAuthToken={this.props.plaidLinkOAuthToken}
-                                allowDebit
-                            />
-                        </View>
-                        {!_.isUndefined(this.state.selectedPlaidBankAccount) && (
-                            <FormAlertWithSubmitButton
-                                isAlertVisible={Boolean(error)}
-                                buttonText={this.props.translate('common.saveAndContinue')}
-                                onSubmit={this.addPlaidAccount}
-                                message={error}
-                                isLoading={loading}
-                            />
-                        )}
-                    </FormScrollView>
->>>>>>> 59019d53
                 )}
                 {subStep === CONST.BANK_ACCOUNT.SETUP_TYPE.MANUAL && (
                     <Form
-                        formID={ONYXKEYS.FORMS.BANK_ACCOUNT_STEP_FORM_MANUAL}
+                        formID={ONYXKEYS.REIMBURSEMENT_ACCOUNT}
                         validate={this.validate}
                         onSubmit={this.addManualAccount}
                         submitButtonText={this.props.translate('common.saveAndContinue')}
