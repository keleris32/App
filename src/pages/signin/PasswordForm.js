import React from 'react';
import {
    TouchableOpacity, View,
} from 'react-native';
import PropTypes from 'prop-types';
import {withOnyx} from 'react-native-onyx';
import _ from 'underscore';
import styles from '../../styles/styles';
import Button from '../../components/Button';
import Text from '../../components/Text';
import themeColors from '../../styles/themes/default';
import * as Session from '../../libs/actions/Session';
import ONYXKEYS from '../../ONYXKEYS';
import CONST from '../../CONST';
import ChangeExpensifyLoginLink from './ChangeExpensifyLoginLink';
import withLocalize, {withLocalizePropTypes} from '../../components/withLocalize';
import compose from '../../libs/compose';
import ExpensiTextInput from '../../components/ExpensiTextInput';
import {passwordAutocompleteType} from '../../libs/TextInputUtils';

const propTypes = {
    /* Onyx Props */

    /** The details about the account that the user is signing in with */
    account: PropTypes.shape({
        /** Whether or not the account already exists */
        accountExists: PropTypes.bool,

        /** Whether or not two factor authentication is required */
        requiresTwoFactorAuth: PropTypes.bool,

        /** Whether or not a sign on form is loading (being submitted) */
        loading: PropTypes.bool,
    }),

    /** Whether the page is visible. */
    visible: PropTypes.bool,

    ...withLocalizePropTypes,
};

const defaultProps = {
    account: {},
    visible: false,
};

class PasswordForm extends React.Component {
    constructor(props) {
        super(props);
        this.input = null;
        this.validateAndSubmitForm = this.validateAndSubmitForm.bind(this);

        this.state = {
            formError: false,
            password: '',
            twoFactorAuthCode: '',
        };
    }

    componentDidMount() {
        if (!this.input) {
            return;
        }
        this.input.focus();
    }

    componentDidUpdate(prevProps) {
        if (prevProps.visible || !this.props.visible) {
            return;
        }
        this.input.focus();
    }

    /**
     * Check that all the form fields are valid, then trigger the submit callback
     */
    validateAndSubmitForm() {
        if (!this.state.password.trim() && this.props.account.requiresTwoFactorAuth && !this.state.twoFactorAuthCode.trim()) {
            this.setState({formError: 'passwordForm.pleaseFillOutAllFields'});
            return;
        }

        if (!this.state.password.trim()) {
            this.setState({formError: 'passwordForm.pleaseFillPassword'});
            return;
        }

        if (this.props.account.requiresTwoFactorAuth && !this.state.twoFactorAuthCode.trim()) {
            this.setState({formError: 'passwordForm.pleaseFillTwoFactorAuth'});
            return;
        }

        this.setState({
            formError: null,
        });

        Session.signIn(this.state.password, this.state.twoFactorAuthCode);
    }

    render() {
        return (
            <View style={!this.props.visible && styles.visuallyHidden}>
                <View style={[styles.mv3]}>
                    <ExpensiTextInput
                        ref={el => this.input = el}
                        label={this.props.translate('common.password')}
                        secureTextEntry
                        autoCompleteType={passwordAutocompleteType}
                        textContentType="password"
                        nativeID="password"
                        name="password"
                        value={this.state.password}
                        onChangeText={text => this.setState({password: text})}
                        onSubmitEditing={this.validateAndSubmitForm}
<<<<<<< HEAD
                        translateX={-18}
=======
                        autoFocus
>>>>>>> c2b96c10
                        blurOnSubmit={false}
                    />
                    <View style={[styles.changeExpensifyLoginLinkContainer]}>
                        <TouchableOpacity
                            style={[styles.mt2]}
                            onPress={Session.resetPassword}
                            underlayColor={themeColors.componentBG}
                        >
                            <Text style={[styles.link]}>
                                {this.props.translate('passwordForm.forgot')}
                            </Text>
                        </TouchableOpacity>
                    </View>
                </View>

                {this.props.account.requiresTwoFactorAuth && (
                    <View style={[styles.mv3]}>
                        <ExpensiTextInput
                            label={this.props.translate('passwordForm.twoFactorCode')}
                            value={this.state.twoFactorAuthCode}
                            placeholder={this.props.translate('passwordForm.requiredWhen2FAEnabled')}
                            placeholderTextColor={themeColors.placeholderText}
                            onChangeText={text => this.setState({twoFactorAuthCode: text})}
                            onSubmitEditing={this.validateAndSubmitForm}
                            keyboardType={CONST.KEYBOARD_TYPE.NUMERIC}
                            blurOnSubmit={false}
                        />
                    </View>
                )}

                {!this.state.formError && this.props.account && !_.isEmpty(this.props.account.error) && (
                    <Text style={[styles.formError]}>
                        {this.props.account.error}
                    </Text>
                )}

                {this.state.formError && (
                    <Text style={[styles.formError]}>
                        {this.props.translate(this.state.formError)}
                    </Text>
                )}
                <View>
                    <Button
                        success
                        style={[styles.mv3]}
                        text={this.props.translate('common.signIn')}
                        isLoading={this.props.account.loading}
                        onPress={this.validateAndSubmitForm}
                    />
                    {this.props.visible && <ChangeExpensifyLoginLink />}
                </View>
            </View>
        );
    }
}

PasswordForm.propTypes = propTypes;
PasswordForm.defaultProps = defaultProps;

export default compose(
    withLocalize,
    withOnyx({
        account: {key: ONYXKEYS.ACCOUNT},
    }),
)(PasswordForm);<|MERGE_RESOLUTION|>--- conflicted
+++ resolved
@@ -16,7 +16,7 @@
 import withLocalize, {withLocalizePropTypes} from '../../components/withLocalize';
 import compose from '../../libs/compose';
 import ExpensiTextInput from '../../components/ExpensiTextInput';
-import {passwordAutocompleteType} from '../../libs/TextInputUtils';
+import * as TextInputUtils from '../../libs/TextInputUtils';
 
 const propTypes = {
     /* Onyx Props */
@@ -105,18 +105,13 @@
                         ref={el => this.input = el}
                         label={this.props.translate('common.password')}
                         secureTextEntry
-                        autoCompleteType={passwordAutocompleteType}
+                        autoCompleteType={TextInputUtils.passwordAutocompleteType}
                         textContentType="password"
                         nativeID="password"
                         name="password"
                         value={this.state.password}
                         onChangeText={text => this.setState({password: text})}
                         onSubmitEditing={this.validateAndSubmitForm}
-<<<<<<< HEAD
-                        translateX={-18}
-=======
-                        autoFocus
->>>>>>> c2b96c10
                         blurOnSubmit={false}
                     />
                     <View style={[styles.changeExpensifyLoginLinkContainer]}>
