--- conflicted
+++ resolved
@@ -72,27 +72,9 @@
     render() {
         return (
             <>
-<<<<<<< HEAD
-                <View style={[styles.mb4]}>
+                <View style={[styles.mv3]}>
                     <ExpensiTextInput
                         label={this.props.translate('common.password')}
-=======
-                <View style={[styles.mv3]}>
-                    <View style={[styles.dFlex, styles.flexRow]}>
-                        <Text style={[styles.formLabel]}>{this.props.translate('common.password')}</Text>
-                        <TouchableOpacity
-                            style={[styles.ml2]}
-                            onPress={resetPassword}
-                            underlayColor={themeColors.componentBG}
-                        >
-                            <Text style={[styles.link, styles.h4]}>
-                                {this.props.translate('passwordForm.forgot')}
-                            </Text>
-                        </TouchableOpacity>
-                    </View>
-                    <TextInput
-                        style={[styles.textInput]}
->>>>>>> 96de1bc1
                         secureTextEntry
                         autoCompleteType="password"
                         textContentType="password"
@@ -101,19 +83,21 @@
                         onSubmitEditing={this.validateAndSubmitForm}
                         autoFocus
                     />
+                    <TouchableOpacity
+                        style={[styles.mt2]}
+                        onPress={resetPassword}
+                        underlayColor={themeColors.componentBG}
+                    >
+                        <Text style={[styles.link, styles.h4]}>
+                            {this.props.translate('passwordForm.forgot')}
+                        </Text>
+                    </TouchableOpacity>
                 </View>
 
                 {this.props.account.requiresTwoFactorAuth && (
-<<<<<<< HEAD
-                    <View style={[styles.mb4]}>
+                    <View style={[styles.mv3]}>
                         <ExpensiTextInput
                             label={this.props.translate('passwordForm.twoFactorCode')}
-=======
-                    <View style={[styles.mv3]}>
-                        <Text style={[styles.formLabel]}>{this.props.translate('passwordForm.twoFactorCode')}</Text>
-                        <TextInput
-                            style={[styles.textInput]}
->>>>>>> 96de1bc1
                             value={this.state.twoFactorAuthCode}
                             placeholder={this.props.translate('passwordForm.requiredWhen2FAEnabled')}
                             placeholderTextColor={themeColors.placeholderText}
