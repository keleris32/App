import React from 'react';
import {View} from 'react-native';
import PropTypes from 'prop-types';
import {withOnyx} from 'react-native-onyx';
import Str from 'expensify-common/lib/str';
import moment from 'moment';
import styles from '../styles/styles';
import Text from '../components/Text';
import ONYXKEYS from '../ONYXKEYS';
import Avatar from '../components/Avatar';
import HeaderWithCloseButton from '../components/HeaderWithCloseButton';
import Navigation from '../libs/Navigation/Navigation';
import ScreenWrapper from '../components/ScreenWrapper';
import personalDetailsPropType from './personalDetailsPropType';
import withLocalize, {withLocalizePropTypes} from '../components/withLocalize';
import compose from '../libs/compose';
import CommunicationsLink from '../components/CommunicationsLink';
import CONST from '../CONST';

const matchType = PropTypes.shape({
    params: PropTypes.shape({
        /** login passed via route /details/:login */
        login: PropTypes.string,

        /** report ID passed */
        reportID: PropTypes.string,
    }),
});

const propTypes = {
    /* Onyx Props */

    /** The personal details of the person who is logged in */
    personalDetails: personalDetailsPropType.isRequired,

    /** Route params */
    route: matchType.isRequired,

    ...withLocalizePropTypes,
};

/**
 * Gets the phone number to display for SMS logins
 *
 * @param {Object} details
 * @param {String} details.login
 * @param {String} details.displayName
 * @returns {String}
 */
const getPhoneNumber = (details) => {
    // If the user hasn't set a displayName, it is set to their phone number, so use that
    if (Str.isValidPhone(details.displayName)) {
        return details.displayName;
    }

    // If the user has set a displayName, get the phone number from the SMS login
    return Str.removeSMSDomain(details.login);
};

const DetailsPage = ({
    personalDetails, route, translate, toLocalPhone,
}) => {
    const details = personalDetails[route.params.login];
    const isSMSLogin = Str.isSMSLogin(details.login);

    // If we have a reportID param this means that we
    // arrived here via the ParticipantsPage and should be allowed to navigate back to it
    const shouldShowBackButton = Boolean(route.params.reportID);
    const timezone = moment().tz(details.timezone.selected);
    const GMTTime = `${timezone.toString().split(/[+-]/)[0].slice(-3)} ${timezone.zoneAbbr()}`;
    const currentTime = Number.isNaN(Number(timezone.zoneAbbr())) ? timezone.zoneAbbr() : GMTTime;

    return (
        <ScreenWrapper>
            <HeaderWithCloseButton
                title={translate('common.details')}
                shouldShowBackButton={shouldShowBackButton}
                onBackButtonPress={Navigation.goBack}
                onCloseButtonPress={() => Navigation.dismissModal()}
            />
            <View
                pointerEvents="box-none"
                style={[
                    styles.containerWithSpaceBetween,
                ]}
            >
                {details ? (
                    <View>
                        <View style={styles.pageWrapper}>
                            <Avatar
                                containerStyles={[styles.avatarLarge, styles.mb3]}
                                imageStyles={[styles.avatarLarge]}
                                source={details.avatar}
                            />
                            <CommunicationsLink
                                style={[styles.mt1, styles.mb6]}
                                type={details.displayName && isSMSLogin ? CONST.LOGIN_TYPE.PHONE : undefined}
                                value={getPhoneNumber(details)}
                            >
                                <Text style={[styles.displayName]} numberOfLines={1}>
                                    {details.displayName && isSMSLogin
                                        ? toLocalPhone(details.displayName)
                                        : (details.displayName || null)}
                                </Text>
                            </CommunicationsLink>
                            {details.login ? (
                                <View style={[styles.mb6, styles.detailsPageSectionContainer]}>
                                    <Text style={[styles.formLabel, styles.mb2]} numberOfLines={1}>
                                        {translate(isSMSLogin
                                            ? 'common.phoneNumber'
                                            : 'common.email')}
                                    </Text>
<<<<<<< HEAD
                                    <CommunicationsLink
                                        type={isSMSLogin ? CONST.LOGIN_TYPE.PHONE : CONST.LOGIN_TYPE.EMAIL}
                                        value={isSMSLogin ? getPhoneNumber(details) : details.login}
                                    >
                                        <Text style={[styles.textP]} numberOfLines={1}>
                                            {isSMSLogin
                                                ? toLocalPhone(getPhoneNumber(details))
                                                : details.login}
                                        </Text>
                                    </CommunicationsLink>
=======
                                    <Text numberOfLines={1}>
                                        {isSMSLogin
                                            ? toLocalPhone(getPhoneNumber(details))
                                            : details.login}
                                    </Text>
>>>>>>> 45a75c3e
                                </View>
                            ) : null}
                            {details.pronouns ? (
                                <View style={[styles.mb6, styles.detailsPageSectionContainer]}>
                                    <Text style={[styles.formLabel, styles.mb2]} numberOfLines={1}>
                                        {translate('profilePage.preferredPronouns')}
                                    </Text>
                                    <Text numberOfLines={1}>
                                        {details.pronouns}
                                    </Text>
                                </View>
                            ) : null}
                            {details.timezone ? (
                                <View style={[styles.mb6, styles.detailsPageSectionContainer]}>
                                    <Text style={[styles.formLabel, styles.mb2]} numberOfLines={1}>
                                        {translate('detailsPage.localTime')}
                                    </Text>
                                    <Text numberOfLines={1}>
                                        {timezone.format('LT')}
                                        {' '}
                                        {currentTime}
                                    </Text>
                                </View>
                            ) : null}
                        </View>
                    </View>
                ) : null}
            </View>
        </ScreenWrapper>
    );
};

DetailsPage.propTypes = propTypes;
DetailsPage.displayName = 'DetailsPage';

export default compose(
    withLocalize,
    withOnyx({
        personalDetails: {
            key: ONYXKEYS.PERSONAL_DETAILS,
        },
    }),
)(DetailsPage);<|MERGE_RESOLUTION|>--- conflicted
+++ resolved
@@ -110,24 +110,16 @@
                                             ? 'common.phoneNumber'
                                             : 'common.email')}
                                     </Text>
-<<<<<<< HEAD
                                     <CommunicationsLink
                                         type={isSMSLogin ? CONST.LOGIN_TYPE.PHONE : CONST.LOGIN_TYPE.EMAIL}
                                         value={isSMSLogin ? getPhoneNumber(details) : details.login}
                                     >
-                                        <Text style={[styles.textP]} numberOfLines={1}>
+                                        <Text numberOfLines={1}>
                                             {isSMSLogin
                                                 ? toLocalPhone(getPhoneNumber(details))
                                                 : details.login}
                                         </Text>
                                     </CommunicationsLink>
-=======
-                                    <Text numberOfLines={1}>
-                                        {isSMSLogin
-                                            ? toLocalPhone(getPhoneNumber(details))
-                                            : details.login}
-                                    </Text>
->>>>>>> 45a75c3e
                                 </View>
                             ) : null}
                             {details.pronouns ? (
