--- conflicted
+++ resolved
@@ -116,69 +116,6 @@
 
         return (
             <ScreenWrapper>
-<<<<<<< HEAD
-                <HeaderWithCloseButton
-                    title={this.props.translate('common.settings')}
-                    shouldShowBackButton
-                    onBackButtonPress={Navigation.goBack}
-                    onCloseButtonPress={Navigation.dismissModal}
-                />
-                <Form
-                    formID={ONYXKEYS.FORMS.ROOM_SETTINGS_FORM}
-                    submitButtonText={this.props.translate('common.save')}
-                    style={[styles.mh5, styles.mt5, styles.flexGrow1]}
-                    validate={this.validate}
-                    onSubmit={this.updatePolicyRoomName}
-                    scrollContextEnabled
-                    isSubmitButtonVisible={shouldShowRoomName && !this.shouldDisableRename}
-                    enabledWhenOffline
-                >
-                    <View>
-                        <View style={[styles.mt2]}>
-                            <Picker
-                                label={this.props.translate('notificationPreferences.label')}
-                                onInputChange={(notificationPreference) => {
-                                    if (this.props.report.notificationPreference === notificationPreference) {
-                                        return;
-                                    }
-
-                                    Report.updateNotificationPreference(
-                                        this.props.report.reportID,
-                                        this.props.report.notificationPreference,
-                                        notificationPreference,
-                                    );
-                                }}
-                                items={this.getNotificationPreferenceOptions()}
-                                value={this.props.report.notificationPreference}
-                            />
-                        </View>
-                    </View>
-                    {shouldShowRoomName && (
-                        <View style={styles.mt4}>
-                            <OfflineWithFeedback
-                                pendingAction={lodashGet(this.props.report, 'pendingFields.reportName', null)}
-                                errors={lodashGet(this.props.report, 'errorFields.reportName', null)}
-                                onClose={() => Report.clearPolicyRoomNameErrors(this.props.report.reportID)}
-                            >
-                                <View style={[styles.flexRow]}>
-                                    <View style={[styles.flex3]}>
-                                        {this.shouldDisableRename ? (
-                                            <View>
-                                                <Text style={[styles.textLabelSupporting, styles.lh16, styles.mb1]} numberOfLines={1}>
-                                                    {this.props.translate('newRoomPage.roomName')}
-                                                </Text>
-                                                <Text numberOfLines={1} style={[styles.optionAlternateText]}>
-                                                    {this.props.report.reportName}
-                                                </Text>
-                                            </View>
-                                        )
-                                            : (
-                                                <RoomNameInput
-                                                    inputID="newRoomName"
-                                                    defaultValue={this.props.report.reportName}
-                                                />
-                                            )}
-=======
                 <FullPageNotFoundView shouldShow={_.isEmpty(this.props.report)}>
                     <HeaderWithCloseButton
                         title={this.props.translate('common.settings')}
@@ -193,7 +130,7 @@
                         validate={this.validate}
                         onSubmit={this.updatePolicyRoomName}
                         scrollContextEnabled
-                        isSubmitButtonVisible={shouldShowRoomName && !shouldDisableRename}
+                        isSubmitButtonVisible={shouldShowRoomName && !this.shouldDisableRename}
                         enabledWhenOffline
                     >
                         <View>
@@ -225,7 +162,7 @@
                                 >
                                     <View style={[styles.flexRow]}>
                                         <View style={[styles.flex3]}>
-                                            {shouldDisableRename ? (
+                                            {this.shouldDisableRename ? (
                                                 <View>
                                                     <Text style={[styles.textLabelSupporting, styles.lh16, styles.mb1]} numberOfLines={1}>
                                                         {this.props.translate('newRoomPage.roomName')}
@@ -242,7 +179,6 @@
                                                     />
                                                 )}
                                         </View>
->>>>>>> ea3a876a
                                     </View>
                                 </OfflineWithFeedback>
                             </View>
