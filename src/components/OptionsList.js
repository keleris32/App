--- conflicted
+++ resolved
@@ -74,13 +74,6 @@
 
     /** Toggle between compact and default view of the option */
     optionMode: PropTypes.oneOf(['compact', 'default']),
-<<<<<<< HEAD
-=======
-
-    /** Whether we should display full display names of participants for group chat options.
-     * If this is false, then we only display each participant's first name. */
-    shouldShowFullDisplayNames: PropTypes.bool,
->>>>>>> 90539383
 };
 
 const defaultProps = {
@@ -101,6 +94,7 @@
     innerRef: null,
     showTitleTooltip: false,
     optionMode: undefined,
+    shouldShowFullDisplayNames: false,
 };
 
 class OptionsList extends Component {
@@ -177,6 +171,7 @@
                 showSelectedState={this.props.canSelectMultipleOptions}
                 hideAdditionalOptionStates={this.props.hideAdditionalOptionStates}
                 forceTextUnreadStyle={this.props.forceTextUnreadStyle}
+                shouldShowFullDisplayNames={this.props.shouldShowFullDisplayNames}
             />
         );
     }
