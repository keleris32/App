import React from 'react';
import {
    View, Text, Pressable,
} from 'react-native';
import PropTypes from 'prop-types';
import styles, {getButtonBackgroundColorStyle, getIconFillColor} from '../styles/styles';
import Icon from './Icon';
import {ArrowRight} from './Icon/Expensicons';
import getButtonState from '../libs/getButtonState';

const propTypes = {
    /** Any additional styles to apply */
    // eslint-disable-next-line react/forbid-prop-types
    wrapperStyle: PropTypes.object,

    /** Function to fire when component is pressed */
    onPress: PropTypes.func.isRequired,

    /** Icon to display on the left side of component */
    icon: PropTypes.elementType,

    /** Text to display for the item */
    title: PropTypes.string.isRequired,

    /** Boolean whether to display the right icon */
    shouldShowRightIcon: PropTypes.bool,

    /** A boolean flag that gives the icon a green fill if true */
    success: PropTypes.bool,

    // Overrides the icon for shouldShowRightIcon
    iconRight: PropTypes.element,
};

const defaultProps = {
    shouldShowRightIcon: false,
    wrapperStyle: {},
    success: false,
<<<<<<< HEAD
    icon: undefined,
=======
    iconRight: ArrowRight,
>>>>>>> 8b0aa85a
};

const MenuItem = ({
    onPress,
    icon,
    iconRight,
    title,
    shouldShowRightIcon,
    wrapperStyle,
    success,
}) => (
    <Pressable
        onPress={onPress}
        style={({hovered, pressed}) => ([
            styles.createMenuItem,
            getButtonBackgroundColorStyle(getButtonState(hovered, pressed)),
            wrapperStyle,
        ])}
    >
        {({hovered, pressed}) => (
            <>
                <View style={styles.flexRow}>
                    {icon && (
                        <View style={styles.createMenuIcon}>
                            <Icon src={icon} fill={getIconFillColor(getButtonState(hovered, pressed, success))} />
                        </View>
                    )}
                    <View style={styles.justifyContentCenter}>
                        <Text style={[styles.createMenuText, styles.ml3]}>
                            {title}
                        </Text>
                    </View>
                </View>
                {shouldShowRightIcon && (
                    <View style={styles.createMenuIcon}>
                        <Icon src={iconRight} fill={getIconFillColor(getButtonState(hovered, pressed))} />
                    </View>
                )}
            </>
        )}
    </Pressable>
);

MenuItem.propTypes = propTypes;
MenuItem.defaultProps = defaultProps;
MenuItem.displayName = 'MenuItem';

export default MenuItem;<|MERGE_RESOLUTION|>--- conflicted
+++ resolved
@@ -36,11 +36,8 @@
     shouldShowRightIcon: false,
     wrapperStyle: {},
     success: false,
-<<<<<<< HEAD
     icon: undefined,
-=======
     iconRight: ArrowRight,
->>>>>>> 8b0aa85a
 };
 
 const MenuItem = ({
