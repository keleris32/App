import React, {createContext, forwardRef} from 'react';
import PropTypes from 'prop-types';
import {withOnyx} from 'react-native-onyx';
import getComponentDisplayName from '../libs/getComponentDisplayName';
import ONYXKEYS from '../ONYXKEYS';
import {translate} from '../libs/translate';
import DateUtils from '../libs/DateUtils';
import {toLocalPhone, fromLocalPhone} from '../libs/LocalePhoneNumber';
import numberFormat from '../libs/numberFormat';
import CONST from '../CONST';

const LocaleContext = createContext(null);

const withLocalizePropTypes = {
    /** Returns translated string for given locale and phrase */
    translate: PropTypes.func.isRequired,

    /** Formats number formatted according to locale and options */
    numberFormat: PropTypes.func.isRequired,

    /** Converts a timestamp into a localized string representation that's relative to current moment in time */
    timestampToRelative: PropTypes.func.isRequired,

    /** Formats a timestamp to local date and time string */
    timestampToDateTime: PropTypes.func.isRequired,

    /** Returns a locally converted phone number without the country code */
    toLocalPhone: PropTypes.func.isRequired,

    /** Returns an internationally converted phone number with the country code */
    fromLocalPhone: PropTypes.func.isRequired,
};

const localeProviderPropTypes = {
    /** The user's preferred locale e.g. 'en', 'es-ES' */
    preferredLocale: PropTypes.string,

    /* Actual content wrapped by this component */
    children: PropTypes.node.isRequired,
};

const localeProviderDefaultProps = {
    preferredLocale: CONST.DEFAULT_LOCALE,
};

class LocaleContextProvider extends React.Component {
    /**
     * The context this component exposes to child components
     * @returns {object} translation util functions and locale
     */
    getContextValue() {
        return {
            translate: this.translate.bind(this),
            numberFormat: this.numberFormat.bind(this),
            timestampToRelative: this.timestampToRelative.bind(this),
            timestampToDateTime: this.timestampToDateTime.bind(this),
            fromLocalPhone: this.fromLocalPhone.bind(this),
            toLocalPhone: this.toLocalPhone.bind(this),
<<<<<<< HEAD
            locale: this.props.preferredLocale,
=======
            preferredLocale: this.props.preferredLocale,
>>>>>>> aa1ba3c6
        };
    }

    /**
     * @param {String} phrase
     * @param {Object} [variables]
     * @returns {String}
     */
    translate(phrase, variables) {
        return translate(this.props.preferredLocale, phrase, variables);
    }

    /**
     * @param {Number} number
     * @param {Intl.NumberFormatOptions} options
     * @returns {String}
     */
    numberFormat(number, options) {
        return numberFormat(this.props.preferredLocale, number, options);
    }

    /**
     * @param {Number} timestamp
     * @returns {String}
     */
    timestampToRelative(timestamp) {
        return DateUtils.timestampToRelative(this.props.preferredLocale, timestamp);
    }

    /**
     * @param {Number} timestamp
     * @param {Boolean} [includeTimezone]
     * @returns {String}
     */
    timestampToDateTime(timestamp, includeTimezone) {
        return DateUtils.timestampToDateTime(
            this.props.preferredLocale,
            timestamp,
            includeTimezone,
        );
    }

    /**
     * @param {Number} number
     * @returns {String}
     */
    toLocalPhone(number) {
        return toLocalPhone(this.props.preferredLocale, number);
    }

    /**
     * @param {Number} number
     * @returns {String}
     */
    fromLocalPhone(number) {
        return fromLocalPhone(this.props.preferredLocale, number);
    }

    render() {
        return (
            <LocaleContext.Provider value={this.getContextValue()}>
                {this.props.children}
            </LocaleContext.Provider>
        );
    }
}

LocaleContextProvider.propTypes = localeProviderPropTypes;
LocaleContextProvider.defaultProps = localeProviderDefaultProps;

const Provider = withOnyx({
    preferredLocale: {
        key: ONYXKEYS.NVP_PREFERRED_LOCALE,
    },
})(LocaleContextProvider);

Provider.displayName = 'withOnyx(LocaleContextProvider)';

export default function withLocalize(WrappedComponent) {
    const WithLocalize = forwardRef((props, ref) => (
        <LocaleContext.Consumer>
            {/* eslint-disable-next-line react/jsx-props-no-spreading */}
            {translateUtils => <WrappedComponent {...translateUtils} {...props} ref={ref} />}
        </LocaleContext.Consumer>
    ));

    WithLocalize.displayName = `withLocalize(${getComponentDisplayName(WrappedComponent)})`;

    return WithLocalize;
}

export {
    withLocalizePropTypes,
    Provider as LocaleContextProvider,
};<|MERGE_RESOLUTION|>--- conflicted
+++ resolved
@@ -56,11 +56,7 @@
             timestampToDateTime: this.timestampToDateTime.bind(this),
             fromLocalPhone: this.fromLocalPhone.bind(this),
             toLocalPhone: this.toLocalPhone.bind(this),
-<<<<<<< HEAD
-            locale: this.props.preferredLocale,
-=======
             preferredLocale: this.props.preferredLocale,
->>>>>>> aa1ba3c6
         };
     }
 
