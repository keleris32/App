import React, {PureComponent} from 'react';
import PropTypes from 'prop-types';
import {
    View, Image, Pressable,
} from 'react-native';
<<<<<<< HEAD
import Image from '../Image';
=======
>>>>>>> ab803314
import styles from '../../styles/styles';
import * as StyleUtils from '../../styles/StyleUtils';
import canUseTouchScreen from '../../libs/canUseTouchscreen';
import withWindowDimensions, {windowDimensionsPropTypes} from '../withWindowDimensions';
import FullscreenLoadingIndicator from '../FullscreenLoadingIndicator';

const propTypes = {
    /** URL to full-sized image */
    url: PropTypes.string.isRequired,
    ...windowDimensionsPropTypes,
};

class ImageView extends PureComponent {
    constructor(props) {
        super(props);
        this.scrollableRef = null;
        this.canUseTouchScreen = canUseTouchScreen();
        this.onContainerLayoutChanged = this.onContainerLayoutChanged.bind(this);
        this.onContainerPressIn = this.onContainerPressIn.bind(this);
        this.onContainerPress = this.onContainerPress.bind(this);
        this.imageLoadingStart = this.imageLoadingStart.bind(this);
        this.imageLoadingEnd = this.imageLoadingEnd.bind(this);
        this.trackMovement = this.trackMovement.bind(this);
        this.trackPointerPosition = this.trackPointerPosition.bind(this);

        this.state = {
            isLoading: false,
            containerHeight: 0,
            containerWidth: 0,
            isZoomed: false,
            isDragging: false,
            isMouseDown: false,
            initialScrollLeft: 0,
            initialScrollTop: 0,
            initialX: 0,
            initialY: 0,
            imgWidth: 0,
            imgHeight: 0,
            zoomScale: 0,
        };
    }

    componentDidMount() {
        Image.getSize(this.props.url, (width, height) => {
            this.setImageRegion(width, height);
        });
        if (this.canUseTouchScreen) {
            return;
        }
        document.addEventListener('mousemove', this.trackMovement);
        document.addEventListener('mouseup', this.trackPointerPosition);
    }

    componentWillUnmount() {
        if (this.canUseTouchScreen) {
            return;
        }

        document.removeEventListener('mousemove', this.trackMovement);
        document.removeEventListener('mouseup', this.trackPointerPosition);
    }

    /**
     * @param {SyntheticEvent} e
     */
    onContainerLayoutChanged(e) {
        const {width, height} = e.nativeEvent.layout;
        this.setScale(width, height, this.state.imgWidth, this.state.imgHeight);
        this.setState({
            containerHeight: height,
            containerWidth: width,
        });
    }

    /**
     * @param {SyntheticEvent} e
     */
    onContainerPressIn(e) {
        const {pageX, pageY} = e.nativeEvent;
        this.setState({
            isMouseDown: true,
            initialX: pageX,
            initialY: pageY,
            initialScrollLeft: this.scrollableRef.scrollLeft,
            initialScrollTop: this.scrollableRef.scrollTop,
        });
    }

    /**
     * @param {SyntheticEvent} e
     */
    onContainerPress(e) {
        let scrollX;
        let scrollY;
        if (!this.state.isZoomed && !this.state.isDragging) {
            const {offsetX, offsetY} = e.nativeEvent;

            // Dividing clicked positions by the zoom scale to get coordinates
            // so that once we zoom we will scroll to the clicked location.
            const delta = this.getScrollOffset(offsetX / this.state.zoomScale, offsetY / this.state.zoomScale);
            scrollX = delta.offsetX;
            scrollY = delta.offsetY;
        }

        if (this.state.isZoomed && this.state.isDragging && this.state.isMouseDown) {
            this.setState({isDragging: false, isMouseDown: false});
        } else {
            // We first zoom and once its done then we scroll to the location the user clicked.
            this.setState(prevState => ({
                isZoomed: !prevState.isZoomed,
                isMouseDown: false,
            }), () => {
                this.scrollableRef.scrollTop = scrollY;
                this.scrollableRef.scrollLeft = scrollX;
            });
        }
    }

    /**
     * When open image, set image width, height.
     * @param {Number} imageWidth
     * @param {Number} imageHeight
     */
    setImageRegion(imageWidth, imageHeight) {
        if (imageHeight <= 0) {
            return;
        }

        this.setScale(this.state.containerWidth, this.state.containerHeight, imageWidth, imageHeight);
        this.setState({
            imgWidth: imageWidth,
            imgHeight: imageHeight,
        });
    }

    /**
     * @param {Number} containerWidth
     * @param {Number} containerHeight
     * @param {Number} imageWidth
     * @param {Number} imageHeight
     */
    setScale(containerWidth, containerHeight, imageWidth, imageHeight) {
        if (!containerWidth || !imageWidth || !containerHeight || !imageHeight) {
            return;
        }
        const newZoomScale = Math.min(containerWidth / imageWidth, containerHeight / imageHeight);
        this.setState({zoomScale: newZoomScale});
    }

    /**
     * Convert touch point to zoomed point
     * @param {Boolean} x x point when click zoom
     * @param {Boolean} y y point when click zoom
     * @returns {Object} converted touch point
     */
    getScrollOffset(x, y) {
        let offsetX;
        let offsetY;

        // Container size bigger than clicked position offset
        if (x <= this.state.containerWidth / 2) {
            offsetX = 0;
        } else if (x > this.state.containerWidth / 2) {
            // Minus half of container size because we want to be center clicked position
            offsetX = x - (this.state.containerWidth / 2);
        }
        if (y <= this.state.containerHeight / 2) {
            offsetY = 0;
        } else if (y > this.state.containerHeight / 2) {
            // Minus half of container size because we want to be center clicked position
            offsetY = y - (this.state.containerHeight / 2);
        }
        return {offsetX, offsetY};
    }

    /**
     * @param {SyntheticEvent} e
     */
    trackPointerPosition(e) {
        // Whether the pointer is released inside the ImageView
        const isInsideImageView = this.scrollableRef.contains(e.nativeEvent.target);

        if (!isInsideImageView && this.state.isZoomed && this.state.isDragging && this.state.isMouseDown) {
            this.setState({isDragging: false, isMouseDown: false});
        }
    }

    trackMovement(e) {
        if (!this.state.isZoomed) {
            return;
        }

        if (this.state.isDragging && this.state.isMouseDown) {
            const x = e.nativeEvent.x;
            const y = e.nativeEvent.y;
            const moveX = this.state.initialX - x;
            const moveY = this.state.initialY - y;
            this.scrollableRef.scrollLeft = this.state.initialScrollLeft + moveX;
            this.scrollableRef.scrollTop = this.state.initialScrollTop + moveY;
        }

        this.setState(prevState => ({isDragging: prevState.isMouseDown}));
    }

    imageLoadingStart() {
        this.setState({isLoading: true});
    }

    imageLoadingEnd() {
        this.setState({isLoading: false});
    }

    render() {
        if (this.canUseTouchScreen) {
            return (
                <View
                    style={[styles.imageViewContainer, styles.overflowHidden]}
                    onLayout={this.onContainerLayoutChanged}
                >
                    <Image
                        source={{uri: this.props.url}}
<<<<<<< HEAD
                        isAuthTokenRequired={this.props.isAuthTokenRequired}
=======
>>>>>>> ab803314
                        style={this.state.zoomScale === 0 ? undefined : [
                            styles.w100,
                            styles.h100,
                        ]} // Hide image until zoomScale calculated to prevent showing preview with wrong dimensions.

                        // When Image dimensions are lower than the container boundary(zoomscale <= 1), use `contain` to render the image with natural dimensions.
                        // Both `center` and `contain` keeps the image centered on both x and y axis.
<<<<<<< HEAD
                        resizeMode={this.state.zoomScale > 1 ? Image.resizeMode.center : Image.resizeMode.contain}
=======
                        resizeMode={this.state.zoomScale > 1 ? 'center' : 'contain'}
>>>>>>> ab803314
                        onLoadStart={this.imageLoadingStart}
                        onLoadEnd={this.imageLoadingEnd}
                    />
                    {this.state.isLoading && (
                        <FullscreenLoadingIndicator
                            style={[styles.opacity1, styles.bgTransparent]}
                        />
                    )}
                </View>
            );
        }
        return (
            <View
                ref={el => this.scrollableRef = el}
                onLayout={this.onContainerLayoutChanged}
                style={[
                    styles.imageViewContainer,
                    styles.overflowScroll,
                    styles.noScrollbars,
                    styles.pRelative,
                ]}
            >
                <Pressable
                    style={{
                        ...StyleUtils.getZoomSizingStyle(this.state.isZoomed, this.state.imgWidth, this.state.imgHeight, this.state.zoomScale,
                            this.state.containerHeight, this.state.containerWidth),
                        ...StyleUtils.getZoomCursorStyle(this.state.isZoomed, this.state.isDragging),
                        ...this.state.isZoomed && this.state.zoomScale >= 1 ? styles.pRelative : styles.pAbsolute,
                        ...styles.flex1,
                    }}
                    onPressIn={this.onContainerPressIn}
                    onPress={this.onContainerPress}
                >
                    <Image
                        source={{uri: this.props.url}}
<<<<<<< HEAD
                        isAuthTokenRequired={this.props.isAuthTokenRequired}
=======
>>>>>>> ab803314
                        style={this.state.zoomScale === 0 ? undefined : [
                            styles.h100,
                            styles.w100,
                        ]} // Hide image until zoomScale calculated to prevent showing preview with wrong dimensions.
<<<<<<< HEAD
                        resizeMode={Image.resizeMode.contain}
=======
                        resizeMode="contain"
>>>>>>> ab803314
                        onLoadStart={this.imageLoadingStart}
                        onLoadEnd={this.imageLoadingEnd}
                    />
                </Pressable>

                {this.state.isLoading && (
                    <FullscreenLoadingIndicator
                        style={[styles.opacity1, styles.bgTransparent]}
                    />
                )}
            </View>
        );
    }
}

ImageView.propTypes = propTypes;
<<<<<<< HEAD
ImageView.defaultProps = defaultProps;
=======
>>>>>>> ab803314
export default withWindowDimensions(ImageView);<|MERGE_RESOLUTION|>--- conflicted
+++ resolved
@@ -1,12 +1,7 @@
 import React, {PureComponent} from 'react';
 import PropTypes from 'prop-types';
-import {
-    View, Image, Pressable,
-} from 'react-native';
-<<<<<<< HEAD
+import {View, Pressable} from 'react-native';
 import Image from '../Image';
-=======
->>>>>>> ab803314
 import styles from '../../styles/styles';
 import * as StyleUtils from '../../styles/StyleUtils';
 import canUseTouchScreen from '../../libs/canUseTouchscreen';
@@ -14,9 +9,17 @@
 import FullscreenLoadingIndicator from '../FullscreenLoadingIndicator';
 
 const propTypes = {
+
+    /** Do the urls require an authToken? */
+    isAuthTokenRequired: PropTypes.bool,
+
     /** URL to full-sized image */
     url: PropTypes.string.isRequired,
     ...windowDimensionsPropTypes,
+};
+
+const defaultProps = {
+    isAuthTokenRequired: false,
 };
 
 class ImageView extends PureComponent {
@@ -27,6 +30,7 @@
         this.onContainerLayoutChanged = this.onContainerLayoutChanged.bind(this);
         this.onContainerPressIn = this.onContainerPressIn.bind(this);
         this.onContainerPress = this.onContainerPress.bind(this);
+        this.imageLoad = this.imageLoad.bind(this);
         this.imageLoadingStart = this.imageLoadingStart.bind(this);
         this.imageLoadingEnd = this.imageLoadingEnd.bind(this);
         this.trackMovement = this.trackMovement.bind(this);
@@ -50,9 +54,6 @@
     }
 
     componentDidMount() {
-        Image.getSize(this.props.url, (width, height) => {
-            this.setImageRegion(width, height);
-        });
         if (this.canUseTouchScreen) {
             return;
         }
@@ -211,6 +212,10 @@
         this.setState(prevState => ({isDragging: prevState.isMouseDown}));
     }
 
+    imageLoad({nativeEvent}) {
+        this.setImageRegion(nativeEvent.width, nativeEvent.height);
+    }
+
     imageLoadingStart() {
         this.setState({isLoading: true});
     }
@@ -228,10 +233,7 @@
                 >
                     <Image
                         source={{uri: this.props.url}}
-<<<<<<< HEAD
                         isAuthTokenRequired={this.props.isAuthTokenRequired}
-=======
->>>>>>> ab803314
                         style={this.state.zoomScale === 0 ? undefined : [
                             styles.w100,
                             styles.h100,
@@ -239,13 +241,10 @@
 
                         // When Image dimensions are lower than the container boundary(zoomscale <= 1), use `contain` to render the image with natural dimensions.
                         // Both `center` and `contain` keeps the image centered on both x and y axis.
-<<<<<<< HEAD
                         resizeMode={this.state.zoomScale > 1 ? Image.resizeMode.center : Image.resizeMode.contain}
-=======
-                        resizeMode={this.state.zoomScale > 1 ? 'center' : 'contain'}
->>>>>>> ab803314
                         onLoadStart={this.imageLoadingStart}
                         onLoadEnd={this.imageLoadingEnd}
+                        onLoad={this.imageLoad}
                     />
                     {this.state.isLoading && (
                         <FullscreenLoadingIndicator
@@ -279,21 +278,15 @@
                 >
                     <Image
                         source={{uri: this.props.url}}
-<<<<<<< HEAD
                         isAuthTokenRequired={this.props.isAuthTokenRequired}
-=======
->>>>>>> ab803314
                         style={this.state.zoomScale === 0 ? undefined : [
                             styles.h100,
                             styles.w100,
                         ]} // Hide image until zoomScale calculated to prevent showing preview with wrong dimensions.
-<<<<<<< HEAD
                         resizeMode={Image.resizeMode.contain}
-=======
-                        resizeMode="contain"
->>>>>>> ab803314
                         onLoadStart={this.imageLoadingStart}
                         onLoadEnd={this.imageLoadingEnd}
+                        onLoad={this.imageLoad}
                     />
                 </Pressable>
 
@@ -308,8 +301,5 @@
 }
 
 ImageView.propTypes = propTypes;
-<<<<<<< HEAD
 ImageView.defaultProps = defaultProps;
-=======
->>>>>>> ab803314
 export default withWindowDimensions(ImageView);