--- conflicted
+++ resolved
@@ -5,13 +5,8 @@
 import ImageZoom from 'react-native-image-pan-zoom';
 import ImageSize from 'react-native-image-size';
 import _ from 'underscore';
-<<<<<<< HEAD
-import styles, {getWidthAndHeightStyle} from '../../styles/styles';
-=======
-import ImageWithSizeCalculation from '../ImageWithSizeCalculation';
 import styles from '../../styles/styles';
 import * as StyleUtils from '../../styles/styles';
->>>>>>> 5249e8c8
 import variables from '../../styles/variables';
 import withWindowDimensions, {windowDimensionsPropTypes} from '../withWindowDimensions';
 
@@ -101,7 +96,7 @@
                         styles.errorOutline,
                     ]}
                 >
-                    <Image source={{uri: this.props.url}} style={getWidthAndHeightStyle(100, 100)} resizeMode={Image.resizeMode.contain} />
+                    <Image source={{uri: this.props.url}} style={StyleUtils.getWidthAndHeightStyle(100, 100)} resizeMode={Image.resizeMode.contain} />
                 </View>
             );
         }
@@ -150,7 +145,6 @@
                         this.imageZoomScale = scale;
                     }}
                 >
-<<<<<<< HEAD
                     <Image
                         style={[
                             styles.w100,
@@ -159,23 +153,6 @@
                         ]}
                         source={{uri: this.props.url}}
                         resizeMode={Image.resizeMode.contain}
-=======
-                    <ImageWithSizeCalculation
-                        style={StyleUtils.getWidthAndHeightStyle(this.state.imageWidth, this.state.imageHeight)}
-                        url={this.props.url}
-                        onMeasure={({width, height}) => {
-                            let imageWidth = width;
-                            let imageHeight = height;
-
-                            if (width > this.props.windowWidth || height > windowHeight) {
-                                const scaleFactor = Math.max(width / this.props.windowWidth, height / windowHeight);
-                                imageHeight = height / scaleFactor;
-                                imageWidth = width / scaleFactor;
-                            }
-
-                            this.setState({imageHeight, imageWidth});
-                        }}
->>>>>>> 5249e8c8
                     />
                     {/**
                      Create an invisible view on top of the image so we can capture and set the amount of touches before
