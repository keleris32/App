--- conflicted
+++ resolved
@@ -36,18 +36,11 @@
 import Receipt from '../../../assets/images/receipt.svg';
 import Send from '../../../assets/images/send.svg';
 import SignOut from '../../../assets/images/sign-out.svg';
+import Sync from '../../../assets/images/sync.svg';
 import Trashcan from '../../../assets/images/trashcan.svg';
 import Users from '../../../assets/images/users.svg';
 import Upload from '../../../assets/images/upload.svg';
-<<<<<<< HEAD
-import Camera from '../../../assets/images/camera.svg';
-import Gallery from '../../../assets/images/gallery.svg';
-import Offline from '../../../assets/images/offline.svg';
-import SignOut from '../../../assets/images/sign-out.svg';
-import Sync from '../../../assets/images/sync.svg';
-=======
 import Wallet from '../../../assets/images/wallet.svg';
->>>>>>> ac122b43
 
 export {
     Android,
@@ -88,13 +81,9 @@
     Receipt,
     Send,
     SignOut,
+    Sync,
     Trashcan,
     Upload,
     Users,
     Wallet,
-<<<<<<< HEAD
-    SignOut,
-    Sync,
-=======
->>>>>>> ac122b43
 };