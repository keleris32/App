import PropTypes from 'prop-types';
import CONST from '../../CONST';
import {windowDimensionsPropTypes} from '../withWindowDimensions';

const propTypes = {
    // Callback method fired when the user requests to close the modal
    onClose: PropTypes.func.isRequired,

    // State that determines whether to display the modal or not
    isVisible: PropTypes.bool.isRequired,

    // Modal contents
    children: PropTypes.node.isRequired,

    // Callback method fired when the user requests to submit the modal content.
    onSubmit: PropTypes.func,

    // Callback method fired when the modal is hidden
    onModalHide: PropTypes.func,

    // Style of modal to display
    type: PropTypes.oneOf([
        CONST.MODAL.MODAL_TYPE.CENTERED,
        CONST.MODAL.MODAL_TYPE.BOTTOM_DOCKED,
        CONST.MODAL.MODAL_TYPE.POPOVER,
        CONST.MODAL.MODAL_TYPE.RIGHT_DOCKED,
    ]).isRequired,

    // A react-native-animatable animation definition for the modal display animation.
    animationIn: PropTypes.oneOfType([
        PropTypes.string,
        PropTypes.object,
    ]),

    // The anchor position of a popover modal. Has no effect on other modal types.
    popoverAnchorPosition: PropTypes.shape({
        top: PropTypes.number,
        right: PropTypes.number,
        bottom: PropTypes.number,
        left: PropTypes.number,
    }),

    ...windowDimensionsPropTypes,
};

const defaultProps = {
    onSubmit: null,
    type: '',
<<<<<<< HEAD
    onModalHide: () => { },
    animationIn: null,
    popoverAnchorPosition: null,
=======
    onModalHide: () => {},
    popoverAnchorPosition: {},
>>>>>>> 20f91178
};

export {propTypes, defaultProps};<|MERGE_RESOLUTION|>--- conflicted
+++ resolved
@@ -24,7 +24,7 @@
         CONST.MODAL.MODAL_TYPE.BOTTOM_DOCKED,
         CONST.MODAL.MODAL_TYPE.POPOVER,
         CONST.MODAL.MODAL_TYPE.RIGHT_DOCKED,
-    ]).isRequired,
+    ]),
 
     // A react-native-animatable animation definition for the modal display animation.
     animationIn: PropTypes.oneOfType([
@@ -46,14 +46,9 @@
 const defaultProps = {
     onSubmit: null,
     type: '',
-<<<<<<< HEAD
-    onModalHide: () => { },
+    onModalHide: () => {},
     animationIn: null,
-    popoverAnchorPosition: null,
-=======
-    onModalHide: () => {},
     popoverAnchorPosition: {},
->>>>>>> 20f91178
 };
 
 export {propTypes, defaultProps};