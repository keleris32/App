--- conflicted
+++ resolved
@@ -28,58 +28,7 @@
     unsubscribeFromKeyEvents() {
         KeyboardShortcut.unsubscribe('Escape');
         KeyboardShortcut.unsubscribe('Enter');
-<<<<<<< HEAD
-    };
-    const {
-        modalStyle,
-        modalContainerStyle,
-        swipeDirection,
-        animationIn,
-        animationOut,
-        shouldAddTopSafeAreaPadding,
-        shouldAddBottomSafeAreaPadding,
-        hideBackdrop,
-    } = getModalStyles(
-        props.type,
-        {
-            windowWidth: props.windowWidth,
-            windowHeight: props.windowHeight,
-            isSmallScreenWidth: props.isSmallScreenWidth,
-        },
-        props.popoverAnchorPosition,
-    );
-    return (
-        <ReactNativeModal
-            onBackdropPress={props.onClose}
-            onBackButtonPress={props.onClose}
-            onModalShow={subscribeToKeyEvents}
-            onModalHide={() => {
-                unsubscribeFromKeyEvents();
-                props.onModalHide();
-            }}
-            onSwipeComplete={props.onClose}
-            swipeDirection={swipeDirection}
-            isVisible={props.isVisible}
-            backdropColor={themeColors.modalBackdrop}
-            backdropOpacity={hideBackdrop ? 0 : 0.5}
-            backdropTransitionOutTiming={0}
-            style={modalStyle}
-            deviceHeight={props.windowHeight}
-            deviceWidth={props.windowWidth}
-            animationIn={props.animationIn || animationIn}
-            animationOut={animationOut}
-            useNativeDriver={props.useNativeDriver}
-            statusBarTranslucent
-        >
-            <SafeAreaInsetsContext.Consumer>
-                {(insets) => {
-                    const {
-                        paddingTop: safeAreaPaddingTop,
-                        paddingBottom: safeAreaPaddingBottom,
-                    } = getSafeAreaPadding(insets);
-=======
     }
->>>>>>> c3a6aa86
 
     render() {
         const {
@@ -118,7 +67,7 @@
                 style={modalStyle}
                 deviceHeight={this.props.windowHeight}
                 deviceWidth={this.props.windowWidth}
-                animationIn={animationIn}
+                animationIn={this.props.animationIn || animationIn}
                 animationOut={animationOut}
                 useNativeDriver={this.props.useNativeDriver}
                 statusBarTranslucent
