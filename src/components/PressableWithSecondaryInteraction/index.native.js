--- conflicted
+++ resolved
@@ -1,16 +1,8 @@
 import _ from 'underscore';
 import React, {forwardRef} from 'react';
+import * as Haptics from 'expo-haptics';
 import {Pressable} from 'react-native';
-<<<<<<< HEAD
 import {propTypes, defaultProps} from './pressableWithSecondaryInteractionPropTypes';
-=======
-import * as Haptics from 'expo-haptics';
-import pressableWithSecondaryInteractionPropTypes from './pressableWithSecondaryInteractionPropTypes';
-
-const defaultProps = {
-    forwardedRef: () => {},
-};
->>>>>>> 57f557cd
 
 /**
  * This is a special Pressable that calls onSecondaryInteraction when LongPressed.
