--- conflicted
+++ resolved
@@ -417,8 +417,8 @@
         const shouldShowSettlementButton = this.props.iouType === CONST.IOU.IOU_TYPE.SEND;
         const shouldDisableButton = this.state.selectedParticipants.length === 0 || this.props.network.isOffline;
         const isLoading = this.props.iou.loading && !this.props.network.isOffline;
+        const recipient = this.state.participants[0];
         return (
-<<<<<<< HEAD
             <ArrowKeyFocusManager
                 initialFocusedIndex={this.allOptions.length}
                 listLength={this.allOptions.length + 1}
@@ -463,8 +463,8 @@
                                     isDisabled={shouldDisableButton}
                                     isLoading={this.props.iou.loading && !this.props.network.isOffline}
                                     onPress={this.confirm}
-                                    shouldShowPaypal={Boolean(this.state.currentActor.payPalMeAddress)}
-                                    recipientPhoneNumber={this.state.currentActor.phoneNumber}
+                                    shouldShowPaypal={Boolean(recipient.payPalMeAddress)}
+                                    recipientPhoneNumber={recipient.phoneNumber}
                                     enablePaymentsRoute={ROUTES.IOU_SEND_ENABLE_PAYMENTS}
                                     addBankAccountRoute={ROUTES.IOU_SEND_ADD_BANK_ACCOUNT}
                                     addDebitCardRoute={ROUTES.IOU_SEND_ADD_DEBIT_CARD}
@@ -482,61 +482,6 @@
                     </>
                 )}
             </ArrowKeyFocusManager>
-=======
-            <>
-                <ScrollView style={[styles.flexGrow0, styles.flexShrink1, styles.flexBasisAuto, styles.w100]}>
-                    <OptionsList
-                        sections={this.getSections()}
-                        disableArrowKeysActions
-                        disableFocusOptions
-                        hideAdditionalOptionStates
-                        forceTextUnreadStyle
-                        canSelectMultipleOptions={this.props.hasMultipleParticipants}
-                        selectedOptions={this.getSelectedOptions()}
-                        onSelectRow={toggleOption}
-                        isDisabled={!this.props.isGroupSplit}
-                        optionHoveredStyle={hoverStyle}
-                    />
-                </ScrollView>
-                <View style={[styles.ph5, styles.pv5, styles.flexGrow1, styles.flexShrink0, styles.iouConfirmComment]}>
-                    <TextInput
-                        ref={el => this.textInput = el}
-                        label={this.props.translate('iOUConfirmationList.whatsItFor')}
-                        value={this.props.comment}
-                        onChangeText={this.props.onUpdateComment}
-                        placeholder={this.props.translate('common.optional')}
-                        placeholderTextColor={themeColors.placeholderText}
-                    />
-                </View>
-                <FixedFooter>
-                    {this.props.network.isOffline && (
-                        <Text style={[styles.formError, styles.pb2]}>
-                            {this.props.translate('session.offlineMessage')}
-                        </Text>
-                    )}
-                    {shouldShowSettlementButton ? (
-                        <SettlementButton
-                            isDisabled={shouldDisableButton}
-                            isLoading={this.props.iou.loading && !this.props.network.isOffline}
-                            onPress={this.onPress}
-                            shouldShowPaypal={Boolean(recipient.payPalMeAddress)}
-                            recipientPhoneNumber={recipient.phoneNumber}
-                            enablePaymentsRoute={ROUTES.IOU_SEND_ENABLE_PAYMENTS}
-                            addBankAccountRoute={ROUTES.IOU_SEND_ADD_BANK_ACCOUNT}
-                            addDebitCardRoute={ROUTES.IOU_SEND_ADD_DEBIT_CARD}
-                            currency={this.props.iou.selectedCurrencyCode}
-                        />
-                    ) : (
-                        <ButtonWithMenu
-                            isDisabled={shouldDisableButton}
-                            isLoading={isLoading}
-                            onPress={(_event, value) => this.onPress(value)}
-                            options={this.splitOrRequestOptions}
-                        />
-                    )}
-                </FixedFooter>
-            </>
->>>>>>> 9c50db75
         );
     }
 }
