--- conflicted
+++ resolved
@@ -46,27 +46,15 @@
                 return;
             }
 
-<<<<<<< HEAD
-                App.setLocale(locale);
-            }}
-            items={_.values(localesToLanguages)}
-            size={props.size}
-            value={props.preferredLocale}
-            containerStyles={props.size === 'small' ? [styles.pickerContainerSmall] : []}
-            backgroundColor={themeColors.transparent}
-        />
-    );
-};
-=======
             App.setLocale(locale);
         }}
         items={_.values(localesToLanguages)}
         size={props.size}
         value={props.preferredLocale}
         containerStyles={props.size === 'small' ? [styles.pickerContainerSmall] : []}
+        backgroundColor={themeColors.transparent}
     />
 );
->>>>>>> b9fe42ad
 
 LocalePicker.defaultProps = defaultProps;
 LocalePicker.propTypes = propTypes;
