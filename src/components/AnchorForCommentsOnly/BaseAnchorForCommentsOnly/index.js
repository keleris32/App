--- conflicted
+++ resolved
@@ -2,13 +2,8 @@
 import React from 'react';
 import {Pressable, StyleSheet} from 'react-native';
 import lodashGet from 'lodash/get';
-<<<<<<< HEAD
 import ExpensifyText from '../../ExpensifyText';
-import * as anchorForCommentsOnlyPropTypes from '../anchorForCommentsOnlyPropTypes';
-=======
-import Text from '../../Text';
 import {propTypes, defaultProps} from '../anchorForCommentsOnlyPropTypes';
->>>>>>> 4718ec43
 import PressableWithSecondaryInteraction from '../../PressableWithSecondaryInteraction';
 import * as ReportActionContextMenu from '../../../pages/home/report/ContextMenu/ReportActionContextMenu';
 import * as ContextMenuActions from '../../../pages/home/report/ContextMenu/ContextMenuActions';
@@ -73,30 +68,8 @@
                             );
                         }
                     }
-<<<<<<< HEAD
-                >
-                    <ExpensifyText
-                        ref={el => linkRef = el}
-                        style={StyleSheet.flatten(props.style)}
-                        accessibilityRole="link"
-                        href={props.href}
-                        hrefAttrs={{
-                            rel: props.rel,
-                            target: props.target,
-                        }}
-                        // eslint-disable-next-line react/jsx-props-no-spreading
-                        {...rest}
                     >
-                        {props.children}
-                    </ExpensifyText>
-                </PressableWithSecondaryInteraction>
-            )
-
-    );
-};
-=======
-                    >
-                        <Text
+                        <ExpensifyText
                             ref={el => linkRef = el}
                             style={StyleSheet.flatten(this.props.style)}
                             accessibilityRole="link"
@@ -109,13 +82,12 @@
                             {...rest}
                         >
                             {this.props.children}
-                        </Text>
+                        </ExpensifyText>
                     </PressableWithSecondaryInteraction>
                 )
         );
     }
 }
->>>>>>> 4718ec43
 
 BaseAnchorForCommentsOnly.propTypes = propTypes;
 BaseAnchorForCommentsOnly.defaultProps = defaultProps;
