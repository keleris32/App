/**
 * This is a higher order component that provides the ability to map a state property directly to
 * something in Ion (a key/value store). That way, as soon as data in Ion changes, the state will be set and the view
 * will automatically change to reflect the new data.
 */
import React from 'react';
import _ from 'underscore';
<<<<<<< HEAD
import lodashGet from 'lodash.get';
import lodashHas from 'lodash.has';
=======
import Ion from '../lib/Ion';
>>>>>>> eeae9f3b

import getDisplayName from '../lib/getDisplayName';
import Ion from '../lib/Ion';

export default function (mapIonToState) {
    return (WrappedComponent) => {
        class withIon extends React.Component {
            constructor(props) {
                super(props);

                // This stores all the Ion connection IDs to be used when the component unmounts so everything can be
                // disconnected
                this.actionConnectionIDs = {};

                // This stores all of the Ion connection IDs from the mappings where they Ion key uses data from
                // this.props. These are stored differently because anytime the props change, the component has to be
                // reconnected to Ion with the new props.
                this.activeConnectionIDsWithPropsData = {};

                this.state = {
                    loading: true,
                };
            }

            componentDidMount() {
                // Subscribe each of the state properties to the proper Ion key
                _.each(mapIonToState, (mapping, propertyName) => {
                    this.connectMappingToIon(mapping, propertyName, this.wrappedComponent);
                });
                this.checkAndUpdateLoading();
            }

            componentDidUpdate(prevProps) {
                // If any of the mappings use data from the props, then when the props change, all the
                // connections need to be reconnected with the new props
                _.each(mapIonToState, (mapping, propertyName) => {
                    if (_.isFunction(mapping.key)) {
                        const previousKey = mapping.key(prevProps);
                        const newKey = mapping.key(this.props);
                        if (previousKey !== newKey) {
                            Ion.disconnect(this.activeConnectionIDsWithPropsData[previousKey]);
                            this.connectMappingToIon(mapping, propertyName, this.wrappedComponent);
                        }
                    }
                });
                this.checkAndUpdateLoading();
            }

            componentWillUnmount() {
                // Disconnect everything from Ion
                _.each(this.actionConnectionIDs, Ion.disconnect);
                _.each(this.activeConnectionIDsWithPropsData, Ion.disconnect);
            }

            /**
             * Makes sure each Ion key we requested has been set to state with a value of some kind.
             * We are doing this so that the wrapped component will only render when all the data
             * it needs is available to it.
             */
            checkAndUpdateLoading() {
                if (!this.state.loading) {
                    return;
                }

                // Filter all keys by those which we do want to init with stored values
                // since keys that are configured to not init with stored values will
                // never appear on state when the component mounts - only after they update
                // organically.
                const requiredKeysForInit = _.chain(mapIonToState)
                    .omit(config => config.initWithStoredValues === false)
                    .keys()
                    .value();

                // All state keys should exist and at least have a value of null
                if (_.every(requiredKeysForInit, key => !_.isUndefined(this.state[key]))) {
                    this.setState({loading: false});
                }
            }

            /**
             * Takes a single mapping and binds the state of the component to the store
             *
             * @param {object} mapping
             * @param {string|function} mapping.key key to connect to. can be a string or a
             * function that takes this.props as an argument and returns a string
             * @param {string} statePropertyName the name of the state property that Ion will add the data to
             * @param {boolean} [mapping.initWithStoredValues] If set to false, then no data will be prefilled into the
             *  component
             */
            connectMappingToIon(mapping, statePropertyName) {
                const ionConnectionConfig = {
                    ...mapping,
                    statePropertyName,
                    withIonInstance: this,
                };

                let connectionID;

                // Connect to Ion and keep track of the connectionID
                if (_.isFunction(mapping.key)) {
                    const keyFromProps = mapping.key(this.props);
                    ionConnectionConfig.key = keyFromProps;

                    // Store the connectionID with a key that is unique to the data coming from the props which allows
                    // it to be easily reconnected to when the props change
                    connectionID = Ion.connect(ionConnectionConfig);
                    this.activeConnectionIDsWithPropsData[keyFromProps] = connectionID;
                } else {
                    connectionID = Ion.connect(ionConnectionConfig);
                    this.actionConnectionIDs[connectionID] = connectionID;
                }
            }

            render() {
                if (this.state.loading) {
                    return null;
                }

                // Remove any internal state properties used by withIon
                // that should not be passed to a wrapped component
                const stateToPass = _.omit(this.state, 'loading');

                // Spreading props and state is necessary in an HOC where the data cannot be predicted
                return (
                    <WrappedComponent
                        // eslint-disable-next-line react/jsx-props-no-spreading
                        {...this.props}
                        // eslint-disable-next-line react/jsx-props-no-spreading
                        {...stateToPass}
                    />
                );
            }
        }

        withIon.displayName = `withIon(${getDisplayName(WrappedComponent)})`;
        return withIon;
    };
}<|MERGE_RESOLUTION|>--- conflicted
+++ resolved
@@ -5,12 +5,8 @@
  */
 import React from 'react';
 import _ from 'underscore';
-<<<<<<< HEAD
 import lodashGet from 'lodash.get';
 import lodashHas from 'lodash.has';
-=======
-import Ion from '../lib/Ion';
->>>>>>> eeae9f3b
 
 import getDisplayName from '../lib/getDisplayName';
 import Ion from '../lib/Ion';
