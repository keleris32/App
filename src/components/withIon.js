--- conflicted
+++ resolved
@@ -96,14 +96,8 @@
              * Takes a single mapping and binds the state of the component to the store
              *
              * @param {object} mapping
-<<<<<<< HEAD
-             * @param {string|function} mapping.key key to connect to. can be a string or a function that takes
-             * this.props as an argument and returns a string
-=======
              * @param {string|function} mapping.key key to connect to. can be a string or a
              * function that takes this.props as an argument and returns a string
-             *
->>>>>>> d5ec96cf
              * @param {string} statePropertyName the name of the state property that Ion will add the data to
              * @param {boolean} [mapping.initWithStoredValues] If set to false, then no data will be prefilled into the
              *  component
