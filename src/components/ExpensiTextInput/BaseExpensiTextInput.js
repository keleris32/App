--- conflicted
+++ resolved
@@ -189,7 +189,6 @@
                                     />
                                 </>
                             ) : null}
-<<<<<<< HEAD
                             <View style={[styles.expensiTextInputAndIconContainer]}>
                                 <TextInput
                                     ref={(ref) => {
@@ -198,7 +197,7 @@
                                     }}
                                     // eslint-disable-next-line
                                     {...inputProps}
-                                    value={this.props.value}
+                                    value={this.value}
                                     placeholder={(this.state.isFocused || !this.props.label) ? this.props.placeholder : null}
                                     placeholderTextColor={themeColors.placeholderText}
                                     underlineColorAndroid="transparent"
@@ -224,27 +223,6 @@
                                 </Pressable>
                                 )}
                             </View>
-=======
-                            <TextInput
-                                ref={(ref) => {
-                                    if (typeof this.props.innerRef === 'function') { this.props.innerRef(ref); }
-                                    this.input = ref;
-                                }}
-                                // eslint-disable-next-line
-                                {...inputProps}
-                                value={this.value}
-                                placeholder={(this.state.isFocused || !this.props.label) ? this.props.placeholder : null}
-                                placeholderTextColor={themeColors.placeholderText}
-                                underlineColorAndroid="transparent"
-                                style={[this.props.inputStyle, !hasLabel && styles.pv0]}
-                                multiline={this.props.multiline}
-                                onFocus={this.onFocus}
-                                onBlur={this.onBlur}
-                                onChangeText={this.setValue}
-                                onPressOut={this.props.onPress}
-                                translateX={this.props.translateX}
-                            />
->>>>>>> ddfa1e4f
                         </View>
                     </TouchableWithoutFeedback>
                 </View>
