--- conflicted
+++ resolved
@@ -127,16 +127,12 @@
         const hasLabel = Boolean(label.length);
         return (
             <View>
-<<<<<<< HEAD
-                <View style={[styles.componentHeightLarge, ...containerStyles]}>
-=======
                 <View
                     style={[
                         !multiline && styles.componentHeightLarge,
                         ...containerStyles,
                     ]}
                 >
->>>>>>> 69aaddf3
                     <TouchableWithoutFeedback onPress={() => this.input.focus()} focusable={false}>
                         <View
                             style={[
@@ -170,10 +166,7 @@
                                 placeholderTextColor={themeColors.placeholderText}
                                 underlineColorAndroid="transparent"
                                 style={inputStyle}
-<<<<<<< HEAD
-=======
                                 multiline={multiline}
->>>>>>> 69aaddf3
                                 onFocus={this.onFocus}
                                 onBlur={this.onBlur}
                                 onChangeText={this.setValue}
