import _ from 'underscore';
import React, {Component} from 'react';
import {
    Animated, View, TouchableWithoutFeedback, Pressable, AppState, Keyboard,
} from 'react-native';
import Str from 'expensify-common/lib/str';
import TextInputLabel from './TextInputLabel';
import * as baseTextInputPropTypes from './baseTextInputPropTypes';
import themeColors from '../../styles/themes/default';
import styles from '../../styles/styles';
import Icon from '../Icon';
import * as Expensicons from '../Icon/Expensicons';
import Text from '../Text';
import * as styleConst from './styleConst';
import TextInputWithName from '../TextInputWithName';
import Text from '../Text';
import * as StyleUtils from '../../styles/StyleUtils';

class BaseTextInput extends Component {
    constructor(props) {
        super(props);

        this.value = props.value || props.defaultValue || '';
        const activeLabel = props.forceActiveLabel || this.value.length > 0;

        this.state = {
            isFocused: false,
            labelTranslateY: new Animated.Value(activeLabel ? styleConst.ACTIVE_LABEL_TRANSLATE_Y : styleConst.INACTIVE_LABEL_TRANSLATE_Y),
            labelScale: new Animated.Value(activeLabel ? styleConst.ACTIVE_LABEL_SCALE : styleConst.INACTIVE_LABEL_SCALE),
            passwordHidden: props.secureTextEntry,
            textInputWidth: 0,
        };

        this.input = null;
        this.isLabelActive = activeLabel;
        this.onPress = this.onPress.bind(this);
        this.onFocus = this.onFocus.bind(this);
        this.onBlur = this.onBlur.bind(this);
        this.setValue = this.setValue.bind(this);
        this.togglePasswordVisibility = this.togglePasswordVisibility.bind(this);
        this.dismissKeyboardWhenBackgrounded = this.dismissKeyboardWhenBackgrounded.bind(this);
    }

    componentDidMount() {
        if (this.props.disableKeyboard) {
            this.appStateSubscription = AppState.addEventListener(
                'change',
                this.dismissKeyboardWhenBackgrounded,
            );
        }

        // We are manually managing focus to prevent this issue: https://github.com/Expensify/App/issues/4514
        if (!this.props.autoFocus || !this.input) {
            return;
        }

        this.input.focus();
    }

    componentDidUpdate() {
        // Activate or deactivate the label when value is changed programmatically from outside
        if (this.value === this.props.value) {
            return;
        }

        this.value = this.props.value;
        this.input.setNativeProps({text: this.value});

        // In some cases, When the value prop is empty, it is not properly updated on the TextInput due to its uncontrolled nature, thus manually clearing the TextInput.
        if (this.props.value === '') {
            this.input.clear();
        }

        if (this.props.value) {
            this.activateLabel();
        } else if (!this.state.isFocused) {
            this.deactivateLabel();
        }
    }

    componentWillUnmount() {
        if (!this.props.disableKeyboard || !this.appStateSubscription) {
            return;
        }

        this.appStateSubscription.remove();
    }


    onPress(event) {
        if (this.props.disabled) {
            return;
        }

        if (this.props.onPress) {
            this.props.onPress(event);
        }

        if (!event.isDefaultPrevented()) {
            this.input.focus();
        }
    }

    onFocus(event) {
        if (this.props.onFocus) { this.props.onFocus(event); }
        this.setState({isFocused: true});
        this.activateLabel();
    }

    onBlur(event) {
        if (this.props.onBlur) { this.props.onBlur(event); }
        this.setState({isFocused: false});
        this.deactivateLabel();
    }

    /**
     * Set Value & activateLabel
     *
     * @param {String} value
     * @memberof BaseTextInput
     */
    setValue(value) {
        if (this.props.onChange) {
            this.props.onChange(value);
        }
        this.value = value;
        Str.result(this.props.onChangeText, value);
        this.activateLabel();
    }

    activateLabel() {
        if (this.value.length < 0 || this.isLabelActive) {
            return;
        }

        this.animateLabel(
            styleConst.ACTIVE_LABEL_TRANSLATE_Y,
            styleConst.ACTIVE_LABEL_SCALE,
        );
        this.isLabelActive = true;
    }

    deactivateLabel() {
        if (this.props.forceActiveLabel || this.value.length !== 0) {
            return;
        }

        this.animateLabel(styleConst.INACTIVE_LABEL_TRANSLATE_Y, styleConst.INACTIVE_LABEL_SCALE);
        this.isLabelActive = false;
    }

    dismissKeyboardWhenBackgrounded(nextAppState) {
        if (!nextAppState.match(/inactive|background/)) {
            return;
        }

        Keyboard.dismiss();
    }

    animateLabel(translateY, scale) {
        Animated.parallel([
            Animated.spring(this.state.labelTranslateY, {
                toValue: translateY,
                duration: 80,
                useNativeDriver: true,
            }),
            Animated.spring(this.state.labelScale, {
                toValue: scale,
                duration: 80,
                useNativeDriver: true,
            }),
        ]).start();
    }

    togglePasswordVisibility() {
        this.setState(prevState => ({passwordHidden: !prevState.passwordHidden}));
    }

    render() {
        // eslint-disable-next-line react/forbid-foreign-prop-types
        const inputProps = _.omit(this.props, _.keys(baseTextInputPropTypes.propTypes));
        const hasLabel = Boolean(this.props.label.length);
        const inputHelpText = this.props.errorText || this.props.hint;
        const formHelpStyles = this.props.errorText ? styles.formError : styles.formHelp;

        return (
            <>
                <View>
                    <View
                        style={[
                            !this.props.multiline && styles.componentHeightLarge,
                            ...this.props.containerStyles,
                        ]}
                    >
                        <TouchableWithoutFeedback onPress={this.onPress} focusable={false}>
                            <View
                                style={[
                                    styles.textInputContainer,
                                    ...this.props.textInputContainerStyles,
                                    this.props.autoGrow && StyleUtils.getAutoGrowTextInputStyle(this.state.textInputWidth),
                                    !this.props.hideFocusedState && this.state.isFocused && styles.borderColorFocus,
                                    (this.props.hasError || this.props.errorText) && styles.borderColorDanger,
                                ]}
                            >
                                {hasLabel ? (
                                    <>
                                        {/* Adding this background to the label only for multiline text input,
                                    to prevent text overlapping with label when scrolling */}
<<<<<<< HEAD
                                    {this.props.multiline && <View style={styles.textInputLabelBackground} pointerEvents="none" />}
                                    <TextInputLabel
                                        label={this.props.label}
                                        labelTranslateY={this.state.labelTranslateY}
                                        labelScale={this.state.labelScale}
                                        for={this.props.nativeID}
                                    />
                                </>
                            ) : null}
                            <View style={[styles.textInputAndIconContainer]}>
                                <TextInputWithName
                                    ref={(ref) => {
                                        if (typeof this.props.innerRef === 'function') { this.props.innerRef(ref); }
                                        this.input = ref;
                                    }}
                                    // eslint-disable-next-line
                                    {...inputProps}
                                    value={this.props.isFormInput ? undefined : this.value}
                                    defaultValue={this.props.defaultValue}
                                    placeholder={(this.state.isFocused || !this.props.label) ? this.props.placeholder : null}
                                    placeholderTextColor={themeColors.placeholderText}
                                    underlineColorAndroid="transparent"
                                    style={[
                                        this.props.inputStyle,
                                        styles.flex1,
                                        styles.w100,
                                        !hasLabel && styles.pv0,
                                        this.props.secureTextEntry && styles.secureInput,
                                    ]}
                                    multiline={this.props.multiline}
                                    maxLength={this.props.maxLength}
                                    onFocus={this.onFocus}
                                    onBlur={this.onBlur}
                                    onChangeText={this.setValue}
                                    secureTextEntry={this.state.passwordHidden}
                                    onPressOut={this.props.onPress}
                                    name={this.props.name}
                                />
                                {this.props.secureTextEntry && (
                                    <Pressable
                                        accessibilityRole="button"
                                        style={styles.secureInputEyeButton}
                                        onPress={this.togglePasswordVisibility}
                                    >
                                        <Icon
                                            src={this.state.passwordHidden ? Expensicons.Eye : Expensicons.EyeDisabled}
                                            fill={themeColors.icon}
=======
                                        {this.props.multiline && <View style={styles.textInputLabelBackground} pointerEvents="none" />}
                                        <TextInputLabel
                                            label={this.props.label}
                                            labelTranslateY={this.state.labelTranslateY}
                                            labelScale={this.state.labelScale}
                                            for={this.props.nativeID}
>>>>>>> d8a32479
                                        />
                                    </>
                                ) : null}
                                <View style={[styles.textInputAndIconContainer]}>
                                    <TextInputWithName
                                        ref={(ref) => {
                                            if (typeof this.props.innerRef === 'function') { this.props.innerRef(ref); }
                                            this.input = ref;
                                        }}
                                        // eslint-disable-next-line
                                        {...inputProps}
                                        defaultValue={this.value}
                                        placeholder={(this.state.isFocused || !this.props.label) ? this.props.placeholder : null}
                                        placeholderTextColor={themeColors.placeholderText}
                                        underlineColorAndroid="transparent"
                                        style={[
                                            styles.flex1,
                                            styles.w100,
                                            this.props.inputStyle,
                                            !hasLabel && styles.pv0,
                                            this.props.secureTextEntry && styles.pr2,
                                        ]}
                                        multiline={this.props.multiline}
                                        onFocus={this.onFocus}
                                        onBlur={this.onBlur}
                                        onChangeText={this.setValue}
                                        secureTextEntry={this.state.passwordHidden}
                                        onPressOut={this.props.onPress}
                                        name={this.props.name}
                                        showSoftInputOnFocus={!this.props.disableKeyboard}
                                    />
                                    {this.props.secureTextEntry && (
                                        <Pressable
                                            accessibilityRole="button"
                                            style={styles.secureInputEyeButton}
                                            onPress={this.togglePasswordVisibility}
                                        >
                                            <Icon
                                                src={this.state.passwordHidden ? Expensicons.Eye : Expensicons.EyeDisabled}
                                                fill={themeColors.icon}
                                            />
                                        </Pressable>
                                    )}
                                </View>
                            </View>
                        </TouchableWithoutFeedback>
                    </View>
                    {!_.isEmpty(this.props.errorText) && (
                        <InlineErrorText>
                            {this.props.errorText}
                        </InlineErrorText>
                    )}
                </View>
<<<<<<< HEAD
                {(!_.isEmpty(inputHelpText) || !_.isNull(this.props.maxLength)) && (
                    <View
                        style={[
                            styles.mt1,
                            styles.flexRow,
                            styles.justifyContentBetween,
                            styles.ph3,
                        ]}
                    >
                        {!_.isEmpty(inputHelpText) && (
                            <Text style={[formHelpStyles]}>{inputHelpText}</Text>
                        )}
                        {!_.isNull(this.props.maxLength) && (
                            <Text style={[formHelpStyles, styles.flex1, styles.textAlignRight]}>
                                {this.value.length}
                                /
                                {this.props.maxLength}
                            </Text>
                        )}
                    </View>
=======
                {/*
                    Text input component doesn't support auto grow by default.
                    We're using a hidden text input to achieve that.
                    This text view is used to calculate width of the input value given textStyle in this component.
                    This Text component is intentionally positioned out of the screen.
                */}
                {this.props.autoGrow && (
                    <Text
                        style={[...this.props.inputStyle, styles.hiddenElementOutsideOfWindow]}
                        onLayout={e => this.setState({textInputWidth: e.nativeEvent.layout.width})}
                    >
                        {this.props.value || this.props.placeholder}
                    </Text>
>>>>>>> d8a32479
                )}
            </>
        );
    }
}

BaseTextInput.propTypes = baseTextInputPropTypes.propTypes;
BaseTextInput.defaultProps = baseTextInputPropTypes.defaultProps;

export default BaseTextInput;<|MERGE_RESOLUTION|>--- conflicted
+++ resolved
@@ -13,7 +13,6 @@
 import Text from '../Text';
 import * as styleConst from './styleConst';
 import TextInputWithName from '../TextInputWithName';
-import Text from '../Text';
 import * as StyleUtils from '../../styles/StyleUtils';
 
 class BaseTextInput extends Component {
@@ -206,62 +205,12 @@
                                     <>
                                         {/* Adding this background to the label only for multiline text input,
                                     to prevent text overlapping with label when scrolling */}
-<<<<<<< HEAD
-                                    {this.props.multiline && <View style={styles.textInputLabelBackground} pointerEvents="none" />}
-                                    <TextInputLabel
-                                        label={this.props.label}
-                                        labelTranslateY={this.state.labelTranslateY}
-                                        labelScale={this.state.labelScale}
-                                        for={this.props.nativeID}
-                                    />
-                                </>
-                            ) : null}
-                            <View style={[styles.textInputAndIconContainer]}>
-                                <TextInputWithName
-                                    ref={(ref) => {
-                                        if (typeof this.props.innerRef === 'function') { this.props.innerRef(ref); }
-                                        this.input = ref;
-                                    }}
-                                    // eslint-disable-next-line
-                                    {...inputProps}
-                                    value={this.props.isFormInput ? undefined : this.value}
-                                    defaultValue={this.props.defaultValue}
-                                    placeholder={(this.state.isFocused || !this.props.label) ? this.props.placeholder : null}
-                                    placeholderTextColor={themeColors.placeholderText}
-                                    underlineColorAndroid="transparent"
-                                    style={[
-                                        this.props.inputStyle,
-                                        styles.flex1,
-                                        styles.w100,
-                                        !hasLabel && styles.pv0,
-                                        this.props.secureTextEntry && styles.secureInput,
-                                    ]}
-                                    multiline={this.props.multiline}
-                                    maxLength={this.props.maxLength}
-                                    onFocus={this.onFocus}
-                                    onBlur={this.onBlur}
-                                    onChangeText={this.setValue}
-                                    secureTextEntry={this.state.passwordHidden}
-                                    onPressOut={this.props.onPress}
-                                    name={this.props.name}
-                                />
-                                {this.props.secureTextEntry && (
-                                    <Pressable
-                                        accessibilityRole="button"
-                                        style={styles.secureInputEyeButton}
-                                        onPress={this.togglePasswordVisibility}
-                                    >
-                                        <Icon
-                                            src={this.state.passwordHidden ? Expensicons.Eye : Expensicons.EyeDisabled}
-                                            fill={themeColors.icon}
-=======
                                         {this.props.multiline && <View style={styles.textInputLabelBackground} pointerEvents="none" />}
                                         <TextInputLabel
                                             label={this.props.label}
                                             labelTranslateY={this.state.labelTranslateY}
                                             labelScale={this.state.labelScale}
                                             for={this.props.nativeID}
->>>>>>> d8a32479
                                         />
                                     </>
                                 ) : null}
@@ -285,6 +234,7 @@
                                             this.props.secureTextEntry && styles.pr2,
                                         ]}
                                         multiline={this.props.multiline}
+                                        maxLength={this.props.maxLength}
                                         onFocus={this.onFocus}
                                         onBlur={this.onBlur}
                                         onChangeText={this.setValue}
@@ -309,34 +259,28 @@
                             </View>
                         </TouchableWithoutFeedback>
                     </View>
-                    {!_.isEmpty(this.props.errorText) && (
-                        <InlineErrorText>
-                            {this.props.errorText}
-                        </InlineErrorText>
+                    {(!_.isEmpty(inputHelpText) || !_.isNull(this.props.maxLength)) && (
+                        <View
+                            style={[
+                                styles.mt1,
+                                styles.flexRow,
+                                styles.justifyContentBetween,
+                                styles.ph3,
+                            ]}
+                        >
+                            {!_.isEmpty(inputHelpText) && (
+                                <Text style={[formHelpStyles]}>{inputHelpText}</Text>
+                            )}
+                            {!_.isNull(this.props.maxLength) && (
+                                <Text style={[formHelpStyles, styles.flex1, styles.textAlignRight]}>
+                                    {this.value.length}
+                                    /
+                                    {this.props.maxLength}
+                                </Text>
+                            )}
+                        </View>
                     )}
                 </View>
-<<<<<<< HEAD
-                {(!_.isEmpty(inputHelpText) || !_.isNull(this.props.maxLength)) && (
-                    <View
-                        style={[
-                            styles.mt1,
-                            styles.flexRow,
-                            styles.justifyContentBetween,
-                            styles.ph3,
-                        ]}
-                    >
-                        {!_.isEmpty(inputHelpText) && (
-                            <Text style={[formHelpStyles]}>{inputHelpText}</Text>
-                        )}
-                        {!_.isNull(this.props.maxLength) && (
-                            <Text style={[formHelpStyles, styles.flex1, styles.textAlignRight]}>
-                                {this.value.length}
-                                /
-                                {this.props.maxLength}
-                            </Text>
-                        )}
-                    </View>
-=======
                 {/*
                     Text input component doesn't support auto grow by default.
                     We're using a hidden text input to achieve that.
@@ -350,7 +294,6 @@
                     >
                         {this.props.value || this.props.placeholder}
                     </Text>
->>>>>>> d8a32479
                 )}
             </>
         );
