--- conflicted
+++ resolved
@@ -16,13 +16,11 @@
     /** Information about the network */
     network: networkPropTypes.isRequired,
 
-<<<<<<< HEAD
     /** Styles for container element */
     containerStyles: PropTypes.arrayOf(PropTypes.object),
-=======
+
     /** Is the window width narrow, like on a mobile device */
     isSmallScreenWidth: PropTypes.bool.isRequired,
->>>>>>> 367316c0
 
     ...withLocalizePropTypes,
 };
@@ -38,11 +36,8 @@
 
     return (
         <View style={[
-<<<<<<< HEAD
             ...props.containerStyles,
-=======
             props.isSmallScreenWidth ? styles.offlineIndicatorMobile : styles.offlineIndicator,
->>>>>>> 367316c0
             styles.flexRow,
             styles.alignItemsCenter]}
         >
