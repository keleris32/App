--- conflicted
+++ resolved
@@ -11,15 +11,13 @@
 import styles from '../styles/styles';
 import themeColors from '../styles/themes/default';
 import withWindowDimensions, {windowDimensionsPropTypes} from './withWindowDimensions';
-<<<<<<< HEAD
+import withLocalize, {withLocalizePropTypes} from './withLocalize';
+import compose from '../libs/compose';
 
 const propTypes = {
+    ...withLocalizePropTypes,
     ...windowDimensionsPropTypes,
 };
-=======
-import withLocalize, {withLocalizePropTypes} from './withLocalize';
-import compose from '../libs/compose';
->>>>>>> 569a2ef4
 
 class VideoChatButtonAndMenu extends Component {
     constructor(props) {
@@ -127,20 +125,9 @@
     }
 }
 
-const propTypes = {
-    ...withLocalizePropTypes,
-    ...windowDimensionsPropTypes,
-};
-
 VideoChatButtonAndMenu.propTypes = propTypes;
-
 VideoChatButtonAndMenu.displayName = 'VideoChatButtonAndMenu';
-<<<<<<< HEAD
-VideoChatButtonAndMenu.propTypes = propTypes;
-export default withWindowDimensions(VideoChatButtonAndMenu);
-=======
 export default compose(
     withWindowDimensions,
     withLocalize,
-)(VideoChatButtonAndMenu);
->>>>>>> 569a2ef4
+)(VideoChatButtonAndMenu);