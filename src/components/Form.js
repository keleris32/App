--- conflicted
+++ resolved
@@ -279,16 +279,7 @@
                 },
                 value: this.state.inputValues[inputID],
                 errorText: this.state.errors[inputID] || fieldErrorMessage,
-<<<<<<< HEAD
                 onBlur: (event) => {
-                    this.setTouchedInput(inputID);
-                    this.validate(this.state.inputValues);
-
-                    if (_.isFunction(child.props.onBlur)) {
-                        child.props.onBlur(event);
-                    }
-=======
-                onBlur: () => {
                     // We delay the validation in order to prevent Checkbox loss of focus when
                     // the user are focusing a TextInput and proceeds to toggle a CheckBox in
                     // web and mobile web platforms.
@@ -296,7 +287,10 @@
                         this.setTouchedInput(inputID);
                         this.validate(this.state.inputValues);
                     }, 200);
->>>>>>> 1d3f0695
+
+                    if (_.isFunction(child.props.onBlur)) {
+                        child.props.onBlur(event);
+                    }
                 },
                 onInputChange: (value, key) => {
                     const inputKey = key || inputID;
