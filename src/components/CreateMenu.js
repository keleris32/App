import React, {PureComponent} from 'react';
import PropTypes from 'prop-types';
import Popover from './Popover';
import styles from '../styles/styles';
import {ChatBubble, Users} from './Icon/Expensicons';
import {redirect} from '../libs/actions/App';
import ROUTES from '../ROUTES';
import withWindowDimensions, {windowDimensionsPropTypes} from './withWindowDimensions';
import MenuItem from './MenuItem';

const propTypes = {
    // Callback to fire on request to modal close
    onClose: PropTypes.func.isRequired,

    // State that determines whether to display the create menu or not
    isVisible: PropTypes.bool.isRequired,

    // Callback to fire when a CreateMenu item is selected
    onItemSelected: PropTypes.func.isRequired,

    ...windowDimensionsPropTypes,
};

class CreateMenu extends PureComponent {
    constructor(props) {
        super(props);

        this.setOnModalHide = this.setOnModalHide.bind(this);
        this.resetOnModalHide = this.resetOnModalHide.bind(this);
        this.onModalHide = () => {};
    }

    /**
     * Sets a new function to execute when the modal hides
     * @param {Function} callback The function to be called on modal hide
     */
    setOnModalHide(callback) {
        this.onModalHide = callback;
    }

    /**
     * After the modal hides, reset the onModalHide to an empty function
     */
    resetOnModalHide() {
        this.onModalHide = () => {};
    }

    render() {
        // This format allows to set individual callbacks to each item
        // while including mutual callbacks first
        const menuItemData = [
            {
                icon: ChatBubble,
                text: 'New Chat',
                onPress: () => this.setOnModalHide(() => redirect(ROUTES.NEW_CHAT)),
            },
            {
                icon: Users,
                text: 'New Group',
                onPress: () => this.setOnModalHide(() => redirect(ROUTES.NEW_GROUP)),
            },
        ].map(item => ({
            ...item,
            onPress: () => {
                this.props.onItemSelected();
                item.onPress();
            },
        }));

        return (
            <Popover
                onClose={this.props.onClose}
                isVisible={this.props.isVisible}
                onModalHide={() => {
                    this.onModalHide();
                    this.resetOnModalHide();
                }}
                anchorPosition={styles.createMenuPosition}
            >
<<<<<<< HEAD
                <View style={this.props.isSmallScreenWidth ? {} : styles.createMenuContainer}>
                    {menuItemData.map(({icon, text, onPress}) => (
                        <Pressable
                            key={text}
                            onPress={onPress}
                            style={({hovered}) => ([
                                styles.createMenuItem,
                                hovered && {backgroundColor: themeColors.buttonHoveredBG},
                            ])}
                        >
                            <View style={styles.createMenuIcon}>
                                <Icon src={icon} />
                            </View>
                            <View style={styles.justifyContentCenter}>
                                <Text style={[styles.createMenuText, styles.ml3]}>
                                    {text}
                                </Text>
                            </View>
                        </Pressable>
                    ))}
                </View>
=======
                {menuItemData.map(({icon, text, onPress}) => (
                    <MenuItem
                        key={text}
                        icon={icon}
                        title={text}
                        onPress={onPress}
                    />
                ))}
>>>>>>> b9a8d3fe
            </Popover>
        );
    }
}

CreateMenu.propTypes = propTypes;
CreateMenu.displayName = 'CreateMenu';
export default withWindowDimensions(CreateMenu);<|MERGE_RESOLUTION|>--- conflicted
+++ resolved
@@ -77,7 +77,6 @@
                 }}
                 anchorPosition={styles.createMenuPosition}
             >
-<<<<<<< HEAD
                 <View style={this.props.isSmallScreenWidth ? {} : styles.createMenuContainer}>
                     {menuItemData.map(({icon, text, onPress}) => (
                         <Pressable
@@ -99,16 +98,6 @@
                         </Pressable>
                     ))}
                 </View>
-=======
-                {menuItemData.map(({icon, text, onPress}) => (
-                    <MenuItem
-                        key={text}
-                        icon={icon}
-                        title={text}
-                        onPress={onPress}
-                    />
-                ))}
->>>>>>> b9a8d3fe
             </Popover>
         );
     }
