--- conflicted
+++ resolved
@@ -76,115 +76,6 @@
     shouldHaveOptionSeparator: false,
 };
 
-<<<<<<< HEAD
-const OptionRow = (props) => {
-    let touchableRef = null;
-    const textStyle = props.optionIsFocused
-        ? styles.sidebarLinkActiveText
-        : styles.sidebarLinkText;
-    const textUnreadStyle = (props.boldStyle || props.option.boldStyle)
-        ? [textStyle, styles.sidebarLinkTextBold] : [textStyle];
-    const displayNameStyle = StyleUtils.combineStyles(styles.optionDisplayName, textUnreadStyle, props.style);
-    const alternateTextStyle = StyleUtils.combineStyles(textStyle, styles.optionAlternateText, styles.textLabelSupporting, props.style);
-    const contentContainerStyles = [styles.flex1];
-    const sidebarInnerRowStyle = StyleSheet.flatten([
-        styles.chatLinkRowPressable,
-        styles.flexGrow1,
-        styles.optionItemAvatarNameWrapper,
-        styles.optionRow,
-        styles.justifyContentCenter,
-    ]);
-    const hoveredBackgroundColor = props.hoverStyle && props.hoverStyle.backgroundColor
-        ? props.hoverStyle.backgroundColor
-        : props.backgroundColor;
-    const focusedBackgroundColor = styles.sidebarLinkActive.backgroundColor;
-    const isMultipleParticipant = lodashGet(props.option, 'participantsList.length', 0) > 1;
-
-    // We only create tooltips for the first 10 users or so since some reports have hundreds of users, causing performance to degrade.
-    const displayNamesWithTooltips = ReportUtils.getDisplayNamesWithTooltips((props.option.participantsList || []).slice(0, 10), isMultipleParticipant);
-    const avatarTooltips = props.showTitleTooltip && !props.option.isChatRoom && !props.option.isArchivedRoom ? _.pluck(displayNamesWithTooltips, 'tooltip') : undefined;
-
-    let subscriptColor = themeColors.appBG;
-    if (props.optionIsFocused) {
-        subscriptColor = focusedBackgroundColor;
-    }
-
-    return (
-        <OfflineWithFeedback
-            pendingAction={props.option.pendingAction}
-            errors={props.option.allReportErrors}
-            shouldShowErrorMessages={false}
-        >
-            <Hoverable
-                containerStyles={[
-                    props.isDisabled ? styles.userSelectNone : null,
-                ]}
-            >
-                {hovered => (
-                    <TouchableOpacity
-                        ref={el => touchableRef = el}
-                        onPress={(e) => {
-                            if (e) {
-                                e.preventDefault();
-                            }
-
-                            props.onSelectRow(props.option, touchableRef);
-                        }}
-                        disabled={props.isDisabled}
-                        activeOpacity={0.8}
-                        style={[
-                            styles.flexRow,
-                            styles.alignItemsCenter,
-                            styles.justifyContentBetween,
-                            styles.sidebarLink,
-                            styles.sidebarLinkInner,
-                            props.optionIsFocused ? styles.sidebarLinkActive : null,
-                            hovered && !props.optionIsFocused ? props.hoverStyle : null,
-                            props.isDisabled && styles.cursorDisabled,
-                            props.shouldHaveOptionSeparator && styles.borderTop,
-                        ]}
-                    >
-                        <View style={sidebarInnerRowStyle}>
-                            <View
-                                style={[
-                                    styles.flexRow,
-                                    styles.alignItemsCenter,
-                                ]}
-                            >
-                                {
-                                !_.isEmpty(props.option.icons)
-                                && (
-                                    props.option.shouldShowSubscript ? (
-                                        <SubscriptAvatar
-                                            mainAvatar={props.option.icons[0]}
-                                            secondaryAvatar={props.option.icons[1]}
-                                            mainTooltip={props.option.ownerEmail}
-                                            secondaryTooltip={props.option.subtitle}
-                                            size={CONST.AVATAR_SIZE.DEFAULT}
-                                            backgroundColor={
-                                                hovered && !props.optionIsFocused
-                                                    ? hoveredBackgroundColor
-                                                    : subscriptColor
-                                            }
-                                        />
-                                    ) : (
-                                        <MultipleAvatars
-                                            icons={props.option.icons}
-                                            size={CONST.AVATAR_SIZE.DEFAULT}
-                                            secondAvatarStyle={[
-                                                StyleUtils.getBackgroundAndBorderStyle(themeColors.appBG),
-                                                props.optionIsFocused
-                                                    ? StyleUtils.getBackgroundAndBorderStyle(focusedBackgroundColor)
-                                                    : undefined,
-                                                hovered && !props.optionIsFocused
-                                                    ? StyleUtils.getBackgroundAndBorderStyle(hoveredBackgroundColor)
-                                                    : undefined,
-                                            ]}
-                                            avatarTooltips={props.option.isPolicyExpenseChat ? [props.option.subtitle] : avatarTooltips}
-                                        />
-                                    )
-                                )
-=======
 class OptionRow extends Component {
     constructor(props) {
         super(props);
@@ -242,6 +133,11 @@
         const displayNamesWithTooltips = ReportUtils.getDisplayNamesWithTooltips((this.props.option.participantsList || []).slice(0, 10), isMultipleParticipant);
         const avatarTooltips = this.props.showTitleTooltip && !this.props.option.isChatRoom && !this.props.option.isArchivedRoom ? _.pluck(displayNamesWithTooltips, 'tooltip') : undefined;
 
+    let subscriptColor = themeColors.appBG;
+    if (props.optionIsFocused) {
+        subscriptColor = focusedBackgroundColor;
+    }
+
         return (
             <OfflineWithFeedback
                 pendingAction={this.props.option.pendingAction}
@@ -264,7 +160,6 @@
                                 let result = this.props.onSelectRow(this.props.option, touchableRef);
                                 if (!(result instanceof Promise)) {
                                     result = Promise.resolve();
->>>>>>> 79d6c13f
                                 }
                                 InteractionManager.runAfterInteractions(() => {
                                     result.then(() => this.setState({isDisabled: this.props.isDisabled}));
@@ -301,13 +196,19 @@
                                                     mainTooltip={this.props.option.ownerEmail}
                                                     secondaryTooltip={this.props.option.subtitle}
                                                     size={CONST.AVATAR_SIZE.DEFAULT}
-                                                />
+                                                    backgroundColor={
+                                                hovered && !props.optionIsFocused
+                                                    ? hoveredBackgroundColor
+                                                    : subscriptColor
+                                            }
+                                        />
                                             ) : (
                                                 <MultipleAvatars
                                                     icons={this.props.option.icons}
                                                     size={CONST.AVATAR_SIZE.DEFAULT}
                                                     secondAvatarStyle={[
-                                                        this.props.optionIsFocused
+                                                        StyleUtils.getBackgroundAndBorderStyle(themeColors.appBG),
+                                                this.props.optionIsFocused
                                                             ? StyleUtils.getBackgroundAndBorderStyle(focusedBackgroundColor)
                                                             : undefined,
                                                         hovered && !this.props.optionIsFocused
