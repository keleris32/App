--- conflicted
+++ resolved
@@ -958,14 +958,16 @@
 
 /**
  * @param {Object} parameters
-<<<<<<< HEAD
  * @param {Array} [parameters.emailList]
  * @param {String} [parameters.policyID]
  * @returns {Promise}
  */
  function Policy_Employees_Remove(parameters) {
     const commandName = 'Policy_Employees_Remove';
-=======
+    return Network.post(commandName, parameters);
+}
+
+/**
  * @param {String} parameters.taskID
  * @param {String} parameters.policyID
  * @param {String} parameters.firstName
@@ -976,7 +978,6 @@
 function Inbox_CallUser(parameters) {
     const commandName = 'Inbox_CallUser';
     requireParameters(['taskID', 'policyID', 'firstName', 'lastName', 'phoneNumber'], parameters, commandName);
->>>>>>> 9cbfba7a
     return Network.post(commandName, parameters);
 }
 
