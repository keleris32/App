--- conflicted
+++ resolved
@@ -17,20 +17,6 @@
 import ReportParticipantsPage from '../../../pages/ReportParticipantsPage';
 import AddBankAccountPage from '../../../pages/AddBankAccountPage';
 
-<<<<<<< HEAD
-// Setup the modal stack navigators so we only have to create them once
-const SettingsModalStack = createStackNavigator();
-const NewChatModalStack = createStackNavigator();
-const NewGroupModalStack = createStackNavigator();
-const SearchModalStack = createStackNavigator();
-const DetailsModalStack = createStackNavigator();
-const ReportParticipantsModalStack = createStackNavigator();
-const IOURequestModalStack = createStackNavigator();
-const IOUBillModalStack = createStackNavigator();
-const AddBankAccountModalStack = createStackNavigator();
-
-=======
->>>>>>> ff922f96
 const defaultSubRouteOptions = {
     cardStyle: styles.navigationScreenCardStyle,
     headerShown: false,
@@ -130,18 +116,10 @@
     },
 ]);
 
-const AddBankAccountModalStackNavigator = () => (
-    <AddBankAccountModalStack.Navigator
-        screenOptions={{
-            ...defaultSubRouteOptions,
-        }}
-    >
-        <AddBankAccountModalStack.Screen
-            name="AddBankAccount_Root"
-            component={AddBankAccountPage}
-        />
-    </AddBankAccountModalStack.Navigator>
-);
+const AddBankAccountModalStackNavigator = createModalStackNavigator([{
+    Component: AddBankAccountPage,
+    name: 'AddBankAccount_Root',
+}]);
 
 export {
     IOUBillStackNavigator,
