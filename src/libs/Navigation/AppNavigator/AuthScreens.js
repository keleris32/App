--- conflicted
+++ resolved
@@ -116,21 +116,6 @@
 
         App.fixAccountAndReloadData();
         App.setUpPoliciesAndNavigate(this.props.session);
-<<<<<<< HEAD
-
-        // Refresh the personal details, timezone and betas every 30 minutes
-        // There is no pusher event that sends updated personal details data yet
-        // See https://github.com/Expensify/ReactNativeChat/issues/468
-        this.interval = Timers.register(setInterval(() => {
-            if (this.props.network.isOffline) {
-                return;
-            }
-            PersonalDetails.fetchPersonalDetails();
-            User.getUserDetails();
-        }, 1000 * 60 * 30));
-
-=======
->>>>>>> fcc40ade
         Timing.end(CONST.TIMING.HOMEPAGE_INITIAL_RENDER);
 
         const searchShortcutConfig = CONST.KEYBOARD_SHORTCUTS.SEARCH;
