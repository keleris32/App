import ROUTES from '../../ROUTES';
import SCREENS from '../../SCREENS';

export default {
    prefixes: [
        'expensify-cash://',
        'https://expensify.cash',
        'https://www.expensify.cash',
        'https://staging.expensify.cash',
        'http://localhost',
    ],
    config: {
        initialRouteName: SCREENS.HOME,
        screens: {
            [SCREENS.HOME]: {
                path: ROUTES.HOME,
                initialRouteName: SCREENS.REPORT,
                screens: {
                    // Report route
                    [SCREENS.REPORT]: ROUTES.REPORT_WITH_ID,
                    [SCREENS.LOADING]: ROUTES.REPORT,
                },
            },

            // Public Routes
            SetPassword: ROUTES.SET_PASSWORD_WITH_VALIDATE_CODE,
            ValidateLogin: ROUTES.VALIDATE_LOGIN_WITH_VALIDATE_CODE,

            // Modal Screens
            Settings: {
                screens: {
                    Settings_Root: {
                        path: ROUTES.SETTINGS,
                    },
                    Settings_Preferences: {
                        path: ROUTES.SETTINGS_PREFERENCES,
                        exact: true,
                    },
                    Settings_Password: {
                        path: ROUTES.SETTINGS_PASSWORD,
                        exact: true,
                    },
                    Settings_Payments: {
                        path: ROUTES.SETTINGS_PAYMENTS,
                        exact: true,
                    },
                    Settings_Profile: {
                        path: ROUTES.SETTINGS_PROFILE,
                        exact: true,
                    },
                    Settings_About: {
                        path: ROUTES.SETTINGS_ABOUT,
                        exact: true,
                    },
                    Settings_App_Download_Links: {
                        path: ROUTES.SETTINGS_APP_DOWNLOAD_LINKS,
                        exact: true,
                    },
                    Settings_Add_Secondary_Login: {
                        path: ROUTES.SETTINGS_ADD_LOGIN,
                    },
                },
            },
            NewGroup: {
                screens: {
                    NewGroup_Root: ROUTES.NEW_GROUP,
                },
            },
            NewChat: {
                screens: {
                    NewChat_Root: ROUTES.NEW_CHAT,
                },
            },
            Search: {
                screens: {
                    Search_Root: ROUTES.SEARCH,
                },
            },
            Details: {
                screens: {
                    Details_Root: ROUTES.DETAILS_WITH_LOGIN,
                },
            },
            Participants: {
                screens: {
                    ReportParticipants_Root: ROUTES.REPORT_PARTICIPANTS,
                    ReportParticipants_Details: ROUTES.REPORT_PARTICIPANT,
                },
            },
            IOU_Request: {
                screens: {
                    IOU_Request_Root: ROUTES.IOU_REQUEST,
                    IOU_Request_Currency: ROUTES.IOU_REQUEST_CURRENCY,
                },
            },
            IOU_Bill: {
                screens: {
                    IOU_Bill_Root: ROUTES.IOU_BILL,
                    IOU_Bill_Currency: ROUTES.IOU_BILL_CURRENCY,
                },
            },
            IOU_Details: {
                screens: {
                    IOU_Details_Root: ROUTES.IOU_DETAILS_WITH_IOU_REPORT_ID,
                },
            },
            AddPersonalBankAccount: {
                screens: {
                    AddPersonalBankAccount_Root: ROUTES.BANK_ACCOUNT_PERSONAL,
                },
            },
            EnablePayments: {
                screens: {
                    EnablePayments_Root: ROUTES.ENABLE_PAYMENTS,
                },
            },
            ReimbursementAccount: {
                screens: {
                    ReimbursementAccount_Root: ROUTES.BANK_ACCOUNT,
                },
            },
            WorkspaceInvite: {
                screens: {
                    WorkspaceInvite_Root: ROUTES.WORKSPACE_INVITE,
                },
            },
            NewWorkspace: {
                screens: {
                    NewWorkspace_Root: ROUTES.WORKSPACE_NEW,
                },
            },
<<<<<<< HEAD
            WorkspacePeople: {
                screens: {
                    WorkspacePeople_Root: ROUTES.WORKSPACE_PEOPLE,
=======
            RequestCall: {
                screens: {
                    RequestCall_Root: ROUTES.REQUEST_CALL,
>>>>>>> 9cbfba7a
                },
            },
        },
    },
};<|MERGE_RESOLUTION|>--- conflicted
+++ resolved
@@ -129,15 +129,12 @@
                     NewWorkspace_Root: ROUTES.WORKSPACE_NEW,
                 },
             },
-<<<<<<< HEAD
             WorkspacePeople: {
                 screens: {
                     WorkspacePeople_Root: ROUTES.WORKSPACE_PEOPLE,
-=======
             RequestCall: {
                 screens: {
                     RequestCall_Root: ROUTES.REQUEST_CALL,
->>>>>>> 9cbfba7a
                 },
             },
         },
