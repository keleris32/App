import _ from 'underscore';
import lodashGet from 'lodash/get';
import Onyx from 'react-native-onyx';
import HttpUtils from './HttpUtils';
import ONYXKEYS from '../ONYXKEYS';
import * as ActiveClientManager from './ActiveClientManager';
import CONST from '../CONST';
<<<<<<< HEAD
import createCallback from './createCallback';
=======
import * as NetworkRequestQueue from './actions/NetworkRequestQueue';
>>>>>>> 8dc45ecc

let isQueuePaused = false;

// Queue for network requests so we don't lose actions done by the user while offline
let networkRequestQueue = [];

// This is an optional function that this lib can be configured with (via registerParameterEnhancer())
// that accepts all request parameters and returns a new copy of them. This allows other code to inject
// parameters such as authTokens or CSRF tokens, etc.
let enhanceParameters;

// These handlers must be registered so we can process the request, response, and errors returned from the queue.
// The first argument passed will be the queuedRequest object and the second will be either the parameters, response, or error.
const [onRequest, registerRequestHandler] = createCallback();
const [onResponse, registerResponseHandler] = createCallback();
const [onError, registerErrorHandler] = createCallback();

let didLoadPersistedRequests;
let isOffline;

/**
 * Process the offline NETWORK_REQUEST_QUEUE
 * @param {Array<Object> | null} persistedRequests - Requests
 */
function processOfflineQueue(persistedRequests) {
    // NETWORK_REQUEST_QUEUE is shared across clients, thus every client will have similiar copy of
    // NETWORK_REQUEST_QUEUE. It is very important to only process the queue from leader client
    // otherwise requests will be duplicated.
    // We only process the persisted requests when
    // a) Client is leader.
    // b) User is online.
    // c) requests are not already loaded,
    // d) When there is at least one request
    if (!ActiveClientManager.isClientTheLeader()
        || isOffline
        || didLoadPersistedRequests
        || !persistedRequests
        || !persistedRequests.length) {
        return;
    }

    // Queue processing expects handlers but due to we are loading the requests from Storage
    // we just noop them to ignore the errors.
    _.each(persistedRequests, (request) => {
        request.resolve = () => {};
        request.reject = () => {};
    });

    // Merge the persisted requests with the requests in memory then clear out the queue as we only need to load
    // this once when the app initializes
    networkRequestQueue = [...networkRequestQueue, ...persistedRequests];
    NetworkRequestQueue.clearPersistedRequests();
    didLoadPersistedRequests = true;
}

// We subscribe to changes to the online/offline status of the network to determine when we should fire off API calls
// vs queueing them for later.
Onyx.connect({
    key: ONYXKEYS.NETWORK,
    callback: (val) => {
        if (!val) {
            return;
        }

        // Client becomes online, process the queue.
        if (isOffline && !val.isOffline) {
            const connection = Onyx.connect({
                key: ONYXKEYS.NETWORK_REQUEST_QUEUE,
                callback: processOfflineQueue,
            });
            Onyx.disconnect(connection);
        }
        isOffline = val.isOffline;
    },
});

// Subscribe to NETWORK_REQUEST_QUEUE queue as soon as Client is ready
ActiveClientManager.isReady().then(() => {
    Onyx.connect({
        key: ONYXKEYS.NETWORK_REQUEST_QUEUE,
        callback: processOfflineQueue,
    });
});

// Subscribe to the user's session so we can include their email in every request and include it in the server logs
let email;
Onyx.connect({
    key: ONYXKEYS.SESSION,
    callback: val => email = val ? val.email : null,
});

/**
 * Checks to see if a request can be made.
 *
 * @param {Object} request
 * @param {Object} request.data
 * @param {Boolean} request.data.forceNetworkRequest
 * @return {Boolean}
 */
function canMakeRequest(request) {
    // These requests are always made even when the queue is paused
    if (request.data.forceNetworkRequest === true) {
        return true;
    }

    // If the queue is paused we will not make the request right now
    return !isQueuePaused;
}

/**
 * Checks to see if a request should be retried when the queue is "paused" and logs the command name + returnValueList
 * to give us some limited debugging info. We don't want to log the entire request since this could lead to
 * unintentional sharing of sensitive information.
 *
 * @param {Object} request
 * @param {String} request.command
 * @param {Object} request.data
 * @param {Boolean} request.data.shouldRetry
 * @param {String} [request.data.returnValueList]
 * @return {Boolean}
 */
function canRetryRequest(request) {
    const shouldRetry = lodashGet(request, 'data.shouldRetry');
    const logParams = {command: request.command, shouldRetry, isQueuePaused};
    const returnValueList = lodashGet(request, 'data.returnValueList');
    if (returnValueList) {
        logParams.returnValueList = returnValueList;
    }

    if (!shouldRetry) {
        console.debug('Skipping request that should not be re-tried: ', logParams);
    } else {
        console.debug('Skipping request and re-queueing: ', logParams);
    }

    return shouldRetry;
}

/**
 * Process the networkRequestQueue by looping through the queue and attempting to make the requests
 */
function processNetworkRequestQueue() {
    // NetInfo tells us whether the app is offline
    if (isOffline) {
        if (!networkRequestQueue.length) {
            return;
        }
        const retryableRequests = [];

        // If we have a request then we need to check if it can be persisted in case we close the tab while offline.
        // We filter persisted requests from the normal Queue to remove duplicates
        networkRequestQueue = _.reject(networkRequestQueue, (request) => {
            const shouldRetry = lodashGet(request, 'data.shouldRetry');
            if (shouldRetry && request.data.persist) {
                retryableRequests.push(request);
                return true;
            }
        });
        if (retryableRequests.length) {
            NetworkRequestQueue.saveRetryableRequests(retryableRequests);
        }
        return;
    }

    // When the queue length is empty an early return is performed since nothing needs to be processed
    if (networkRequestQueue.length === 0) {
        return;
    }

    // Some requests should be retried and will end up here if the following conditions are met:
    // - the queue is paused
    // - the request does not have forceNetworkRequest === true
    // - the request does not have shouldRetry === false
    const requestsToProcessOnNextRun = [];

    _.each(networkRequestQueue, (queuedRequest) => {
        // Some requests must be allowed to run even when the queue is paused e.g. an authentication request
        // that pauses the network queue while authentication happens, then unpauses it when it's done.
        if (!canMakeRequest(queuedRequest)) {
            if (canRetryRequest(queuedRequest)) {
                requestsToProcessOnNextRun.push(queuedRequest);
            }
            return;
        }

        const requestData = queuedRequest.data;
        const requestEmail = lodashGet(requestData, 'email', '');

        // If we haven't passed an email in the request data, set it to the current user's email
        if (email && _.isEmpty(requestEmail)) {
            requestData.email = email;
        }

        const finalParameters = _.isFunction(enhanceParameters)
            ? enhanceParameters(queuedRequest.command, requestData)
            : requestData;

        // Check to see if the queue has paused again. It's possible that a call to enhanceParameters()
        // has paused the queue and if this is the case we must return. We don't retry these requests
        // since if a request is made without an authToken we sign out the user.
        if (!canMakeRequest(queuedRequest)) {
            return;
        }

        onRequest(queuedRequest, finalParameters);
        HttpUtils.xhr(queuedRequest.command, finalParameters, queuedRequest.type, queuedRequest.shouldUseSecure)
            .then(response => onResponse(queuedRequest, response))
            .catch(error => onError(queuedRequest, error));
    });

    // We should clear the NETWORK_REQUEST_QUEUE when we have loaded the persisted requests & they are processed.
    // As multiple client will be sharing the same Queue and NETWORK_REQUEST_QUEUE is synchronized among clients,
    // we only ask Leader client to clear the queue
    if (ActiveClientManager.isClientTheLeader() && didLoadPersistedRequests) {
        NetworkRequestQueue.clearPersistedRequests();
    }

    // User could have bad connectivity and he can go offline multiple times
    // thus we allow NETWORK_REQUEST_QUEUE to be processed multiple times but only after we have processed
    // old requests in the NETWORK_REQUEST_QUEUE
    didLoadPersistedRequests = false;

    // We clear the request queue at the end by setting the queue to retryableRequests which will either have some
    // requests we want to retry or an empty array
    networkRequestQueue = requestsToProcessOnNextRun;
}

// Process our write queue very often
setInterval(processNetworkRequestQueue, 1000);

/**
 * @param {Object} request
 * @returns {Boolean}
 */
function canProcessRequestImmediately(request) {
    return lodashGet(request, 'data.shouldProcessImmediately', true);
}

/**
 * Perform a queued post request
 *
 * @param {String} command
 * @param {*} [data]
 * @param {String} [type]
 * @param {Boolean} shouldUseSecure - Whether we should use the secure API
 * @returns {Promise}
 */
function post(command, data = {}, type = CONST.NETWORK.METHOD.POST, shouldUseSecure = false) {
    return new Promise((resolve, reject) => {
        const request = {
            command,
            data,
            type,
            resolve,
            reject,
            shouldUseSecure,
        };

        // All requests should be retried by default
        if (_.isUndefined(request.data.shouldRetry)) {
            request.data.shouldRetry = true;
        }

        // Add the request to a queue of actions to perform
        networkRequestQueue.push(request);

        if (!canProcessRequestImmediately(request)) {
            return;
        }

        // Try to fire off the request as soon as it's queued so we don't add a delay to every queued command
        processNetworkRequestQueue();
    });
}

/**
 * Prevent the network queue from being processed
 */
function pauseRequestQueue() {
    isQueuePaused = true;
}

/**
 * Allow the network queue to continue to be processed
 */
function unpauseRequestQueue() {
    isQueuePaused = false;
}

/**
 * Register a function that will accept all the parameters being sent in a request
 * and will return a new set of parameters to send instead. Useful for adding data to every request
 * like auth or CRSF tokens.
 *
 * @param {Function} callback
 */
function registerParameterEnhancer(callback) {
    enhanceParameters = callback;
}

/**
 * Clear the queue so all pending requests will be cancelled
 */
function clearRequestQueue() {
    networkRequestQueue = [];
}

export {
    post,
    pauseRequestQueue,
    unpauseRequestQueue,
    registerParameterEnhancer,
    clearRequestQueue,
    registerResponseHandler,
    registerErrorHandler,
    registerRequestHandler,
};<|MERGE_RESOLUTION|>--- conflicted
+++ resolved
@@ -5,11 +5,8 @@
 import ONYXKEYS from '../ONYXKEYS';
 import * as ActiveClientManager from './ActiveClientManager';
 import CONST from '../CONST';
-<<<<<<< HEAD
 import createCallback from './createCallback';
-=======
 import * as NetworkRequestQueue from './actions/NetworkRequestQueue';
->>>>>>> 8dc45ecc
 
 let isQueuePaused = false;
 
