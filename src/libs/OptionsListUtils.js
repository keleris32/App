/* eslint-disable no-continue */
import _ from 'underscore';
import Onyx from 'react-native-onyx';
import lodashGet from 'lodash/get';
import lodashOrderBy from 'lodash/orderBy';
import Str from 'expensify-common/lib/str';
import ONYXKEYS from '../ONYXKEYS';
import CONST from '../CONST';
import * as ReportUtils from './reportUtils';
import * as Localize from './Localize';
import Permissions from './Permissions';

/**
 * OptionsListUtils is used to build a list options passed to the OptionsList component. Several different UI views can
 * be configured to display different results based on the options passed to the private getOptions() method. Public
 * methods should be named for the views they build options for and then exported for use in a component.
 */

let currentUserLogin;
Onyx.connect({
    key: ONYXKEYS.SESSION,
    callback: val => currentUserLogin = val && val.email,
});

let loginList;
Onyx.connect({
    key: ONYXKEYS.LOGIN_LIST,
    callback: val => loginList = _.isEmpty(val) ? [] : val,
});

let countryCodeByIP;
Onyx.connect({
    key: ONYXKEYS.COUNTRY_CODE,
    callback: val => countryCodeByIP = val || 1,
});

let preferredLocale;
Onyx.connect({
    key: ONYXKEYS.NVP_PREFERRED_LOCALE,
    callback: val => preferredLocale = val || CONST.DEFAULT_LOCALE,
});

const reportsWithDraft = {};
Onyx.connect({
    key: ONYXKEYS.COLLECTION.REPORTS_WITH_DRAFT,
    callback: (hasDraft, key) => {
        if (!key) {
            return;
        }

        reportsWithDraft[key] = hasDraft;
    },
});

const policies = {};
Onyx.connect({
    key: ONYXKEYS.COLLECTION.POLICY,
    callback: (policy, key) => {
        if (!policy || !key || !policy.name) {
            return;
        }

        policies[key] = policy;
    },
});

const iouReports = {};
Onyx.connect({
    key: ONYXKEYS.COLLECTION.REPORT_IOUS,
    callback: (iouReport, key) => {
        if (!iouReport || !key || !iouReport.ownerEmail) {
            return;
        }

        iouReports[key] = iouReport;
    },
});

// We are initializing a default avatar here so that we use the same default color for each user we are inviting. This
// will update when the OptionsListUtils re-loads. But will stay the same color for the life of the JS session.
const defaultAvatarForUserToInvite = ReportUtils.getDefaultAvatar();

/**
 * Adds expensify SMS domain (@expensify.sms) if login is a phone number and if it's not included yet
 *
 * @param {String} login
 * @return {String}
 */
function addSMSDomainIfPhoneNumber(login) {
    if (Str.isValidPhone(login) && !Str.isValidEmail(login)) {
        const smsLogin = login + CONST.SMS.DOMAIN;
        return smsLogin.includes('+') ? smsLogin : `+${countryCodeByIP}${smsLogin}`;
    }
    return login;
}

/**
 * Returns the personal details for an array of logins
 *
 * @param {Array} logins
 * @param {Object} personalDetails
 * @returns {Array}
 */
function getPersonalDetailsForLogins(logins, personalDetails) {
    return _.map(logins, (login) => {
        let personalDetail = personalDetails[login];

        if (!personalDetail) {
            personalDetail = {
                login,
                displayName: login,
                avatar: ReportUtils.getDefaultAvatar(login),
            };
        }

        return personalDetail;
    });
}

/**
 * Constructs a Set with all possible names (displayName, firstName, lastName, email) for all participants in a report,
 * to be used in isSearchStringMatch.
 *
 * @param {Array<Object>} personalDetailList
 * @return {Set<String>}
 */
function getParticipantNames(personalDetailList) {
    // We use a Set because `Set.has(value)` on a Set of with n entries is up to n (or log(n)) times faster than
    // `_.contains(Array, value)` for an Array with n members.
    const participantNames = new Set();
    _.each(personalDetailList, (participant) => {
        if (participant.login) {
            participantNames.add(participant.login.toLowerCase());
        }
        if (participant.firstName) {
            participantNames.add(participant.firstName.toLowerCase());
        }
        if (participant.lastName) {
            participantNames.add(participant.lastName.toLowerCase());
        }
        if (participant.displayName) {
            participantNames.add(participant.displayName.toLowerCase());
        }
    });
    return participantNames;
}

/**
 * Returns a string with all relevant search terms.
 * Default should be serachable by policy/domain name but not by participants.
 *
 * @param {Object} report
 * @param {Array} personalDetailList
 * @param {Boolean} isChatRoomOrPolicyExpenseChat
 * @return {String}
 */
function getSearchText(report, personalDetailList, isChatRoomOrPolicyExpenseChat) {
    const searchTerms = [];

    if (!isChatRoomOrPolicyExpenseChat) {
        _.each(personalDetailList, (personalDetail) => {
            searchTerms.push(personalDetail.displayName);
            searchTerms.push(personalDetail.login);
        });
    }
    if (report) {
        searchTerms.push(...report.reportName);
        searchTerms.push(..._.map(report.reportName.split(','), name => name.trim()));

        if (isChatRoomOrPolicyExpenseChat) {
            const chatRoomSubtitle = ReportUtils.getChatRoomSubtitle(report, policies);
            searchTerms.push(...chatRoomSubtitle);
            searchTerms.push(..._.map(chatRoomSubtitle.split(','), name => name.trim()));
        } else {
            searchTerms.push(...report.participants);
        }
    }

    return _.unique(searchTerms).join(' ');
}

/**
 * Determines whether a report has a draft comment.
 *
 * @param {Object} report
 * @return {Boolean}
 */
function hasReportDraftComment(report) {
    return report
        && reportsWithDraft
        && lodashGet(reportsWithDraft, `${ONYXKEYS.COLLECTION.REPORTS_WITH_DRAFT}${report.reportID}`, false);
}

/**
 * Creates a report list option
 *
 * @param {Array<String>} logins
 * @param {Object} personalDetails
 * @param {Object} report
 * @param {Object} options
 * @param {Boolean} [options.showChatPreviewLine]
 * @param {Boolean} [options.forcePolicyNamePreview]
 * @returns {Object}
 */
function createOption(logins, personalDetails, report, {
    showChatPreviewLine = false, forcePolicyNamePreview = false,
}) {
    const isChatRoom = ReportUtils.isChatRoom(report);
    const isPolicyExpenseChat = ReportUtils.isPolicyExpenseChat(report);
<<<<<<< HEAD
    const personalDetailList = getPersonalDetailsForLogins(logins, personalDetails);
=======
    const isArchivedRoom = ReportUtils.isArchivedRoom(report);
>>>>>>> afd22011
    const hasMultipleParticipants = personalDetailList.length > 1 || isChatRoom || isPolicyExpenseChat;
    const personalDetail = personalDetailList[0];
    const hasDraftComment = hasReportDraftComment(report);
    const hasOutstandingIOU = lodashGet(report, 'hasOutstandingIOU', false);
    const iouReport = hasOutstandingIOU
        ? lodashGet(iouReports, `${ONYXKEYS.COLLECTION.REPORT_IOUS}${report.iouReportID}`, {})
        : {};

    const lastActorDetails = report ? _.find(personalDetailList, {login: report.lastActorEmail}) : null;
    const lastMessageTextFromReport = ReportUtils.isReportMessageAttachment({text: lodashGet(report, 'lastMessageText', ''), html: lodashGet(report, 'lastMessageHtml', '')})
        ? `[${Localize.translateLocal('common.attachment')}]`
        : Str.htmlDecode(lodashGet(report, 'lastMessageText', ''));
    let lastMessageText = report && !isArchivedRoom && hasMultipleParticipants && lastActorDetails
        ? `${lastActorDetails.displayName}: `
        : '';
    lastMessageText += report ? lastMessageTextFromReport : '';

    const tooltipText = ReportUtils.getReportParticipantsTitle(lodashGet(report, ['participants'], []));
    const subtitle = ReportUtils.getChatRoomSubtitle(report, policies);
    let text;
    let alternateText;
    if (isChatRoom || isPolicyExpenseChat) {
        text = (isArchivedRoom && report.isOwnPolicyExpenseChat) ? report.oldPolicyName : lodashGet(report, ['reportName'], '');
        alternateText = (showChatPreviewLine && !forcePolicyNamePreview && lastMessageText)
            ? lastMessageText
            : subtitle;
    } else {
        text = hasMultipleParticipants
            ? _.map(personalDetailList, ({firstName, login}) => firstName || Str.removeSMSDomain(login))
                .join(', ')
            : lodashGet(report, ['reportName'], personalDetail.displayName);
        alternateText = (showChatPreviewLine && lastMessageText)
            ? lastMessageText
            : Str.removeSMSDomain(personalDetail.login);
    }
    return {
        text,
        alternateText,
        icons: ReportUtils.getReportIcons(report, personalDetails, policies, lodashGet(personalDetail, ['avatar'])),
        tooltipText,
        ownerEmail: lodashGet(report, ['ownerEmail']),
        subtitle,
        participantsList: personalDetailList,

        // It doesn't make sense to provide a login in the case of a report with multiple participants since
        // there isn't any one single login to refer to for a report.
        login: !hasMultipleParticipants ? personalDetail.login : null,
        reportID: report ? report.reportID : null,
        phoneNumber: !hasMultipleParticipants ? personalDetail.phoneNumber : null,
        payPalMeAddress: !hasMultipleParticipants ? personalDetail.payPalMeAddress : null,
        isUnread: report ? report.unreadActionCount > 0 : null,
        hasDraftComment,
        keyForList: report ? String(report.reportID) : personalDetail.login,
        searchText: getSearchText(report, personalDetailList, isChatRoom || isPolicyExpenseChat),
        isPinned: lodashGet(report, 'isPinned', false),
        hasOutstandingIOU,
        iouReportID: lodashGet(report, 'iouReportID'),
        isIOUReportOwner: lodashGet(iouReport, 'ownerEmail', '') === currentUserLogin,
        iouReportAmount: lodashGet(iouReport, 'total', 0),
        isChatRoom,
        isArchivedRoom,
        shouldShowSubscript: isPolicyExpenseChat && !report.isOwnPolicyExpenseChat,
        isPolicyExpenseChat,
    };
}

/**
 * Searches for a match when provided with a value
 *
 * @param {String} searchValue
 * @param {String} searchText
 * @param {Set<String>} [participantNames]
 * @param {Boolean} isChatRoom
 * @returns {Boolean}
 */
function isSearchStringMatch(searchValue, searchText, participantNames = new Set(), isChatRoom = false) {
    const searchWords = _.map(
        searchValue
            .replace(/,/g, ' ')
            .split(' '),
        word => word.trim(),
    );
    return _.every(searchWords, (word) => {
        const matchRegex = new RegExp(Str.escapeForRegExp(word), 'i');
        const valueToSearch = searchText && searchText.replace(new RegExp(/&nbsp;/g), '');
        return matchRegex.test(valueToSearch) || (!isChatRoom && participantNames.has(word));
    });
}

/**
 * Returns the given userDetails is currentUser or not.
 * @param {Object} userDetails
 * @returns {Boolean}
 */

function isCurrentUser(userDetails) {
    if (!userDetails) {
        // If userDetails is null or undefined
        return false;
    }

    // If user login is mobile number, append sms domain if not appended already.
    const userDetailsLogin = addSMSDomainIfPhoneNumber(userDetails.login);

    // Initial check with currentUserLogin
    let result = currentUserLogin.toLowerCase() === userDetailsLogin.toLowerCase();
    let index = 0;

    // Checking userDetailsLogin against to current user login options.
    while (index < loginList.length && !result) {
        if (loginList[index].partnerUserID.toLowerCase() === userDetailsLogin.toLowerCase()) {
            result = true;
        }
        index++;
    }
    return result;
}

/**
 * Build the options
 *
 * @param {Object} reports
 * @param {Object} personalDetails
 * @param {Number} activeReportID
 * @param {Object} options
 * @returns {Object}
 * @private
 */
function getOptions(reports, personalDetails, activeReportID, {
    betas = [],
    selectedOptions = [],
    maxRecentReportsToShow = 0,
    excludeLogins = [],
    excludeDefaultRooms = false,
    includeMultipleParticipantReports = false,
    includePersonalDetails = false,
    includeRecentReports = false,
    prioritizePinnedReports = false,
    prioritizeDefaultRoomsInSearch = false,

    // When sortByReportTypeInSearch flag is true, recentReports will include the personalDetails options as well.
    sortByReportTypeInSearch = false,
    sortByLastMessageTimestamp = false,
    searchValue = '',
    showChatPreviewLine = false,
    showReportsWithNoComments = false,
    hideReadReports = false,
    sortByAlphaAsc = false,
    forcePolicyNamePreview = false,
    prioritizeIOUDebts = false,
    prioritizeReportsWithDraftComments = false,
}) {
    let recentReportOptions = [];
    const pinnedReportOptions = [];
    let personalDetailsOptions = [];
    const iouDebtReportOptions = [];
    const draftReportOptions = [];

    const reportMapForLogins = {};
    let sortProperty = sortByLastMessageTimestamp
        ? ['lastMessageTimestamp']
        : ['lastVisitedTimestamp'];
    if (sortByAlphaAsc) {
        sortProperty = ['reportName'];
    }
    const sortDirection = [sortByAlphaAsc ? 'asc' : 'desc'];
    let orderedReports = lodashOrderBy(reports, sortProperty, sortDirection);

    // Move the archived Rooms to the last
    orderedReports = _.sortBy(orderedReports, report => ReportUtils.isArchivedRoom(report));

    const allReportOptions = [];
    _.each(orderedReports, (report) => {
        const isChatRoom = ReportUtils.isChatRoom(report);
        const isDefaultRoom = ReportUtils.isDefaultRoom(report);
        const isPolicyExpenseChat = ReportUtils.isPolicyExpenseChat(report);
        const logins = lodashGet(report, ['participants'], []);

        // Report data can sometimes be incomplete. If we have no logins or reportID then we will skip this entry.
        const shouldFilterNoParticipants = _.isEmpty(logins) && !isChatRoom && !isDefaultRoom && !isPolicyExpenseChat;
        if (!report || !report.reportID || shouldFilterNoParticipants) {
            return;
        }

        const hasDraftComment = hasReportDraftComment(report);
        const iouReportOwner = lodashGet(report, 'hasOutstandingIOU', false)
            ? lodashGet(iouReports, [`${ONYXKEYS.COLLECTION.REPORT_IOUS}${report.iouReportID}`, 'ownerEmail'], '')
            : '';

        const reportContainsIOUDebt = iouReportOwner && iouReportOwner !== currentUserLogin;
        const shouldFilterReportIfEmpty = !showReportsWithNoComments && report.lastMessageTimestamp === 0 && !isDefaultRoom;
        const shouldFilterReportIfRead = hideReadReports && report.unreadActionCount === 0;
        const shouldFilterReport = shouldFilterReportIfEmpty || shouldFilterReportIfRead;
        if (report.reportID !== activeReportID
            && !report.isPinned
            && !hasDraftComment
            && shouldFilterReport
            && !reportContainsIOUDebt) {
            return;
        }

        if (isChatRoom && (!Permissions.canUseDefaultRooms(betas) || excludeDefaultRooms)) {
            return;
        }

        if (isPolicyExpenseChat && !Permissions.canUsePolicyExpenseChat(betas)) {
            return;
        }

        if (ReportUtils.isUserCreatedPolicyRoom(report) && !Permissions.canUsePolicyRooms(betas)) {
            return;
        }

        // Save the report in the map if this is a single participant so we can associate the reportID with the
        // personal detail option later. Individuals should not be associated with single participant
        // policyExpenseChats or chatRooms since those are not people.
        if (logins.length <= 1 && !ReportUtils.isPolicyExpenseChat(report) && !ReportUtils.isChatRoom(report)) {
            reportMapForLogins[logins[0]] = report;
        }
        const isSearchingSomeonesPolicyExpenseChat = !report.isOwnPolicyExpenseChat && searchValue !== '';
        allReportOptions.push(createOption(logins, personalDetails, report, {
            showChatPreviewLine,
            forcePolicyNamePreview: isPolicyExpenseChat ? isSearchingSomeonesPolicyExpenseChat : forcePolicyNamePreview,
        }));
    });

    const allPersonalDetailsOptions = _.map(personalDetails, personalDetail => (
        createOption([personalDetail.login], personalDetails, reportMapForLogins[personalDetail.login], {
            showChatPreviewLine,
            forcePolicyNamePreview,
        })
    ));

    // Always exclude already selected options and the currently logged in user
    const loginOptionsToExclude = [...selectedOptions, {login: currentUserLogin}];

    _.each(excludeLogins, (login) => {
        loginOptionsToExclude.push({login});
    });

    if (includeRecentReports) {
        for (let i = 0; i < allReportOptions.length; i++) {
            // Stop adding options to the recentReports array when we reach the maxRecentReportsToShow value
            if (recentReportOptions.length > 0 && recentReportOptions.length === maxRecentReportsToShow) {
                break;
            }

            const reportOption = allReportOptions[i];

            // Skip if we aren't including multiple participant reports and this report has multiple participants
            if (!includeMultipleParticipantReports && !reportOption.login) {
                continue;
            }

            // Check the report to see if it has a single participant and if the participant is already selected
            if (reportOption.login && _.some(loginOptionsToExclude, option => option.login === reportOption.login)) {
                continue;
            }

            // Finally check to see if this option is a match for the provided search string if we have one
            const {searchText, participantsList, isChatRoom} = reportOption;
            const participantNames = getParticipantNames(participantsList);
            if (searchValue && !isSearchStringMatch(searchValue, searchText, participantNames, isChatRoom)) {
                continue;
            }

            // If the report is pinned and we are using the option to display pinned reports on top then we need to
            // collect the pinned reports so we can sort them alphabetically once they are collected
            if (prioritizePinnedReports && reportOption.isPinned) {
                pinnedReportOptions.push(reportOption);
            } else if (prioritizeIOUDebts && reportOption.hasOutstandingIOU && !reportOption.isIOUReportOwner) {
                iouDebtReportOptions.push(reportOption);
            } else if (prioritizeReportsWithDraftComments && reportOption.hasDraftComment) {
                draftReportOptions.push(reportOption);
            } else {
                recentReportOptions.push(reportOption);
            }

            // Add this login to the exclude list so it won't appear when we process the personal details
            if (reportOption.login) {
                loginOptionsToExclude.push({login: reportOption.login});
            }
        }
    }

    // If we are prioritizing reports with draft comments, add them before the normal recent report options
    // and sort them by report name.
    if (prioritizeReportsWithDraftComments) {
        const sortedDraftReports = lodashOrderBy(draftReportOptions, ['text'], ['asc']);
        recentReportOptions = sortedDraftReports.concat(recentReportOptions);
    }

    // If we are prioritizing IOUs the user owes, add them before the normal recent report options and reports
    // with draft comments.
    if (prioritizeIOUDebts) {
        const sortedIOUReports = lodashOrderBy(iouDebtReportOptions, ['iouReportAmount'], ['desc']);
        recentReportOptions = sortedIOUReports.concat(recentReportOptions);
    }

    // If we are prioritizing our pinned reports then shift them to the front and sort them by report name
    if (prioritizePinnedReports) {
        const sortedPinnedReports = lodashOrderBy(pinnedReportOptions, ['text'], ['asc']);
        recentReportOptions = sortedPinnedReports.concat(recentReportOptions);
    }

    // If we are prioritizing default rooms in search, do it only once we started something
    if (prioritizeDefaultRoomsInSearch && searchValue !== '') {
        const reportsSplitByDefaultChatRoom = _.partition(recentReportOptions, option => option.isChatRoom);
        recentReportOptions = reportsSplitByDefaultChatRoom[0].concat(reportsSplitByDefaultChatRoom[1]);
    }

    if (includePersonalDetails) {
        // Next loop over all personal details removing any that are selectedUsers or recentChats
        _.each(allPersonalDetailsOptions, (personalDetailOption) => {
            if (_.some(loginOptionsToExclude, loginOptionToExclude => (
                loginOptionToExclude.login === personalDetailOption.login
            ))) {
                return;
            }
            const {searchText, participantsList, isChatRoom} = personalDetailOption;
            const participantNames = getParticipantNames(participantsList);
            if (searchValue && !isSearchStringMatch(searchValue, searchText, participantNames, isChatRoom)) {
                return;
            }
            personalDetailsOptions.push(personalDetailOption);
        });
    }

    let userToInvite = null;
    if (searchValue
        && recentReportOptions.length === 0
        && personalDetailsOptions.length === 0
        && !isCurrentUser({login: searchValue})
        && _.every(selectedOptions, option => option.login !== searchValue)
        && ((Str.isValidEmail(searchValue) && !Str.isDomainEmail(searchValue)) || Str.isValidPhone(searchValue))
        && (!_.find(loginOptionsToExclude, loginOptionToExclude => loginOptionToExclude.login === addSMSDomainIfPhoneNumber(searchValue).toLowerCase()))
        && (searchValue !== CONST.EMAIL.CHRONOS || Permissions.canUseChronos(betas))
    ) {
        // If the phone number doesn't have an international code then let's prefix it with the
        // current user's international code based on their IP address.
        const login = (Str.isValidPhone(searchValue) && !searchValue.includes('+'))
            ? `+${countryCodeByIP}${searchValue}`
            : searchValue;
        userToInvite = createOption([login], personalDetails, null, {
            showChatPreviewLine,
        });
        userToInvite.icons = [defaultAvatarForUserToInvite];
    }

    // If we are prioritizing 1:1 chats in search, do it only once we started searching
    if (sortByReportTypeInSearch && searchValue !== '') {
        // When sortByReportTypeInSearch is true, recentReports will be returned with all the reports including personalDetailsOptions in the correct Order.
        recentReportOptions.push(...personalDetailsOptions);
        personalDetailsOptions = [];
        recentReportOptions = lodashOrderBy(recentReportOptions, [(option) => {
            if (option.isChatRoom || option.isArchivedRoom) {
                return 3;
            }
            if (!option.login) {
                return 2;
            }
            return 1;
        }], ['asc']);
    }

    return {
        personalDetails: personalDetailsOptions,
        recentReports: recentReportOptions,
        userToInvite,
    };
}

/**
 * Build the options for the Search view
 *
 * @param {Object} reports
 * @param {Object} personalDetails
 * @param {String} searchValue
 * @param {Array<String>} betas
 * @returns {Object}
 */
function getSearchOptions(
    reports,
    personalDetails,
    searchValue = '',
    betas,
) {
    return getOptions(reports, personalDetails, 0, {
        betas,
        searchValue: searchValue.trim(),
        includeRecentReports: true,
        includeMultipleParticipantReports: true,
        maxRecentReportsToShow: 0, // Unlimited
        prioritizePinnedReports: false,
        prioritizeDefaultRoomsInSearch: false,
        sortByReportTypeInSearch: true,
        showChatPreviewLine: true,
        showReportsWithNoComments: true,
        includePersonalDetails: true,
        sortByLastMessageTimestamp: false,
        forcePolicyNamePreview: true,
        prioritizeIOUDebts: false,
    });
}

/**
 * Build the IOUConfirmation options for showing MyPersonalDetail
 *
 * @param {Object} myPersonalDetail
 * @param {String} amountText
 * @returns {Object}
 */
function getIOUConfirmationOptionsFromMyPersonalDetail(myPersonalDetail, amountText) {
    return {
        text: myPersonalDetail.displayName,
        alternateText: myPersonalDetail.login,
        icons: [myPersonalDetail.avatar],
        descriptiveText: amountText,
        login: myPersonalDetail.login,
    };
}

/**
 * Build the IOUConfirmationOptions for showing participants
 *
 * @param {Array} participants
 * @param {String} amountText
 * @returns {Array}
 */
function getIOUConfirmationOptionsFromParticipants(
    participants, amountText,
) {
    return _.map(participants, participant => ({
        ...participant, descriptiveText: amountText,
    }));
}

/**
 * Build the options for the New Group view
 *
 * @param {Object} reports
 * @param {Object} personalDetails
 * @param {Array<String>} betas
 * @param {String} searchValue
 * @param {Array} selectedOptions
 * @param {Array} excludeLogins
 * @returns {Object}
 */
function getNewChatOptions(
    reports,
    personalDetails,
    betas = [],
    searchValue = '',
    selectedOptions = [],
    excludeLogins = [],
) {
    return getOptions(reports, personalDetails, 0, {
        betas,
        searchValue: searchValue.trim(),
        selectedOptions,
        excludeDefaultRooms: true,
        includeRecentReports: true,
        includePersonalDetails: true,
        maxRecentReportsToShow: 5,
        excludeLogins,
    });
}

/**
 * Build the options for the Sidebar a.k.a. LHN
 *
 * @param {Object} reports
 * @param {Object} personalDetails
 * @param {Number} activeReportID
 * @param {String} priorityMode
 * @param {Array<String>} betas
 * @returns {Object}
 */
function getSidebarOptions(
    reports,
    personalDetails,
    activeReportID,
    priorityMode,
    betas,
) {
    let sideBarOptions = {
        prioritizeIOUDebts: true,
        prioritizeReportsWithDraftComments: true,
    };
    if (priorityMode === CONST.PRIORITY_MODE.GSD) {
        sideBarOptions = {
            hideReadReports: true,
            sortByAlphaAsc: true,
        };
    }

    return getOptions(reports, personalDetails, activeReportID, {
        betas,
        includeRecentReports: true,
        includeMultipleParticipantReports: true,
        maxRecentReportsToShow: 0, // Unlimited
        sortByLastMessageTimestamp: true,
        showChatPreviewLine: true,
        prioritizePinnedReports: true,
        ...sideBarOptions,
    });
}

/**
 * Helper method that returns the text to be used for the header's message and title (if any)
 *
 * @param {Boolean} hasSelectableOptions
 * @param {Boolean} hasUserToInvite
 * @param {String} searchValue
 * @param {Boolean} [maxParticipantsReached]
 * @return {String}
 */
function getHeaderMessage(hasSelectableOptions, hasUserToInvite, searchValue, maxParticipantsReached = false) {
    if (maxParticipantsReached) {
        return Localize.translate(preferredLocale, 'messages.maxParticipantsReached');
    }

    if (searchValue && CONST.REGEX.DIGITS_AND_PLUS.test(searchValue) && !Str.isValidPhone(searchValue)) {
        return Localize.translate(preferredLocale, 'messages.errorMessageInvalidPhone');
    }

    // Without a search value, it would be very confusing to see a search validation message.
    // Therefore, this skips the validation when there is no search value.
    if (searchValue && !hasSelectableOptions && !hasUserToInvite) {
        if (/^\d+$/.test(searchValue) && !Str.isValidPhone(searchValue)) {
            return Localize.translate(preferredLocale, 'messages.errorMessageInvalidPhone');
        }

        return Localize.translate(preferredLocale, 'common.noResultsFound');
    }

    return '';
}

/**
 * Returns the currency list for sections display
 *
 * @param {Object} currencyOptions
 * @param {String} searchValue
 * @returns {Array}
 */
function getCurrencyListForSections(currencyOptions, searchValue) {
    const filteredOptions = _.filter(currencyOptions, currencyOption => (
        isSearchStringMatch(searchValue, currencyOption.searchText)));

    return {
        // returns filtered options i.e. options with string match if search text is entered
        currencyOptions: filteredOptions,
    };
}

export {
    addSMSDomainIfPhoneNumber,
    isCurrentUser,
    getSearchOptions,
    getNewChatOptions,
    getSidebarOptions,
    getHeaderMessage,
    getPersonalDetailsForLogins,
    getCurrencyListForSections,
    getIOUConfirmationOptionsFromMyPersonalDetail,
    getIOUConfirmationOptionsFromParticipants,
};<|MERGE_RESOLUTION|>--- conflicted
+++ resolved
@@ -207,11 +207,8 @@
 }) {
     const isChatRoom = ReportUtils.isChatRoom(report);
     const isPolicyExpenseChat = ReportUtils.isPolicyExpenseChat(report);
-<<<<<<< HEAD
     const personalDetailList = getPersonalDetailsForLogins(logins, personalDetails);
-=======
     const isArchivedRoom = ReportUtils.isArchivedRoom(report);
->>>>>>> afd22011
     const hasMultipleParticipants = personalDetailList.length > 1 || isChatRoom || isPolicyExpenseChat;
     const personalDetail = personalDetailList[0];
     const hasDraftComment = hasReportDraftComment(report);
