import _ from 'underscore';
import isViaExpensifyCashNative from './isViaExpensifyCashNative';
import requireParameters from './requireParameters';
import * as Request from './Request';
import * as Network from './Network';
import * as Middleware from './Middleware';
import CONST from '../CONST';

// Setup API middlewares. Each request made will pass through a series of middleware functions that will get called in sequence (each one passing the result of the previous to the next).
// Note: The ordering here is intentional as we want to Log, Recheck Connection, Reauthenticate, and Retry. Errors thrown in one middleware will bubble to the next e.g. an error thrown in
// Logging or Reauthenticate logic would be caught by the Retry logic (which is why it is the last one used).

// Logging - Logs request details and errors.
Request.use(Middleware.Logging);

// RecheckConnection - Sets a  timer for a request that will "recheck" if we are connected to the internet if time runs out. Also triggers the connection recheck when we encounter any error.
Request.use(Middleware.RecheckConnection);

// Reauthentication - Handles jsonCode 407 which indicates an expired authToken. We need to reauthenticate and get a new authToken with our stored credentials.
Request.use(Middleware.Reauthentication);

// Retry - Handles retrying any failed requests.
Request.use(Middleware.Retry);

// SaveResponseInOnyx - Merges either the successData or failureData into Onyx depending on if the call was successful or not
Request.use(Middleware.SaveResponseInOnyx);

/**
 * @param {Object} parameters
 * @returns {Promise}
 */
function AddBillingCard(parameters) {
    const commandName = 'User_AddBillingCard';
    return Network.post(commandName, parameters, CONST.NETWORK.METHOD.POST, true);
}

/**
 * @param {{password: String, oldPassword: String}} parameters
 * @param {String} parameters.authToken
 * @param {String} parameters.password
 * @returns {Promise}
 */
function ChangePassword(parameters) {
    const commandName = 'ChangePassword';
    requireParameters(['password'], parameters, commandName);
    return Network.post(commandName, parameters);
}

/**
 * @param {object} parameters
 * @param {string} parameters.emailList
 * @returns {Promise}
 */
function CreateChatReport(parameters) {
    const commandName = 'CreateChatReport';
    requireParameters(['emailList'],
        parameters, commandName);
    return Network.post(commandName, parameters);
}

/**
 * @param {Object} parameters
 * @param {String} parameters.email
 * @returns {Promise}
 */
function User_SignUp(parameters) {
    const commandName = 'User_SignUp';
    requireParameters([
        'email',
    ], parameters, commandName);
    return Network.post(commandName, parameters);
}

/**
 * @param {Object} parameters
 * @param {String} parameters.authToken
 * @param {String} parameters.partnerName
 * @param {String} parameters.partnerPassword
 * @param {String} parameters.partnerUserID
 * @param {String} parameters.partnerUserSecret
 * @param {Boolean} [parameters.shouldRetry]
 * @param {String} [parameters.email]
 * @returns {Promise}
 */
function CreateLogin(parameters) {
    const commandName = 'CreateLogin';
    requireParameters([
        'authToken',
        'partnerName',
        'partnerPassword',
        'partnerUserID',
        'partnerUserSecret',
    ], parameters, commandName);
    return Network.post(commandName, parameters);
}

/**
 * @param {Object} parameters
 * @param {Number} parameters.fundID
 * @returns {Promise}
 */
function DeleteFund(parameters) {
    const commandName = 'DeleteFund';
    requireParameters(['fundID'], parameters, commandName);
    return Network.post(commandName, parameters);
}

/**
 * @param {Object} parameters
 * @param {String} parameters.partnerUserID
 * @param {String} parameters.partnerName
 * @param {String} parameters.partnerPassword
 * @param {Boolean} parameters.shouldRetry
 * @returns {Promise}
 */
function DeleteLogin(parameters) {
    const commandName = 'DeleteLogin';
    requireParameters(['partnerUserID', 'partnerName', 'partnerPassword', 'shouldRetry'],
        parameters, commandName);

    // Non-cancellable request: during logout, when requests are cancelled, we don't want to cancel the actual logout request
    return Network.post(commandName, {...parameters, canCancel: false});
}

/**
 * @param {Object} parameters
 * @param {String} parameters.returnValueList
 * @param {Boolean} shouldUseSecure
 * @returns {Promise}
 */
function Get(parameters, shouldUseSecure = false) {
    const commandName = 'Get';
    requireParameters(['returnValueList'], parameters, commandName);
    return Network.post(commandName, parameters, CONST.NETWORK.METHOD.POST, shouldUseSecure);
}

/**
 * @param {Object} parameters
 * @param {String} parameters.email
 * @param {Boolean} parameters.forceNetworkRequest
 * @returns {Promise}
 */
function GetAccountStatus(parameters) {
    const commandName = 'GetAccountStatus';
    requireParameters(['email'], parameters, commandName);
    return Network.post(commandName, parameters);
}

/**
 * @param {Object} parameters
 * @param {String} parameters.debtorEmail
 * @returns {Promise}
 */
function GetIOUReport(parameters) {
    const commandName = 'GetIOUReport';
    requireParameters(['debtorEmail'], parameters, commandName);
    return Network.post(commandName, parameters);
}

/**
 * @returns {Promise}
 * @param {String} policyID
 */
function GetFullPolicy(policyID) {
    if (!_.isString(policyID)) {
        throw new Error('[API] Must include a single policyID with calls to API.GetFullPolicy');
    }

    const commandName = 'Get';
    const parameters = {
        returnValueList: 'policyList',
        policyIDList: policyID,
    };
    return Network.post(commandName, parameters);
}

/**
 * @returns {Promise}
 */
function GetPolicySummaryList() {
    const commandName = 'Get';
    const parameters = {
        returnValueList: 'policySummaryList',
    };
    return Network.post(commandName, parameters);
}

/**
 * @returns {Promise}
 */
function GetRequestCountryCode() {
    const commandName = 'GetRequestCountryCode';
    return Network.post(commandName);
}

/**
 * @param {Object} parameters
 * @param {String} parameters.name
 * @param {Number} parameters.value
 * @returns {Promise}
 */
function Graphite_Timer(parameters) {
    const commandName = 'Graphite_Timer';
    requireParameters(['name', 'value'],
        parameters, commandName);
    return Network.post(commandName, parameters);
}

/**
 * @param {Object} parameters
 * @param {Number} parameters.reportID
 * @param {String} parameters.paymentMethodType
 * @param {Object} [parameters.newIOUReportDetails]
 * @returns {Promise}
 */
function PayIOU(parameters) {
    const commandName = 'PayIOU';
    requireParameters(['reportID', 'paymentMethodType'], parameters, commandName);
    return Network.post(commandName, parameters);
}

/**
 * @param {Object} parameters
 * @param {Number} parameters.reportID
 * @param {Object} [parameters.newIOUReportDetails]
 * @returns {Promise}
 */
function PayWithWallet(parameters) {
    const commandName = 'PayWithWallet';
    requireParameters(['reportID'], parameters, commandName);
    return Network.post(commandName, parameters);
}

/**
 * @param {Object} parameters
 * @param {String} parameters.emailList
 * @returns {Promise}
 */
function PersonalDetails_GetForEmails(parameters) {
    const commandName = 'PersonalDetails_GetForEmails';
    requireParameters(['emailList'],
        parameters, commandName);
    return Network.post(commandName, parameters);
}

/**
 * @param {Object} parameters
 * @param {Object} parameters.details
 * @returns {Promise}
 */
function PersonalDetails_Update(parameters) {
    const commandName = 'PersonalDetails_Update';
    requireParameters(['details'],
        parameters, commandName);
    return Network.post(commandName, parameters);
}

/**
 * @param {Object} parameters
 * @param {Object} parameters.name
 * @param {Object} parameters.value
 * @returns {Promise}
 */
function PreferredLocale_Update(parameters) {
    const commandName = 'PreferredLocale_Update';
    requireParameters(['name', 'value'],
        parameters, commandName);
    return Network.post(commandName, parameters);
}

/**
 * @param {Object} parameters
 * @param {Number} parameters.reportID
 * @param {String} parameters.transactionID
 * @returns {Promise}
 */
function RejectTransaction(parameters) {
    const commandName = 'RejectTransaction';
    requireParameters(['reportID', 'transactionID'], parameters, commandName);
    return Network.post(commandName, parameters);
}

/**
 * @param {Object} parameters
 * @param {Number} parameters.reportID
 * @returns {Promise}
 */
function Report_GetHistory(parameters) {
    const commandName = 'Report_GetHistory';
    requireParameters(['reportID'],
        parameters, commandName);
    return Network.post(commandName, parameters);
}

/**
 * @param {Object} parameters
 * @param {Number} parameters.reportID
 * @param {Number} parameters.reportActionID
 * @param {String} parameters.reportComment
 * @returns {Promise}
 */
function Report_EditComment(parameters) {
    const commandName = 'Report_EditComment';
    requireParameters(['reportID', 'reportActionID', 'reportComment'], parameters, commandName);
    return Network.post(commandName, parameters);
}

/**
 * @param {Object} parameters
 * @param {String} parameters.email
 * @returns {Promise}
 */
function ResendValidateCode(parameters) {
    const commandName = 'ResendValidateCode';
    requireParameters(['email'], parameters, commandName);
    return Network.post(commandName, parameters);
}

/**
 * @param {Object} parameters
 * @param {String} parameters.name
 * @param {String} parameters.value
 * @returns {Promise}
 */
function SetNameValuePair(parameters) {
    const commandName = 'SetNameValuePair';
    requireParameters(['name', 'value'], parameters, commandName);
    return Network.post(commandName, parameters);
}

/**
 * @param {Object} parameters
 * @param {string} parameters.email
 * @returns {Promise}
 */
function ResetPassword(parameters) {
    const commandName = 'ResetPassword';
    requireParameters(['email'], parameters, commandName);
    return Network.post(commandName, parameters);
}

/**
 * @param {Object} parameters
 * @param {String} parameters.password
 * @param {String} parameters.validateCode
 * @param {Number} parameters.accountID
 * @returns {Promise}
 */
function SetPassword(parameters) {
    const commandName = 'SetPassword';
    requireParameters(['accountID', 'password', 'validateCode'], parameters, commandName);
    return Network.post(commandName, parameters);
}

/**
 * @param {Object} parameters
 * @param {String} parameters.message
 * @returns {Promise}
 */
function User_Delete(parameters) {
    const commandName = 'User_Delete';
    return Network.post(commandName, parameters);
}

/**
 * @param {Object} parameters
 * @param {String} parameters.email
 * @returns {Promise}
 */
function User_ReopenAccount(parameters) {
    const commandName = 'User_ReopenAccount';
    requireParameters(['email'], parameters, commandName);
    return Network.post(commandName, parameters);
}

/**
 * @param {Object} parameters
 * @param {String} parameters.email
 * @param {String} parameters.password
 * @returns {Promise}
 */
function User_SecondaryLogin_Send(parameters) {
    const commandName = 'User_SecondaryLogin_Send';
    requireParameters(['email', 'password'], parameters, commandName);
    return Network.post(commandName, parameters);
}

/**
 * @param {Object} parameters
 * @param {File|Object} parameters.file
 * @returns {Promise}
 */
function User_UploadAvatar(parameters) {
    const commandName = 'User_UploadAvatar';
    requireParameters(['file'], parameters, commandName);
    return Network.post(commandName, parameters);
}

/**
 * Runs command that will fix malformed data in a users account and also run migrations.
 *
 * @returns {Promise}
 */
function User_FixAccount() {
    const commandName = 'User_FixAccount';
    return Network.post(commandName);
}

/**
 * @param {Object} parameters
 * @param {Number} parameters.accountID
 * @param {String} parameters.validateCode
 * @returns {Promise}
 */
function ValidateEmail(parameters) {
    const commandName = 'ValidateEmail';
    requireParameters(['accountID', 'validateCode'], parameters, commandName);
    return Network.post(commandName, parameters);
}

/**
 * Create a new IOUTransaction
 *
 * @param {Object} parameters
 * @param {String} parameters.comment
 * @param {Array} parameters.debtorEmail
 * @param {String} parameters.currency
 * @param {String} parameters.amount
 * @returns {Promise}
 */
function CreateIOUTransaction(parameters) {
    const commandName = 'CreateIOUTransaction';
    requireParameters(['comment', 'debtorEmail', 'currency', 'amount'], parameters, commandName);
    return Network.post(commandName, parameters);
}

/**
 * Create a new IOU Split
 *
 * @param {Object} parameters
 * @param {String} parameters.splits
 * @param {String} parameters.currency
 * @param {String} parameters.reportID
 * @param {String} parameters.amount
 * @param {String} parameters.comment
 * @returns {Promise}
 */
function CreateIOUSplit(parameters) {
    const commandName = 'CreateIOUSplit';
    requireParameters(['splits', 'currency', 'amount', 'reportID'], parameters, commandName);
    return Network.post(commandName, parameters);
}

/**
 * @param {String} firstName
 * @param {String} lastName
 * @param {String} dob
 * @returns {Promise}
 */
function Wallet_GetOnfidoSDKToken(firstName, lastName, dob) {
    return Network.post('Wallet_GetOnfidoSDKToken', {
        // We need to pass this so we can request a token with the correct referrer
        // This value comes from a cross-platform module which returns true for native
        // platforms and false for non-native platforms.
        isViaExpensifyCashNative,
        firstName,
        lastName,
        dob,
    }, CONST.NETWORK.METHOD.POST, true);
}

/**
 * @param {Object} parameters
 * @param {String} parameters.currentStep
 * @param {String} [parameters.onfidoData] - JSON string
 * @param {String} [parameters.personalDetails] - JSON string
 * @param {String} [parameters.idologyAnswers] - JSON string
 * @param {Boolean} [parameters.hasAcceptedTerms]
 * @returns {Promise}
 */
function Wallet_Activate(parameters) {
    const commandName = 'Wallet_Activate';
    requireParameters(['currentStep'], parameters, commandName);
    return Network.post(commandName, parameters, CONST.NETWORK.METHOD.POST, true);
}

/**
 * @param {Object} parameters
 * @param {Object[]} parameters.employees
 * @param {String} parameters.welcomeNote
 * @param {String} parameters.policyID
 * @returns {Promise}
 */
function Policy_Employees_Merge(parameters) {
    const commandName = 'Policy_Employees_Merge';
    requireParameters(['employees', 'welcomeNote', 'policyID'], parameters, commandName);

    // Always include returnPersonalDetails to ensure we get the employee's personal details in the response
    return Network.post(commandName, {...parameters, returnPersonalDetails: true});
}

function BankAccount_Validate(parameters) {
    const commandName = 'ValidateBankAccount';
    requireParameters(['bankAccountID', 'validateCode'], parameters, commandName);
    return Network.post(commandName, parameters, CONST.NETWORK.METHOD.POST);
}

/**
 * @param {*} parameters
 * @returns {Promise}
 */
function BankAccount_SetupWithdrawal(parameters) {
    const commandName = 'BankAccount_SetupWithdrawal';
    let allowedParameters = [
        'currentStep', 'policyID', 'bankAccountID', 'useOnfido', 'errorAttemptsCount', 'enableCardAfterVerified',

        // data from bankAccount step:
        'setupType', 'routingNumber', 'accountNumber', 'addressName', 'plaidAccountID', 'mask', 'ownershipType', 'isSavings',
        'acceptTerms', 'bankName', 'plaidAccessToken', 'alternateRoutingNumber',

        // data from company step:
        'companyName', 'companyTaxID', 'addressStreet', 'addressCity', 'addressState', 'addressZipCode',
        'hasNoConnectionToCannabis', 'incorporationType', 'incorporationState', 'incorporationDate', 'industryCode',
        'website', 'companyPhone', 'ficticiousBusinessName',

        // data from requestor step:
        'firstName', 'lastName', 'dob', 'requestorAddressStreet', 'requestorAddressCity', 'requestorAddressState',
        'requestorAddressZipCode', 'isOnfidoSetupComplete', 'onfidoData', 'isControllingOfficer', 'ssnLast4',

        // data from ACHContract step (which became the "Beneficial Owners" step, but the key is still ACHContract as
        // it's used in several logic:
        'ownsMoreThan25Percent', 'beneficialOwners', 'acceptTermsAndConditions', 'certifyTrueInformation',
    ];

    if (!parameters.useOnfido) {
        allowedParameters = allowedParameters.concat(['passport', 'answers']);
    }

    // Only keep allowed parameters in the additionalData object
    const additionalData = _.pick(parameters, allowedParameters);

    requireParameters(['currentStep'], parameters, commandName);
    return Network.post(
        commandName, {additionalData: JSON.stringify(additionalData)},
        CONST.NETWORK.METHOD.POST,
        true,
    );
}

/**
 * @param {Object} parameters
 * @param {Number} parameters.bankAccountID
 * @param {String} parameters.ownerEmail
 * @returns {Promise}
 */
function DeleteBankAccount(parameters) {
    const commandName = 'DeleteBankAccount';
    requireParameters(['bankAccountID'], parameters, commandName);
    return Network.post(commandName, parameters);
}

/**
 * @param {Object} parameters
 * @param {Number} [parameters.latitude]
 * @param {Number} [parameters.longitude]
 * @returns {Promise}
 */
function GetLocalCurrency(parameters) {
    const commandName = 'GetLocalCurrency';
    return Network.post(commandName, parameters);
}

/**
 * @returns {Promise}
 */
function User_IsUsingExpensifyCard() {
    return Network.post('User_IsUsingExpensifyCard', {});
}

/**
 * @param {Object} parameters
 * @param {String} [parameters.type]
 * @param {String} [parameters.policyName]
 * @returns {Promise}
 */
function Policy_Create(parameters) {
    const commandName = 'Policy_Create';
    return Network.post(commandName, parameters);
}

/**
 * @param {Object} parameters
 * @param {String} parameters.policyID
 * @param {String} parameters.value
 * @returns {Promise}
 */
function Policy_CustomUnit_Update(parameters) {
    const commandName = 'Policy_CustomUnit_Update';
    requireParameters(['policyID', 'customUnit'], parameters, commandName);
    return Network.post(commandName, parameters);
}

/**
 * @param {Object} parameters
 * @param {String} parameters.policyID
 * @param {String} parameters.customUnitID
 * @param {String} parameters.value
 * @returns {Promise}
 */
function Policy_CustomUnitRate_Update(parameters) {
    const commandName = 'Policy_CustomUnitRate_Update';
    requireParameters(['policyID', 'customUnitID', 'customUnitRate'], parameters, commandName);
    return Network.post(commandName, parameters);
}

/**
 * @param {Object} parameters
 * @param {String} [parameters.policyID]
 * @returns {Promise}
 */
function Policy_Delete(parameters) {
    const commandName = 'Policy_Delete';
    return Network.post(commandName, parameters);
}

/**
 * @param {Object} parameters
 * @param {String} parameters.policyID
 * @param {Array} parameters.emailList
 * @returns {Promise}
 */
function Policy_Employees_Remove(parameters) {
    const commandName = 'Policy_Employees_Remove';
    requireParameters(['policyID', 'emailList'], parameters, commandName);
    return Network.post(commandName, parameters);
}

/**
 * @param {Object} parameters
 * @param {String} parameters.taskID
 * @param {String} parameters.policyID
 * @param {String} parameters.firstName
 * @param {String} parameters.lastName
 * @param {String} parameters.phoneNumber
 * @returns {Promise}
 */
function Inbox_CallUser(parameters) {
    const commandName = 'Inbox_CallUser';
    requireParameters(['taskID', 'policyID', 'firstName', 'lastName', 'phoneNumber'], parameters, commandName);
    return Network.post(commandName, parameters);
}

/**
 * @param {Object} parameters
 * @param {String} parameters.reportIDList
 * @returns {Promise}
 */
function GetReportSummaryList(parameters) {
    const commandName = 'Get';
    requireParameters(['reportIDList'], parameters, commandName);
    return Network.post(commandName, {...parameters, returnValueList: 'reportSummaryList'});
}

/**
 * @param {Object} parameters
 * @param {String} parameters.policyID
 * @param {String} parameters.value - Must be a JSON stringified object
 * @returns {Promise}
 */
function UpdatePolicy(parameters) {
    const commandName = 'UpdatePolicy';
    requireParameters(['policyID', 'value'], parameters, commandName);
    return Network.post(commandName, parameters);
}

/**
 * @param {Object} parameters
 * @param {String} parameters.policyID
 * @param {String} parameters.reportName
 * @param {String} parameters.visibility
 * @return {Promise}
 */
function CreatePolicyRoom(parameters) {
    const commandName = 'CreatePolicyRoom';
    requireParameters(['policyID', 'reportName', 'visibility'], parameters, commandName);
    return Network.post(commandName, parameters);
}

/**
 * Renames a user-created policy room
 * @param {Object} parameters
 * @param {String} parameters.reportID
 * @param {String} parameters.reportName
 * @return {Promise}
 */
function RenameReport(parameters) {
    const commandName = 'RenameReport';
    requireParameters(['reportID', 'reportName'], parameters, commandName);
    return Network.post(commandName, parameters);
}

/**
 * Transfer Wallet balance and takes either the bankAccoundID or fundID
 * @param {Object} parameters
 * @param {String} [parameters.bankAccountID]
 * @param {String} [parameters.fundID]
 * @returns {Promise}
 */
function TransferWalletBalance(parameters) {
    const commandName = 'TransferWalletBalance';
    if (!parameters.bankAccountID && !parameters.fundID) {
        throw new Error('Must pass either bankAccountID or fundID to TransferWalletBalance');
    }
    return Network.post(commandName, parameters);
}

/**
 * Fetches the filename of the user's statement
 * @param {Object} parameters
 * @param {String} [parameters.period]
 * @return {Promise}
 */
function GetStatementPDF(parameters) {
    const commandName = 'GetStatementPDF';
    return Network.post(commandName, parameters);
}

export {
    AddBillingCard,
    BankAccount_SetupWithdrawal,
    BankAccount_Validate,
    ChangePassword,
    CreateChatReport,
    CreateLogin,
    CreatePolicyRoom,
    RenameReport,
    DeleteFund,
    DeleteLogin,
    DeleteBankAccount,
    Get,
    GetAccountStatus,
    GetStatementPDF,
    GetIOUReport,
    GetFullPolicy,
    GetPolicySummaryList,
    GetReportSummaryList,
    GetRequestCountryCode,
    Graphite_Timer,
    Inbox_CallUser,
    PayIOU,
    PayWithWallet,
    PersonalDetails_GetForEmails,
    PersonalDetails_Update,
    Policy_Employees_Merge,
    RejectTransaction,
    Report_GetHistory,
    Report_EditComment,
    ResendValidateCode,
    ResetPassword,
    SetNameValuePair,
    SetPassword,
    UpdatePolicy,
    User_SignUp,
    User_Delete,
<<<<<<< HEAD
    User_IsFromPublicDomain,
=======
    User_GetBetas,
>>>>>>> fcc40ade
    User_IsUsingExpensifyCard,
    User_ReopenAccount,
    User_SecondaryLogin_Send,
    User_UploadAvatar,
    User_FixAccount,
    CreateIOUTransaction,
    CreateIOUSplit,
    ValidateEmail,
    Wallet_Activate,
    Wallet_GetOnfidoSDKToken,
    TransferWalletBalance,
    GetLocalCurrency,
    Policy_Create,
    Policy_CustomUnit_Update,
    Policy_CustomUnitRate_Update,
    Policy_Employees_Remove,
    PreferredLocale_Update,
    Policy_Delete,
};<|MERGE_RESOLUTION|>--- conflicted
+++ resolved
@@ -762,11 +762,6 @@
     UpdatePolicy,
     User_SignUp,
     User_Delete,
-<<<<<<< HEAD
-    User_IsFromPublicDomain,
-=======
-    User_GetBetas,
->>>>>>> fcc40ade
     User_IsUsingExpensifyCard,
     User_ReopenAccount,
     User_SecondaryLogin_Send,
