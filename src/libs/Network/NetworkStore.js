import lodashGet from 'lodash/get';
import Onyx from 'react-native-onyx';
import _ from 'underscore';
import ONYXKEYS from '../../ONYXKEYS';
import * as NetworkEvents from './NetworkEvents';

let credentials;
let authToken;
let currentUserEmail;
let requiredDataAvailable = false;
let authenticating = false;
let isOffline = false;

/**
 * @param {Boolean} val
 */
function setIsRequiredDataAvailable(val) {
    requiredDataAvailable = val;
}

<<<<<<< HEAD
function checkRequiredData() {
=======
/**
 * This is a hack to workaround the fact that Onyx may not yet have read these values from storage by the time Network starts processing requests.
 * If the values are undefined we haven't read them yet. If they are null or have a value then we have and the network is "ready".
 */
function checkRequiredDataAndSetNetworkReady() {
>>>>>>> ee5d18e2
    if (_.isUndefined(authToken) || _.isUndefined(credentials)) {
        return;
    }

    setIsRequiredDataAvailable(true);
}

Onyx.connect({
    key: ONYXKEYS.SESSION,
    callback: (val) => {
        authToken = lodashGet(val, 'authToken', null);
        currentUserEmail = lodashGet(val, 'email', null);
        checkRequiredData();
    },
});

Onyx.connect({
    key: ONYXKEYS.CREDENTIALS,
    callback: (val) => {
        credentials = val || null;
        checkRequiredData();
    },
});

// We subscribe to the online/offline status of the network to determine when we should fire off API calls
// vs queueing them for later.
Onyx.connect({
    key: ONYXKEYS.NETWORK,
    callback: (network) => {
        if (!network) {
            return;
        }

        // Client becomes online emit connectivity resumed event
        if (isOffline && !network.isOffline) {
            NetworkEvents.triggerConnectivityResumed();
        }

        isOffline = network.isOffline;
    },
});

/**
 * @returns {Boolean}
 */
function getIsOffline() {
    return isOffline;
}

/**
 * @returns {String}
 */
function getAuthToken() {
    return authToken;
}

/**
 * @param {String} newAuthToken
 */
function setAuthToken(newAuthToken) {
    authToken = newAuthToken;
}

/**
 * @returns {Object}
 */
function getCredentials() {
    return credentials;
}

/**
 * @returns {String}
 */
function getCurrentUserEmail() {
    return currentUserEmail;
}

/**
 * @returns {Boolean}
 */
function isRequiredDataAvailable() {
    return requiredDataAvailable;
}

/**
 * @param {Boolean} value
 */
function setIsAuthenticating(value) {
    authenticating = value;
}

/**
 * @returns {Boolean}
 */
function isAuthenticating() {
    return authenticating;
}

export {
    getAuthToken,
    setAuthToken,
    getCredentials,
    getCurrentUserEmail,
    isRequiredDataAvailable,
    setIsRequiredDataAvailable,
    setIsAuthenticating,
    isAuthenticating,
    getIsOffline,
};<|MERGE_RESOLUTION|>--- conflicted
+++ resolved
@@ -18,15 +18,11 @@
     requiredDataAvailable = val;
 }
 
-<<<<<<< HEAD
-function checkRequiredData() {
-=======
 /**
  * This is a hack to workaround the fact that Onyx may not yet have read these values from storage by the time Network starts processing requests.
  * If the values are undefined we haven't read them yet. If they are null or have a value then we have and the network is "ready".
  */
-function checkRequiredDataAndSetNetworkReady() {
->>>>>>> ee5d18e2
+function checkRequiredData() {
     if (_.isUndefined(authToken) || _.isUndefined(credentials)) {
         return;
     }
