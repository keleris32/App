import _ from 'underscore';
import {createRef} from 'react';
import lodashGet from 'lodash/get';
import lodashMerge from 'lodash/merge';
import Onyx from 'react-native-onyx';
import ONYXKEYS from '../../ONYXKEYS';
import * as DeprecatedAPI from '../deprecatedAPI';
import * as API from '../API';
import CONST from '../../CONST';
import Growl from '../Growl';
import * as Localize from '../Localize';
import Navigation from '../Navigation/Navigation';
import * as CardUtils from '../CardUtils';
import * as User from './User';
import * as store from './ReimbursementAccount/store';
import ROUTES from '../../ROUTES';

function deletePayPalMe() {
    User.deletePaypalMeAddress();
    Growl.show(Localize.translateLocal('paymentsPage.deletePayPalSuccess'), CONST.GROWL.SUCCESS, 3000);
}

/**
 * Sets up a ref to an instance of the KYC Wall component.
 */
const kycWallRef = createRef();

/**
 * When we successfully add a payment method or pass the KYC checks we will continue with our setup action if we have one set.
 */
function continueSetup() {
    if (!kycWallRef.current || !kycWallRef.current.continue) {
        Navigation.goBack();
        return;
    }

    // Close the screen (Add Debit Card, Add Bank Account, or Enable Payments) on success and continue with setup
    Navigation.goBack();
    kycWallRef.current.continue();
}

/**
 * Clears local reimbursement account if it doesn't exist in bankAccounts
 * @param {Object[]} bankAccounts
 */
function cleanLocalReimbursementData(bankAccounts) {
    const bankAccountID = lodashGet(store.getReimbursementAccountInSetup(), 'bankAccountID');

    // We check if the bank account list doesn't have the reimbursementAccount
    if (!_.find(bankAccounts, bankAccount => bankAccount.bankAccountID === bankAccountID)) {
        Onyx.merge(ONYXKEYS.REIMBURSEMENT_ACCOUNT, {achData: null, shouldShowResetModal: false});
    }
}

/**
 * Calls the API to get the user's bankAccountList, cardList, wallet, and payPalMe
 *
 * @returns {Promise}
 */
function getPaymentMethods() {
    Onyx.set(ONYXKEYS.IS_LOADING_PAYMENT_METHODS, true);
    return DeprecatedAPI.Get({
        returnValueList: 'bankAccountList, fundList, userWallet, nameValuePairs',
        name: 'paypalMeAddress',
        includeDeleted: false,
        includeNotIssued: false,
        excludeNotActivated: true,
    })
        .then((response) => {
            // Convert bank accounts/cards from an array of objects, to a map with the bankAccountID as the key
            const bankAccounts = _.object(_.map(lodashGet(response, 'bankAccountList', []), bankAccount => [bankAccount.bankAccountID, bankAccount]));
            const debitCards = _.object(_.map(lodashGet(response, 'fundList', []), fund => [fund.fundID, fund]));
            cleanLocalReimbursementData(bankAccounts);
            Onyx.multiSet({
                [ONYXKEYS.IS_LOADING_PAYMENT_METHODS]: false,
                [ONYXKEYS.USER_WALLET]: lodashGet(response, 'userWallet', {}),
                [ONYXKEYS.BANK_ACCOUNT_LIST]: bankAccounts,
                [ONYXKEYS.CARD_LIST]: debitCards,
                [ONYXKEYS.NVP_PAYPAL_ME_ADDRESS]:
                    lodashGet(response, ['nameValuePairs', CONST.NVP.PAYPAL_ME_ADDRESS], ''),
            });
        });
}

function openPaymentsPage() {
    const onyxData = {
        optimisticData: [
            {
                onyxMethod: CONST.ONYX.METHOD.MERGE,
                key: ONYXKEYS.IS_LOADING_PAYMENT_METHODS,
                value: true,
            },
        ],
        successData: [
            {
                onyxMethod: CONST.ONYX.METHOD.MERGE,
                key: ONYXKEYS.IS_LOADING_PAYMENT_METHODS,
                value: false,
            },
        ],
        failureData: [
            {
                onyxMethod: CONST.ONYX.METHOD.MERGE,
                key: ONYXKEYS.IS_LOADING_PAYMENT_METHODS,
                value: false,
            },
        ],
    };

    return API.read('OpenPaymentsPage', {}, onyxData);
}

/**
 * Sets the default bank account or debit card for an Expensify Wallet
 *
 * @param {String} password
 * @param {Number} bankAccountID
 * @param {Number} fundID
 * @param {Number} previousPaymentMethodID
 * @param {String} previousPaymentMethodType
 *
 */
function makeDefaultPaymentMethod(password, bankAccountID, fundID, previousPaymentMethodID, previousPaymentMethodType) {
    API.write('MakeDefaultPaymentMethod', {
        password,
        bankAccountID,
        fundID,
    }, {
        optimisticData: [
            {
                onyxMethod: CONST.ONYX.METHOD.MERGE,
                key: ONYXKEYS.USER_WALLET,
                value: {
                    walletLinkedAccountID: bankAccountID || fundID,
                    walletLinkedAccountType: bankAccountID ? CONST.PAYMENT_METHODS.BANK_ACCOUNT : CONST.PAYMENT_METHODS.DEBIT_CARD,
                    errors: null,
                },
            },
        ],
        failureData: [
            {
                onyxMethod: CONST.ONYX.METHOD.MERGE,
                key: ONYXKEYS.USER_WALLET,
                value: {
                    walletLinkedAccountID: previousPaymentMethodID,
                    walletLinkedAccountType: previousPaymentMethodType,
                },
            },
        ],
    });
}

/**
 * Calls the API to add a new card.
 *
 * @param {Object} params
 */
function addPaymentCard(params) {
    const cardMonth = CardUtils.getMonthFromExpirationDateString(params.expirationDate);
    const cardYear = CardUtils.getYearFromExpirationDateString(params.expirationDate);

    API.write('AddPaymentCard', {
        cardNumber: params.cardNumber,
        cardYear,
        cardMonth,
        cardCVV: params.securityCode,
        addressName: params.nameOnCard,
        addressZip: params.addressZipCode,
        currency: CONST.CURRENCY.USD,
        isP2PDebitCard: true,
        password: params.password,
    }, {
        optimisticData: [{
            onyxMethod: CONST.ONYX.METHOD.MERGE,
            key: ONYXKEYS.FORMS.ADD_DEBIT_CARD_FORM,
            value: {isLoading: true},
        }],
        successData: [{
            onyxMethod: CONST.ONYX.METHOD.MERGE,
            key: ONYXKEYS.FORMS.ADD_DEBIT_CARD_FORM,
            value: {isLoading: false},
        }],
        failureData: [{
            onyxMethod: CONST.ONYX.METHOD.MERGE,
            key: ONYXKEYS.FORMS.ADD_DEBIT_CARD_FORM,
            value: {isLoading: false},
        }],
    });
}

/**
 * Resets the values for the add debit card form back to their initial states
 */
function clearDebitCardFormErrorAndSubmit() {
    Onyx.set(ONYXKEYS.FORMS.ADD_DEBIT_CARD_FORM, {
        isLoading: false,
        error: null,
    });
}

/**
 * Call the API to transfer wallet balance.
 * @param {Object} paymentMethod
 * @param {*} paymentMethod.methodID
 * @param {String} paymentMethod.accountType
 */
function transferWalletBalance(paymentMethod) {
    const paymentMethodIDKey = paymentMethod.accountType === CONST.PAYMENT_METHODS.BANK_ACCOUNT
        ? CONST.PAYMENT_METHOD_ID_KEYS.BANK_ACCOUNT
        : CONST.PAYMENT_METHOD_ID_KEYS.DEBIT_CARD;
    const parameters = {
        [paymentMethodIDKey]: paymentMethod.methodID,
    };

    API.write('TransferWalletBalance', parameters, {
        optimisticData: [
            {
                onyxMethod: 'merge',
                key: ONYXKEYS.WALLET_TRANSFER,
                value: {
                    loading: true,
                    error: null,
                },
            },
        ],
        successData: [
            {
                onyxMethod: 'merge',
                key: ONYXKEYS.WALLET_TRANSFER,
                value: {
                    loading: false,
                    shouldShowSuccess: true,
                    paymentMethodType: paymentMethod.accountType,
                },
            },
        ],
        failureData: [
            {
                onyxMethod: 'merge',
                key: ONYXKEYS.WALLET_TRANSFER,
                value: {
                    loading: false,
                    shouldShowSuccess: false,
                },
            },
        ],
    });
}

function resetWalletTransferData() {
    Onyx.merge(ONYXKEYS.WALLET_TRANSFER, {
        selectedAccountType: '',
        selectedAccountID: null,
        filterPaymentMethodType: null,
        loading: false,
        shouldShowSuccess: false,
    });
}

/**
 * @param {String} selectedAccountType
 * @param {String} selectedAccountID
 */
function saveWalletTransferAccountTypeAndID(selectedAccountType, selectedAccountID) {
    Onyx.merge(ONYXKEYS.WALLET_TRANSFER, {selectedAccountType, selectedAccountID});
}

/**
 * Toggles the user's selected type of payment method (bank account or debit card) on the wallet transfer balance screen.
 * @param {String} filterPaymentMethodType
 */
function saveWalletTransferMethodType(filterPaymentMethodType) {
    Onyx.merge(ONYXKEYS.WALLET_TRANSFER, {filterPaymentMethodType});
}

function dismissSuccessfulTransferBalancePage() {
    Onyx.merge(ONYXKEYS.WALLET_TRANSFER, {shouldShowSuccess: false});
    Navigation.navigate(ROUTES.SETTINGS_PAYMENTS);
}

/**
 * Looks through each payment method to see if there is an existing error
 * @param {Object} bankList
 * @param {Object} cardList
 * @returns {Boolean}
 */
function hasPaymentMethodError(bankList, cardList) {
    const combinedPaymentMethods = lodashMerge(bankList, cardList);
    return _.some(combinedPaymentMethods, item => !_.isEmpty(item.errors));
}

/**
 * Clears the error for the specified payment item
 * @param {String} paymentListKey The onyx key for the provided payment method
 * @param {String} paymentMethodID
 */
function clearDeletePaymentMethodError(paymentListKey, paymentMethodID) {
    Onyx.merge(paymentListKey, {
        [paymentMethodID]: {
            pendingAction: null,
            errors: null,
        },
    });
}

/**
 * If there was a failure adding a payment method, clearing it removes the payment method from the list entirely
 * @param {String} paymentListKey The onyx key for the provided payment method
 * @param {String} paymentMethodID
 */
function clearAddPaymentMethodError(paymentListKey, paymentMethodID) {
    Onyx.merge(paymentListKey, {
        [paymentMethodID]: null,
    });
}

<<<<<<< HEAD
/**
 * Clear any error(s) related to the user's wallet
 */
function clearWalletError() {
    Onyx.merge(ONYXKEYS.USER_WALLET, {errors: null});
=======
function deletePaymentCard(fundID) {
    API.write('DeletePaymentCard', {
        fundID,
    }, {
        optimisticData: [
            {
                onyxMethod: CONST.ONYX.METHOD.MERGE,
                key: `${ONYXKEYS.CARD_LIST}`,
                value: {[fundID]: {pendingAction: CONST.RED_BRICK_ROAD_PENDING_ACTION.DELETE}},
            },
        ],
    });
>>>>>>> e3e227c6
}

export {
    deletePayPalMe,
    deletePaymentCard,
    getPaymentMethods,
    addPaymentCard,
    openPaymentsPage,
    makeDefaultPaymentMethod,
    kycWallRef,
    continueSetup,
    clearDebitCardFormErrorAndSubmit,
    dismissSuccessfulTransferBalancePage,
    transferWalletBalance,
    resetWalletTransferData,
    saveWalletTransferAccountTypeAndID,
    saveWalletTransferMethodType,
    cleanLocalReimbursementData,
    hasPaymentMethodError,
    clearDeletePaymentMethodError,
    clearAddPaymentMethodError,
    clearWalletError,
};<|MERGE_RESOLUTION|>--- conflicted
+++ resolved
@@ -314,13 +314,13 @@
     });
 }
 
-<<<<<<< HEAD
 /**
  * Clear any error(s) related to the user's wallet
  */
 function clearWalletError() {
     Onyx.merge(ONYXKEYS.USER_WALLET, {errors: null});
-=======
+}
+
 function deletePaymentCard(fundID) {
     API.write('DeletePaymentCard', {
         fundID,
@@ -333,7 +333,6 @@
             },
         ],
     });
->>>>>>> e3e227c6
 }
 
 export {
