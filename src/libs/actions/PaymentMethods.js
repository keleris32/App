--- conflicted
+++ resolved
@@ -9,7 +9,7 @@
 import * as Localize from '../Localize';
 import Navigation from '../Navigation/Navigation';
 import * as CardUtils from '../CardUtils';
-<<<<<<< HEAD
+import ROUTES from '../../ROUTES';
 import NameValuePair from './NameValuePair';
 
 /**
@@ -39,9 +39,6 @@
     Onyx.set(ONYXKEYS.NVP_PAYPAL_ME_ADDRESS, null);
     Growl.show(Localize.translateLocal('paymentsPage.deletePayPalSuccess'), CONST.GROWL.SUCCESS, 3000);
 }
-=======
-import ROUTES from '../../ROUTES';
->>>>>>> 01757b2e
 
 /**
  * Sets up a ref to an instance of the KYC Wall component.
