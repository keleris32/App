import {AppState, Linking} from 'react-native';
import Onyx from 'react-native-onyx';
import lodashGet from 'lodash/get';
import Str from 'expensify-common/lib/str';
import * as API from '../API';
import ONYXKEYS from '../../ONYXKEYS';
import * as DeprecatedAPI from '../deprecatedAPI';
import CONST from '../../CONST';
import Log from '../Log';
import Performance from '../Performance';
import Timing from './Timing';
import * as PersonalDetails from './PersonalDetails';
import * as User from './User';
import * as Report from './Report';
import * as BankAccounts from './BankAccounts';
import * as Policy from './Policy';
import NetworkConnection from '../NetworkConnection';
import Navigation from '../Navigation/Navigation';
import ROUTES from '../../ROUTES';
import * as SessionUtils from '../SessionUtils';

let currentUserAccountID;
Onyx.connect({
    key: ONYXKEYS.SESSION,
    callback: (val) => {
        currentUserAccountID = lodashGet(val, 'accountID', '');
    },
});

let isSidebarLoaded;
Onyx.connect({
    key: ONYXKEYS.IS_SIDEBAR_LOADED,
    callback: val => isSidebarLoaded = val,
    initWithStoredValues: false,
});

/**
 * @param {String} url
 */
function setCurrentURL(url) {
    Onyx.set(ONYXKEYS.CURRENT_URL, url);
}

/**
* @param {String} locale
*/
function setLocale(locale) {
    // If user is not signed in, change just locally.
    if (!currentUserAccountID) {
        Onyx.merge(ONYXKEYS.NVP_PREFERRED_LOCALE, locale);
        return;
    }

    // Optimistically change preferred locale
    const optimisticData = [
        {
            onyxMethod: 'merge',
            key: ONYXKEYS.NVP_PREFERRED_LOCALE,
            value: locale,
        },
    ];

    API.write('UpdatePreferredLocale', {
        value: locale,
    }, {optimisticData});
}

function setSidebarLoaded() {
    if (isSidebarLoaded) {
        return;
    }

    Onyx.set(ONYXKEYS.IS_SIDEBAR_LOADED, true);
    Timing.end(CONST.TIMING.SIDEBAR_LOADED);
    Performance.markEnd(CONST.TIMING.SIDEBAR_LOADED);
    Performance.markStart(CONST.TIMING.REPORT_INITIAL_RENDER);
}

let appState;
AppState.addEventListener('change', (nextAppState) => {
    if (nextAppState.match(/inactive|background/) && appState === 'active') {
        Log.info('Flushing logs as app is going inactive', true, {}, true);
    }
    appState = nextAppState;
});

/**
 * Fetches data needed for app initialization
 *
 * @param {Boolean} shouldSyncPolicyList Should be false if the initial policy needs to be created. Otherwise, should be true.
 * @returns {Promise}
 */
function getAppData(shouldSyncPolicyList = true) {
    User.getUserDetails();
    User.getDomainInfo();
<<<<<<< HEAD
    GeoLocation.fetchCountryCodeByRequestIP();
=======
    PersonalDetails.fetchLocalCurrency();
>>>>>>> 8718a905
    BankAccounts.fetchUserWallet();

    if (shouldSyncPolicyList) {
        Policy.getPolicyList();
    }

    // We should update the syncing indicator when personal details and reports are both done fetching.
    return Promise.all([
        PersonalDetails.fetchPersonalDetails(),
        Report.fetchAllReports(true, true),
    ]);
}

/**
 * Fetches data needed for app initialization
 */
function openApp() {
    API.read('OpenApp');
}

/**
 * Refreshes data when the app reconnects
 */
function reconnectApp() {
    API.read('ReconnectApp');
}

/**
 * Run FixAccount to check if we need to fix anything for the user or run migrations. Reinitialize the data if anything changed
 * because some migrations might create new chat reports or their change data.
 */
function fixAccountAndReloadData() {
    DeprecatedAPI.User_FixAccount()
        .then((response) => {
            if (!response.changed) {
                return;
            }
            Log.info('FixAccount found updates for this user, so data will be reinitialized', true, response);
            getAppData(false);
        });
}

/**
 * This action runs every time the AuthScreens are mounted. The navigator may
 * not be ready yet, and therefore we need to wait before navigating within this
 * action and any actions this method calls.
 *
 * getInitialURL allows us to access params from the transition link more easily
 * than trying to extract them from the navigation state.

 * The transition link contains an exitTo param that contains the route to
 * navigate to after the user is signed in. A user can transition from OldDot
 * with a different account than the one they are currently signed in with, so
 * we only navigate if they are not signing in as a new user. Once they are
 * signed in as that new user, this action will run again and the navigation
 * will occur.

 * When the exitTo route is 'workspace/new', we create a new
 * workspace and navigate to it via Policy.createAndGetPolicyList.
 *
 * We subscribe to the session using withOnyx in the AuthScreens and
 * pass it in as a parameter. withOnyx guarantees that the value has been read
 * from Onyx because it will not render the AuthScreens until that point.
 * @param {Object} session
 */
function setUpPoliciesAndNavigate(session) {
    Linking.getInitialURL()
        .then((url) => {
            if (!url) {
                Policy.getPolicyList();
                return;
            }
            const path = new URL(url).pathname;
            const params = new URLSearchParams(url);
            const exitTo = params.get('exitTo');
            const isLoggingInAsNewUser = SessionUtils.isLoggingInAsNewUser(url, session.email);
            const shouldCreateFreePolicy = !isLoggingInAsNewUser
                        && Str.startsWith(path, Str.normalizeUrl(ROUTES.TRANSITION_FROM_OLD_DOT))
                        && exitTo === ROUTES.WORKSPACE_NEW;
            if (shouldCreateFreePolicy) {
                Policy.createAndGetPolicyList();
                return;
            }
            Policy.getPolicyList();
            if (!isLoggingInAsNewUser && exitTo) {
                Navigation.isNavigationReady()
                    .then(() => {
                        // We must call dismissModal() to remove the /transition route from history
                        Navigation.dismissModal();
                        Navigation.navigate(exitTo);
                    });
            }
        });
}

// When the app reconnects from being offline, fetch all initialization data
NetworkConnection.onReconnect(() => {
    getAppData(true);
    reconnectApp();
});

export {
    setCurrentURL,
    setLocale,
    setSidebarLoaded,
    getAppData,
    fixAccountAndReloadData,
    setUpPoliciesAndNavigate,
    openApp,
};<|MERGE_RESOLUTION|>--- conflicted
+++ resolved
@@ -93,11 +93,7 @@
 function getAppData(shouldSyncPolicyList = true) {
     User.getUserDetails();
     User.getDomainInfo();
-<<<<<<< HEAD
     GeoLocation.fetchCountryCodeByRequestIP();
-=======
-    PersonalDetails.fetchLocalCurrency();
->>>>>>> 8718a905
     BankAccounts.fetchUserWallet();
 
     if (shouldSyncPolicyList) {
