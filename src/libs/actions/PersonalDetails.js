--- conflicted
+++ resolved
@@ -135,15 +135,7 @@
  * @return {Promise}
  */
 function getForEmails(emailList) {
-<<<<<<< HEAD
     return API.getPersonalDetails(emailList);
-=======
-    API.getPersonalDetails(emailList)
-        .then((data) => {
-            const details = _.pick(data, emailList.split(','));
-            Onyx.merge(ONYXKEYS.PERSONAL_DETAILS, formatPersonalDetails(details));
-        });
->>>>>>> 5d6a99f8
 }
 
 // When the app reconnects from being offline, fetch all of the personal details
