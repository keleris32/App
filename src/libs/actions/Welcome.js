import Onyx from 'react-native-onyx';
import _ from 'underscore';
import lodashGet from 'lodash/get';
import Navigation from '../Navigation/Navigation';
import * as ReportUtils from '../ReportUtils';
import ROUTES from '../../ROUTES';
import * as Policy from './Policy';
import ONYXKEYS from '../../ONYXKEYS';
import NameValuePair from './NameValuePair';
import CONST from '../../CONST';
<<<<<<< HEAD
import createOnReadyTask from '../createOnReadyTask';
import SCREENS from '../../SCREENS';
=======
>>>>>>> d465ad07

let resolveIsReadyPromise;
let isReadyPromise = new Promise((resolve) => {
    resolveIsReadyPromise = resolve;
});

let isFirstTimeNewExpensifyUser;
let isLoadingReportData = true;
let isLoadingPolicyData = true;

/**
 * Check that a few requests have completed so that the welcome action can proceed:
 *
 * - Whether we are a first time new expensify user
 * - Whether we have loaded all policies the server knows about
 * - Whether we have loaded all reports the server knows about
 */
function checkOnReady() {
    if (!_.isBoolean(isFirstTimeNewExpensifyUser) || isLoadingPolicyData || isLoadingReportData) {
        return;
    }

    resolveIsReadyPromise();
}

Onyx.connect({
    key: ONYXKEYS.NVP_IS_FIRST_TIME_NEW_EXPENSIFY_USER,
    initWithStoredValues: false,
    callback: (val) => {
        isFirstTimeNewExpensifyUser = val;
        checkOnReady();
    },
});

Onyx.connect({
    key: ONYXKEYS.IS_LOADING_REPORT_DATA,
    initWithStoredValues: false,
    callback: (val) => {
        isLoadingReportData = val;
        checkOnReady();
    },
});

Onyx.connect({
    key: ONYXKEYS.IS_LOADING_POLICY_DATA,
    initWithStoredValues: false,
    callback: (val) => {
        isLoadingPolicyData = val;
        checkOnReady();
    },
});

const allReports = {};
Onyx.connect({
    key: ONYXKEYS.COLLECTION.REPORT,
    initWithStoredValues: false,
    callback: (val, key) => {
        if (!val || !key) {
            return;
        }

        allReports[key] = {...allReports[key], ...val};
    },
});

const allPolicies = {};
Onyx.connect({
    key: ONYXKEYS.COLLECTION.REPORT,
    callback: (val, key) => {
        if (!val || !key) {
            return;
        }

        allPolicies[key] = {...allPolicies[key], ...val};
    },
});

/**
 * Shows a welcome action on first login
 *
 * @param {Object} params
 * @param {Object} params.routes
 * @param {Function} params.showCreateMenu
 */
function show({routes, showCreateMenu}) {
    isReadyPromise.then(() => {
        if (!isFirstTimeNewExpensifyUser) {
            return;
        }

        // Set the NVP back to false so we don't automatically run welcome actions again
        NameValuePair.set(CONST.NVP.IS_FIRST_TIME_NEW_EXPENSIFY_USER, false, ONYXKEYS.NVP_IS_FIRST_TIME_NEW_EXPENSIFY_USER);

        // If we are rendering the SidebarScreen at the same time as a workspace route that means we've already created a workspace via workspace/new and should not open the global
        // create menu right now. We should also stay on the workspace page if that is our destination.
        const topRouteName = lodashGet(_.last(routes), 'name', '');
        const transitionRoute = _.find(routes, route => route.name === SCREENS.TRANSITION_FROM_OLD_DOT);
        const exitingToWorkspaceRoute = lodashGet(transitionRoute, 'params.exitTo', '') === 'workspace/new';
        const isDisplayingWorkspaceRoute = topRouteName.toLowerCase().includes('workspace') || exitingToWorkspaceRoute;

        // We want to display the Workspace chat first since that means a user is already in a Workspace and doesn't need to create another one
        const workspaceChatReport = _.find(allReports, report => ReportUtils.isPolicyExpenseChat(report));
        if (workspaceChatReport && !isDisplayingWorkspaceRoute) {
            Navigation.navigate(ROUTES.getReportRoute(workspaceChatReport.reportID));
            return;
        }

        // If user is not already an admin of a free policy and we are not navigating them to their workspace or creating a new workspace via workspace/new then
        // we will show the create menu.
        if (!Policy.isAdminOfFreePolicy(allPolicies) && !isDisplayingWorkspaceRoute) {
            showCreateMenu();
        }
    });
}

function resetReadyCheck() {
    isReadyPromise = new Promise((resolve) => {
        resolveIsReadyPromise = resolve;
    });
}

export {
    show,
    resetReadyCheck,
};<|MERGE_RESOLUTION|>--- conflicted
+++ resolved
@@ -8,11 +8,7 @@
 import ONYXKEYS from '../../ONYXKEYS';
 import NameValuePair from './NameValuePair';
 import CONST from '../../CONST';
-<<<<<<< HEAD
-import createOnReadyTask from '../createOnReadyTask';
 import SCREENS from '../../SCREENS';
-=======
->>>>>>> d465ad07
 
 let resolveIsReadyPromise;
 let isReadyPromise = new Promise((resolve) => {
