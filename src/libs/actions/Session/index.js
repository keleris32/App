import Onyx from 'react-native-onyx';
import Str from 'expensify-common/lib/str';
import _ from 'underscore';
import lodashGet from 'lodash/get';
import ONYXKEYS from '../../../ONYXKEYS';
import redirectToSignIn from '../SignInRedirect';
import * as DeprecatedAPI from '../../deprecatedAPI';
import CONFIG from '../../../CONFIG';
import Log from '../../Log';
import PushNotification from '../../Notification/PushNotification';
import Timing from '../Timing';
import CONST from '../../../CONST';
import Navigation from '../../Navigation/Navigation';
import ROUTES from '../../../ROUTES';
import * as Localize from '../../Localize';
import UnreadIndicatorUpdater from '../../UnreadIndicatorUpdater';
import Timers from '../../Timers';
import * as Pusher from '../../Pusher/pusher';
import NetworkConnection from '../../NetworkConnection';
import * as User from '../User';
import * as Authentication from '../../Authentication';
import * as Welcome from '../Welcome';
import * as API from '../../API';
import * as NetworkStore from '../../Network/NetworkStore';
import DateUtils from '../../DateUtils';

let credentials = {};
Onyx.connect({
    key: ONYXKEYS.CREDENTIALS,
    callback: val => credentials = val,
});

/**
 * Sets API data in the store when we make a successful "Authenticate"/"CreateLogin" request
 *
 * @param {Object} data
 * @param {String} data.accountID
 * @param {String} data.authToken
 * @param {String} data.email
 */
function setSuccessfulSignInData(data) {
    PushNotification.register(data.accountID);
    Onyx.merge(ONYXKEYS.SESSION, {
        shouldShowComposeInput: true,
        errors: null,
        ..._.pick(data, 'authToken', 'accountID', 'email', 'encryptedAuthToken'),
    });
}

/**
 * Clears the Onyx store and redirects user to the sign in page
 */
function signOut() {
    Log.info('Flushing logs before signing out', true, {}, true);

    const optimisticData = [
        {
            onyxMethod: CONST.ONYX.METHOD.SET,
            key: ONYXKEYS.SESSION,
            value: null,
        },
        {
            onyxMethod: CONST.ONYX.METHOD.SET,
            key: ONYXKEYS.CREDENTIALS,
            value: null,
        },
    ];
    API.write('LogOut', {
        // Send current authToken because we will immediately clear it once triggering this command
        authToken: NetworkStore.getAuthToken(),
        partnerUserID: lodashGet(credentials, 'autoGeneratedLogin', ''),
        partnerName: CONFIG.EXPENSIFY.PARTNER_NAME,
        partnerPassword: CONFIG.EXPENSIFY.PARTNER_PASSWORD,
        shouldRetry: false,
    }, {optimisticData});

    Timing.clearData();
}

function signOutAndRedirectToSignIn() {
    signOut();
    redirectToSignIn();
    Log.info('Redirecting to Sign In because signOut() was called');
}

/**
 * Resend the validation link to the user that is validating their account
 *
 * @param {String} [login]
 */
function resendValidationLink(login = credentials.login) {
    const optimisticData = [{
        onyxMethod: CONST.ONYX.METHOD.MERGE,
        key: ONYXKEYS.ACCOUNT,
        value: {
            isLoading: true,
            errors: null,
            message: null,
        },
    }];
    const successData = [{
        onyxMethod: CONST.ONYX.METHOD.MERGE,
        key: ONYXKEYS.ACCOUNT,
        value: {
            isLoading: false,
            message: Localize.translateLocal('resendValidationForm.linkHasBeenResent'),
        },
    }];
    const failureData = [{
        onyxMethod: CONST.ONYX.METHOD.MERGE,
        key: ONYXKEYS.ACCOUNT,
        value: {
            isLoading: false,
            message: null,
        },
    }];

    API.write('RequestAccountValidationLink', {email: login}, {optimisticData, successData, failureData});
}

/**
 * Checks the API to see if an account exists for the given login
 *
 * @param {String} login
 */
function beginSignIn(login) {
    const optimisticData = [
        {
            onyxMethod: CONST.ONYX.METHOD.MERGE,
            key: ONYXKEYS.ACCOUNT,
            value: {
                ...CONST.DEFAULT_ACCOUNT_DATA,
                isLoading: true,
            },
        },
    ];

    const successData = [
        {
            onyxMethod: CONST.ONYX.METHOD.MERGE,
            key: ONYXKEYS.ACCOUNT,
            value: {
                isLoading: false,
            },
        },
    ];

    const failureData = [
        {
            onyxMethod: CONST.ONYX.METHOD.MERGE,
            key: ONYXKEYS.ACCOUNT,
            value: {
                isLoading: false,
                errors: {
                    [DateUtils.getMicroseconds()]: Localize.translateLocal('loginForm.cannotGetAccountDetails'),
                },
            },
        },
    ];

    API.read('BeginSignIn', {email: login}, {optimisticData, successData, failureData});
}

/**
 *
 * Will create a temporary login for the user in the passed authenticate response which is used when
 * re-authenticating after an authToken expires.
 *
 * @param {String} authToken
 * @param {String} email
 * @return {Promise}
 */
function createTemporaryLogin(authToken, email) {
    const autoGeneratedLogin = Str.guid('expensify.cash-');
    const autoGeneratedPassword = Str.guid();

    return DeprecatedAPI.CreateLogin({
        authToken,
        partnerName: CONFIG.EXPENSIFY.PARTNER_NAME,
        partnerPassword: CONFIG.EXPENSIFY.PARTNER_PASSWORD,
        partnerUserID: autoGeneratedLogin,
        partnerUserSecret: autoGeneratedPassword,
        shouldRetry: false,
        forceNetworkRequest: true,
        email,
        includeEncryptedAuthToken: true,
    })
        .then((createLoginResponse) => {
            if (createLoginResponse.jsonCode !== 200) {
                Onyx.merge(ONYXKEYS.ACCOUNT, {errors: {[DateUtils.getMicroseconds()]: Localize.translate('createLoginResponse.message')}});
                return createLoginResponse;
            }

            setSuccessfulSignInData(createLoginResponse);

            // If we have an old generated login for some reason
            // we should delete it before storing the new details
            if (credentials && credentials.autoGeneratedLogin) {
                DeprecatedAPI.DeleteLogin({
                    partnerUserID: credentials.autoGeneratedLogin,
                    partnerName: CONFIG.EXPENSIFY.PARTNER_NAME,
                    partnerPassword: CONFIG.EXPENSIFY.PARTNER_PASSWORD,
                    shouldRetry: false,
                })
                    .then((response) => {
                        if (response.jsonCode === CONST.JSON_CODE.SUCCESS) {
                            return;
                        }

                        Log.hmmm('[Session] Unable to delete login', false, {message: response.message, jsonCode: response.jsonCode});
                    });
            }

            Onyx.merge(ONYXKEYS.CREDENTIALS, {
                autoGeneratedLogin,
                autoGeneratedPassword,
            });
            return createLoginResponse;
        })
        .finally(() => {
            Onyx.merge(ONYXKEYS.ACCOUNT, {isLoading: false});
        });
}

/**
 * Sign the user into the application. This will first authenticate their account
 * then it will create a temporary login for them which is used when re-authenticating
 * after an authToken expires.
 *
 * @param {String} password
 * @param {String} [twoFactorAuthCode]
 */
function signIn(password, twoFactorAuthCode) {
    const optimisticData = [
        {
            onyxMethod: CONST.ONYX.METHOD.MERGE,
            key: ONYXKEYS.ACCOUNT,
            value: {
                ...CONST.DEFAULT_ACCOUNT_DATA,
                isLoading: true,
            },
        },
    ];

    const successData = [
        {
            onyxMethod: CONST.ONYX.METHOD.MERGE,
            key: ONYXKEYS.ACCOUNT,
            value: {
                isLoading: false,
            },
        },
    ];

    const failureData = [
        {
            onyxMethod: CONST.ONYX.METHOD.MERGE,
            key: ONYXKEYS.ACCOUNT,
            value: {
                isLoading: false,
            },
        },
    ];

    API.write('SigninUser', {email: credentials.login, password, twoFactorAuthCode}, {optimisticData, successData, failureData});
}

/**
 * Uses a short lived authToken to continue a user's session from OldDot
 *
 * @param {String} email
 * @param {String} shortLivedToken
 * @param {String} exitTo
 */
function signInWithShortLivedToken(email, shortLivedToken) {
    Onyx.merge(ONYXKEYS.ACCOUNT, {...CONST.DEFAULT_ACCOUNT_DATA, isLoading: true});

    createTemporaryLogin(shortLivedToken, email)
        .then((response) => {
            if (response.jsonCode !== CONST.JSON_CODE.SUCCESS) {
                return;
            }

            User.getUserDetails();
            Onyx.merge(ONYXKEYS.ACCOUNT, {success: true});
        }).finally(() => {
            Onyx.merge(ONYXKEYS.ACCOUNT, {isLoading: false});
        });
}

/**
 * User forgot the password so let's send them the link to reset their password
 */
function resetPassword() {
    API.write('RequestPasswordReset', {
        email: credentials.login,
    },
    {
        optimisticData: [
            {
                onyxMethod: CONST.ONYX.METHOD.MERGE,
                key: ONYXKEYS.ACCOUNT,
                value: {
                    errors: null,
                    forgotPassword: true,
                    message: null,
                },
            },
        ],
    });
}

function resendResetPassword() {
    API.write('ResendRequestPasswordReset', {
        email: credentials.login,
    },
    {
        optimisticData: [
            {
                onyxMethod: CONST.ONYX.METHOD.MERGE,
                key: ONYXKEYS.ACCOUNT,
                value: {
                    isLoading: true,
                    forgotPassword: true,
                    message: null,
                    errors: null,
                },
            },
        ],
        successData: [
            {
                onyxMethod: CONST.ONYX.METHOD.MERGE,
                key: ONYXKEYS.ACCOUNT,
                value: {
                    isLoading: false,
                    message: Localize.translateLocal('resendValidationForm.linkHasBeenResent'),
                },
            },
        ],
        failureData: [
            {
                onyxMethod: CONST.ONYX.METHOD.MERGE,
                key: ONYXKEYS.ACCOUNT,
                value: {
                    isLoading: false,
                },
            },
        ],
    });
}

function invalidateCredentials() {
    Onyx.merge(ONYXKEYS.CREDENTIALS, {autoGeneratedLogin: '', autoGeneratedPassword: ''});
}

function invalidateAuthToken() {
    NetworkStore.setAuthToken('pizza');
    Onyx.merge(ONYXKEYS.SESSION, {authToken: 'pizza'});
}

/**
 * Clear the credentials and partial sign in session so the user can taken back to first Login step
 */
function clearSignInData() {
    Onyx.multiSet({
        [ONYXKEYS.ACCOUNT]: null,
        [ONYXKEYS.CREDENTIALS]: null,
    });
}

/**
 * Put any logic that needs to run when we are signed out here. This can be triggered when the current tab or another tab signs out.
 */
function cleanupSession() {
    // We got signed out in this tab or another so clean up any subscriptions and timers
    NetworkConnection.stopListeningForReconnect();
    UnreadIndicatorUpdater.stopListeningForReportChanges();
    PushNotification.deregister();
    PushNotification.clearNotifications();
    Pusher.disconnect();
    Timers.clearAll();
    Welcome.resetReadyCheck();
}

function clearAccountMessages() {
    Onyx.merge(ONYXKEYS.ACCOUNT, {
        success: '',
        errors: [],
        isLoading: false,
    });
}

/**
 * Calls change password and signs if successful. Otherwise, we request a new magic link
 * if we know the account email. Otherwise or finally we redirect to the root of the nav.
 * @param {String} authToken
 * @param {String} password
 */
function changePasswordAndSignIn(authToken, password) {
    Onyx.merge(ONYXKEYS.ACCOUNT, {validateSessionExpired: false});
    DeprecatedAPI.ChangePassword({
        authToken,
        password,
    })
        .then((responsePassword) => {
            if (responsePassword.jsonCode === 200) {
                signIn(password);
                return;
            }
            if (responsePassword.jsonCode === CONST.JSON_CODE.NOT_AUTHENTICATED && !credentials.login) {
                // authToken has expired, and we don't have the email set to request a new magic link.
                // send user to login page to enter email.
                Navigation.navigate(ROUTES.HOME);
                return;
            }
            if (responsePassword.jsonCode === CONST.JSON_CODE.NOT_AUTHENTICATED) {
                // authToken has expired, and we have the account email, so we request a new magic link.
                Onyx.merge(ONYXKEYS.ACCOUNT, {errors: null});
                resetPassword();
                Navigation.navigate(ROUTES.HOME);
                return;
            }
            Onyx.merge(ONYXKEYS.SESSION, {errors: {[DateUtils.getMicroseconds()]: Localize.translateLocal('setPasswordPage.passwordNotSet')}});
        });
}

/**
<<<<<<< HEAD
 * Validates new user login, sets a new password and authenticates them
 * @param {Number} accountID
 * @param {String} validateCode
 * @param {String} password
 */
function setPasswordForNewAccountAndSignin(accountID, validateCode, password) {
    const optimisticData = [
        {
            onyxMethod: CONST.ONYX.METHOD.MERGE,
            key: ONYXKEYS.ACCOUNT,
            value: {
                isLoading: true,
                errors: null,
            },
        },
        {
            onyxMethod: CONST.ONYX.METHOD.MERGE,
            key: ONYXKEYS.SESSION,
            value: {
                errors: null,
            },
        },
    ];

    const successData = [
        {
            onyxMethod: CONST.ONYX.METHOD.MERGE,
            key: ONYXKEYS.ACCOUNT,
            value: {
                isLoading: false,
                errors: null,
            },
        },
        {
            onyxMethod: CONST.ONYX.METHOD.MERGE,
            key: ONYXKEYS.SESSION,
            value: {
                errors: null,
            },
        },
    ];

    const failureData = [
        {
            onyxMethod: CONST.ONYX.METHOD.MERGE,
            key: ONYXKEYS.ACCOUNT,
            value: {
                isLoading: false,
            },
        },
        {
            onyxMethod: CONST.ONYX.METHOD.MERGE,
            key: ONYXKEYS.SESSION,
            value: {
                errors: {
                    [DateUtils.getMicroseconds()]: Localize.translateLocal('setPasswordPage.passwordNotSet'),
                },
            },
        },
    ];
    API.write('SetPasswordForNewAccountAndSignin', {
        accountID, validateCode, password,
    }, {optimisticData, successData, failureData});
}

/**
=======
>>>>>>> 35604857
 * Updates a password and authenticates them
 * @param {Number} accountID
 * @param {String} validateCode
 * @param {String} password
 */
function updatePasswordAndSignin(accountID, validateCode, password) {
    const optimisticData = [
        {
            onyxMethod: CONST.ONYX.METHOD.MERGE,
            key: ONYXKEYS.ACCOUNT,
            value: {
                isLoading: true,
                errors: null,
            },
        },
        {
            onyxMethod: CONST.ONYX.METHOD.MERGE,
            key: ONYXKEYS.SESSION,
            value: {
                errors: null,
            },
        },
    ];

    const successData = [
        {
            onyxMethod: CONST.ONYX.METHOD.MERGE,
            key: ONYXKEYS.ACCOUNT,
            value: {
                isLoading: false,
                errors: null,
            },
        },
        {
            onyxMethod: CONST.ONYX.METHOD.MERGE,
            key: ONYXKEYS.SESSION,
            value: {
                errors: null,
            },
        },
    ];

    const failureData = [
        {
            onyxMethod: CONST.ONYX.METHOD.MERGE,
            key: ONYXKEYS.ACCOUNT,
            value: {
                isLoading: false,
            },
        },
    ];

    API.write('UpdatePasswordAndSignin', {
        accountID, validateCode, password,
    }, {optimisticData, successData, failureData});
}

/**
 * @param {Number} accountID
 * @param {String} validateCode
 * @param {String} login
 * @param {String} authToken
 */
function validateEmail(accountID, validateCode) {
    Onyx.merge(ONYXKEYS.SESSION, {errors: null});
    DeprecatedAPI.ValidateEmail({
        accountID,
        validateCode,
    })
        .then((responseValidate) => {
            if (responseValidate.jsonCode === 200) {
                Onyx.merge(ONYXKEYS.CREDENTIALS, {login: responseValidate.email, authToken: responseValidate.authToken});
                return;
            }
            if (responseValidate.jsonCode === 666) {
                Onyx.merge(ONYXKEYS.ACCOUNT, {validated: true});
            }
            if (responseValidate.jsonCode === 401) {
                Onyx.merge(ONYXKEYS.SESSION, {errors: {[DateUtils.getMicroseconds()]: Localize.translate('setPasswordPage.setPasswordLinkInvalid')}});
            }
        });
}

// It's necessary to throttle requests to reauthenticate since calling this multiple times will cause Pusher to
// reconnect each time when we only need to reconnect once. This way, if an authToken is expired and we try to
// subscribe to a bunch of channels at once we will only reauthenticate and force reconnect Pusher once.
const reauthenticatePusher = _.throttle(() => {
    Log.info('[Pusher] Re-authenticating and then reconnecting');
    Authentication.reauthenticate('AuthenticatePusher')
        .then(Pusher.reconnect)
        .catch(() => {
            console.debug(
                '[PusherConnectionManager]',
                'Unable to re-authenticate Pusher because we are offline.',
            );
        });
}, 5000, {trailing: false});

/**
 * @param {String} socketID
 * @param {String} channelName
 * @param {Function} callback
 */
function authenticatePusher(socketID, channelName, callback) {
    Log.info('[PusherAuthorizer] Attempting to authorize Pusher', false, {channelName});

    // We use makeRequestWithSideEffects here because we need to authorize to Pusher (an external service) each time a user connects to any channel.
    // eslint-disable-next-line rulesdir/no-api-side-effects-method
    API.makeRequestWithSideEffects('AuthenticatePusher', {
        socket_id: socketID,
        channel_name: channelName,
        shouldRetry: false,
        forceNetworkRequest: true,
    }).then((response) => {
        if (response.jsonCode === CONST.JSON_CODE.NOT_AUTHENTICATED) {
            Log.hmmm('[PusherAuthorizer] Unable to authenticate Pusher because authToken is expired');
            callback(new Error('Pusher failed to authenticate because authToken is expired'), {auth: ''});

            // Attempt to refresh the authToken then reconnect to Pusher
            reauthenticatePusher();
            return;
        }

        if (response.jsonCode !== CONST.JSON_CODE.SUCCESS) {
            Log.hmmm('[PusherAuthorizer] Unable to authenticate Pusher for reason other than expired session');
            callback(new Error(`Pusher failed to authenticate because code: ${response.jsonCode} message: ${response.message}`), {auth: ''});
            return;
        }

        Log.info(
            '[PusherAuthorizer] Pusher authenticated successfully',
            false,
            {channelName},
        );
        callback(null, response);
    }).catch((error) => {
        Log.hmmm('[PusherAuthorizer] Unhandled error: ', {channelName, error});
        callback(new Error('AuthenticatePusher request failed'), {auth: ''});
    });
}

/**
 * @param {Boolean} shouldShowComposeInput
 */
function setShouldShowComposeInput(shouldShowComposeInput) {
    Onyx.merge(ONYXKEYS.SESSION, {shouldShowComposeInput});
}

export {
    beginSignIn,
    updatePasswordAndSignin,
    signIn,
    signInWithShortLivedToken,
    signOut,
    signOutAndRedirectToSignIn,
    resendValidationLink,
    resetPassword,
    resendResetPassword,
    clearSignInData,
    cleanupSession,
    clearAccountMessages,
    validateEmail,
    authenticatePusher,
    reauthenticatePusher,
    setShouldShowComposeInput,
    changePasswordAndSignIn,
    invalidateCredentials,
    invalidateAuthToken,
};<|MERGE_RESOLUTION|>--- conflicted
+++ resolved
@@ -425,75 +425,6 @@
 }
 
 /**
-<<<<<<< HEAD
- * Validates new user login, sets a new password and authenticates them
- * @param {Number} accountID
- * @param {String} validateCode
- * @param {String} password
- */
-function setPasswordForNewAccountAndSignin(accountID, validateCode, password) {
-    const optimisticData = [
-        {
-            onyxMethod: CONST.ONYX.METHOD.MERGE,
-            key: ONYXKEYS.ACCOUNT,
-            value: {
-                isLoading: true,
-                errors: null,
-            },
-        },
-        {
-            onyxMethod: CONST.ONYX.METHOD.MERGE,
-            key: ONYXKEYS.SESSION,
-            value: {
-                errors: null,
-            },
-        },
-    ];
-
-    const successData = [
-        {
-            onyxMethod: CONST.ONYX.METHOD.MERGE,
-            key: ONYXKEYS.ACCOUNT,
-            value: {
-                isLoading: false,
-                errors: null,
-            },
-        },
-        {
-            onyxMethod: CONST.ONYX.METHOD.MERGE,
-            key: ONYXKEYS.SESSION,
-            value: {
-                errors: null,
-            },
-        },
-    ];
-
-    const failureData = [
-        {
-            onyxMethod: CONST.ONYX.METHOD.MERGE,
-            key: ONYXKEYS.ACCOUNT,
-            value: {
-                isLoading: false,
-            },
-        },
-        {
-            onyxMethod: CONST.ONYX.METHOD.MERGE,
-            key: ONYXKEYS.SESSION,
-            value: {
-                errors: {
-                    [DateUtils.getMicroseconds()]: Localize.translateLocal('setPasswordPage.passwordNotSet'),
-                },
-            },
-        },
-    ];
-    API.write('SetPasswordForNewAccountAndSignin', {
-        accountID, validateCode, password,
-    }, {optimisticData, successData, failureData});
-}
-
-/**
-=======
->>>>>>> 35604857
  * Updates a password and authenticates them
  * @param {Number} accountID
  * @param {String} validateCode
