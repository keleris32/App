import _ from 'underscore';
import lodashGet from 'lodash/get';
import Onyx from 'react-native-onyx';
import Str from 'expensify-common/lib/str';
import {PUBLIC_DOMAINS as COMMON_PUBLIC_DOMAINS} from 'expensify-common/lib/CONST';
import ONYXKEYS from '../../ONYXKEYS';
import * as API from '../API';
import CONST from '../../CONST';
import Navigation from '../Navigation/Navigation';
import ROUTES from '../../ROUTES';

let sessionAuthToken = '';
let sessionEmail = '';
Onyx.connect({
    key: ONYXKEYS.SESSION,
    callback: (val) => {
        sessionAuthToken = lodashGet(val, 'authToken', '');
        sessionEmail = lodashGet(val, 'email', '');
    },
});

let currentlyViewedReportID = '';
Onyx.connect({
    key: ONYXKEYS.CURRENTLY_VIEWED_REPORTID,
    callback: val => currentlyViewedReportID = val || '',
});

/**
 * Changes a password for a given account
 *
 * @param {String} oldPassword
 * @param {String} password
 * @returns {Promise}
 */
function changePassword(oldPassword, password) {
    Onyx.merge(ONYXKEYS.ACCOUNT, {...CONST.DEFAULT_ACCOUNT_DATA, loading: true});

    return API.ChangePassword({oldPassword, password})
        .then((response) => {
            if (response.jsonCode !== 200) {
                const error = lodashGet(response, 'message', 'Unable to change password. Please try again.');
                Onyx.merge(ONYXKEYS.ACCOUNT, {error});
            }
            return response;
        })
        .finally((response) => {
            Onyx.merge(ONYXKEYS.ACCOUNT, {loading: false});
            return response;
        });
}

function getBetas() {
    API.User_GetBetas().then((response) => {
        if (response.jsonCode === 200) {
            Onyx.set(ONYXKEYS.BETAS, response.betas);
        }
    });
}

/**
 * Fetches the data needed for user settings
 */
function getUserDetails() {
    API.Get({
        returnValueList: 'account, loginList',
    })
        .then((response) => {
            // Update the User onyx key
            const loginList = _.where(response.loginList, {partnerName: 'expensify.com'});
            const expensifyNewsStatus = lodashGet(response, 'account.subscribed', true);
<<<<<<< HEAD
            Onyx.merge(ONYXKEYS.USER, {loginList, expensifyNewsStatus});
=======
            Onyx.merge(ONYXKEYS.USER, {loginList, expensifyNewsStatus: !!expensifyNewsStatus});

            // Update the nvp_payPalMeAddress NVP
            const payPalMeAddress = lodashGet(response, `nameValuePairs.${CONST.NVP.PAYPAL_ME_ADDRESS}`, '');
            Onyx.merge(ONYXKEYS.NVP_PAYPAL_ME_ADDRESS, payPalMeAddress);
>>>>>>> 0b5862d8
        });
}

/**
 * Resends a validation link to a given login
 *
 * @param {String} login
 */
function resendValidateCode(login) {
    API.ResendValidateCode({email: login});
}

/**
 * Sets whether or not the user is subscribed to Expensify news
 *
 * @param {Boolean} subscribed
 */
function setExpensifyNewsStatus(subscribed) {
    Onyx.merge(ONYXKEYS.USER, {expensifyNewsStatus: subscribed});

    API.UpdateAccount({subscribed})
        .then((response) => {
            if (response.jsonCode !== 200) {
                Onyx.merge(ONYXKEYS.USER, {expensifyNewsStatus: !subscribed});
            }
        })
        .catch(() => {
            Onyx.merge(ONYXKEYS.USER, {expensifyNewsStatus: !subscribed});
        });
}

/**
 * Adds a secondary login to a user's account
 *
 * @param {String} login
 * @param {String} password
 * @returns {Promise}
 */
function setSecondaryLogin(login, password) {
    Onyx.merge(ONYXKEYS.ACCOUNT, {...CONST.DEFAULT_ACCOUNT_DATA, loading: true});

    return API.User_SecondaryLogin_Send({
        email: login,
        password,
    }).then((response) => {
        if (response.jsonCode === 200) {
            const loginList = _.where(response.loginList, {partnerName: 'expensify.com'});
            Onyx.merge(ONYXKEYS.USER, {loginList});
        } else {
            let error = lodashGet(response, 'message', 'Unable to add secondary login. Please try again.');

            // Replace error with a friendlier message
            if (error.includes('already belongs to an existing Expensify account.')) {
                error = 'This login already belongs to an existing Expensify account.';
            }

            Onyx.merge(ONYXKEYS.USER, {error});
        }
        return response;
    }).finally((response) => {
        Onyx.merge(ONYXKEYS.ACCOUNT, {loading: false});
        return response;
    });
}

/**
 * Validates a login given an accountID and validation code
 *
 * @param {Number} accountID
 * @param {String} validateCode
 */
function validateLogin(accountID, validateCode) {
    const isLoggedIn = !_.isEmpty(sessionAuthToken);
    const redirectRoute = isLoggedIn ? ROUTES.getReportRoute(currentlyViewedReportID) : ROUTES.HOME;
    Onyx.merge(ONYXKEYS.ACCOUNT, {...CONST.DEFAULT_ACCOUNT_DATA, loading: true});

    API.ValidateEmail({
        accountID,
        validateCode,
    }).then((response) => {
        if (response.jsonCode === 200) {
            const {email} = response;

            if (isLoggedIn) {
                getUserDetails();
            } else {
                // Let the user know we've successfully validated their login
                const success = lodashGet(response, 'message', `Your secondary login ${email} has been validated.`);
                Onyx.merge(ONYXKEYS.ACCOUNT, {success});
            }
        } else {
            const error = lodashGet(response, 'message', 'Unable to validate login.');
            Onyx.merge(ONYXKEYS.ACCOUNT, {error});
        }
    }).finally(() => {
        Onyx.merge(ONYXKEYS.ACCOUNT, {loading: false});
        Navigation.navigate(redirectRoute);
    });
}

/**
 * Fetch the public domain info for the current user.
 *
 * This API is a bit weird in that it sometimes depends on information being cached in bedrock.
 * If the info for the domain is not in bedrock, then it creates an asynchronous bedrock job to gather domain info.
 * If that happens, this function will automatically retry itself in 10 minutes.
 */
function getPublicDomainInfo() {
    // If this command fails, we'll retry again in 10 minutes,
    // arbitrarily chosen giving Bedrock time to resolve the ClearbitCheckPublicEmail job for this email.
    const RETRY_TIMEOUT = 600000;

    // First check list of common public domains
    if (_.contains(COMMON_PUBLIC_DOMAINS, sessionEmail)) {
        Onyx.merge(ONYXKEYS.USER, {isFromPublicDomain: true});
        return;
    }

    // If it is not a common public domain, check the API
    API.User_IsFromPublicDomain({email: sessionEmail})
        .then((response) => {
            if (response.jsonCode === 200) {
                const {isFromPublicDomain} = response;
                Onyx.merge(ONYXKEYS.USER, {isFromPublicDomain});
            } else {
                // eslint-disable-next-line max-len
                console.debug(`Command User_IsFromPublicDomain returned error code: ${response.jsonCode}. Most likely, this means that the domain ${Str.extractEmail(sessionEmail)} is not in the bedrock cache. Retrying in ${RETRY_TIMEOUT / 1000 / 60} minutes`);
                setTimeout(getPublicDomainInfo, RETRY_TIMEOUT);
            }
        });
}

export {
    changePassword,
    getBetas,
    getUserDetails,
    resendValidateCode,
    setExpensifyNewsStatus,
    setSecondaryLogin,
    validateLogin,
    getPublicDomainInfo,
};<|MERGE_RESOLUTION|>--- conflicted
+++ resolved
@@ -68,15 +68,11 @@
             // Update the User onyx key
             const loginList = _.where(response.loginList, {partnerName: 'expensify.com'});
             const expensifyNewsStatus = lodashGet(response, 'account.subscribed', true);
-<<<<<<< HEAD
-            Onyx.merge(ONYXKEYS.USER, {loginList, expensifyNewsStatus});
-=======
             Onyx.merge(ONYXKEYS.USER, {loginList, expensifyNewsStatus: !!expensifyNewsStatus});
 
             // Update the nvp_payPalMeAddress NVP
             const payPalMeAddress = lodashGet(response, `nameValuePairs.${CONST.NVP.PAYPAL_ME_ADDRESS}`, '');
             Onyx.merge(ONYXKEYS.NVP_PAYPAL_ME_ADDRESS, payPalMeAddress);
->>>>>>> 0b5862d8
         });
 }
 
