--- conflicted
+++ resolved
@@ -180,13 +180,15 @@
     });
 }
 
-<<<<<<< HEAD
 function isBlockedFromConcierge(expiresAt) {
-    const now = moment().format('YYYY-MM-DD');
-    const expires = moment(expiresAt).format('YYYY-MM-DD');
+    const now = moment()
+        .format('YYYY-MM-DD');
+    const expires = moment(expiresAt)
+        .format('YYYY-MM-DD');
 
     return now < expires;
-=======
+}
+
 /**
  * Fetch the public domain info for the current user.
  *
@@ -217,7 +219,6 @@
                 setTimeout(getPublicDomainInfo, RETRY_TIMEOUT);
             }
         });
->>>>>>> 5e00c660
 }
 
 export {
@@ -228,9 +229,6 @@
     setExpensifyNewsStatus,
     setSecondaryLogin,
     validateLogin,
-<<<<<<< HEAD
     isBlockedFromConcierge,
-=======
     getPublicDomainInfo,
->>>>>>> 5e00c660
 };