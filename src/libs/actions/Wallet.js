--- conflicted
+++ resolved
@@ -478,9 +478,6 @@
     setAdditionalDetailsQuestions,
     buildIdologyError,
     updateCurrentStep,
-<<<<<<< HEAD
+    updatePersonalDetails,
     verifyIdentity,
-=======
-    updatePersonalDetails,
->>>>>>> 3faeca0e
 };