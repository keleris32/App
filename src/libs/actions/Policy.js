import _ from 'underscore';
import Onyx from 'react-native-onyx';
import lodashGet from 'lodash/get';
import * as API from '../API';
import ONYXKEYS from '../../ONYXKEYS';
import {formatPersonalDetails} from './PersonalDetails';
import Growl from '../Growl';
import CONST from '../../CONST';
import {translateLocal} from '../translate';
import Navigation from '../Navigation/Navigation';
import ROUTES from '../../ROUTES';
import {addSMSDomainIfPhoneNumber} from '../OptionsListUtils';

const allPolicies = {};
Onyx.connect({
    key: ONYXKEYS.COLLECTION.POLICY,
    callback: (val, key) => {
        if (val && key) {
            allPolicies[key] = {...allPolicies[key], ...val};
        }
    },
});

/**
 * Simplifies the employeeList response into an object containing an array of emails
 *
 * @param {Object} employeeList
 * @returns {Array}
 */
function getSimplifiedEmployeeList(employeeList) {
    const employeeListEmails = _.chain(employeeList)
        .pluck('email')
        .flatten()
        .unique()
        .value();

    return employeeListEmails;
}

/**
 * Takes a full policy that is returned from the policyList and simplifies it so we are only storing
 * the pieces of data that we need to in Onyx
 *
 * @param {Object} fullPolicy
 * @param {String} fullPolicy.id
 * @param {String} fullPolicy.name
 * @param {String} fullPolicy.role
 * @param {String} fullPolicy.type
 * @param {String} fullPolicy.outputCurrency
 * @param {Object} fullPolicy.value.employeeList
 * @param {String} [fullPolicy.value.avatarURL]
 * @returns {Object}
 */
function getSimplifiedPolicyObject(fullPolicy) {
    return {
        id: fullPolicy.id,
        name: fullPolicy.name,
        role: fullPolicy.role,
        type: fullPolicy.type,
<<<<<<< HEAD
=======
        owner: fullPolicy.owner,
>>>>>>> c87d2b2b
        outputCurrency: fullPolicy.outputCurrency,
        employeeList: getSimplifiedEmployeeList(lodashGet(fullPolicy, 'value.employeeList')),
        avatarURL: lodashGet(fullPolicy, 'value.avatarURL', ''),
    };
}

/**
 * @param {Array<Object>} policyList
 * @returns {Object}
 */
function transformPolicyListToOnyxCollection(policyList) {
    return _.reduce(policyList, (memo, policy) => ({
        ...memo,
        [`${ONYXKEYS.COLLECTION.POLICY}${policy.id}`]: getSimplifiedPolicyObject(policy),
    }), {});
}

/**
 * Used to update ALL of the policies at once. If a policy is present locally, but not in the policies object passed here it will be removed.
 * @param {Object} policyCollection - object of policy key and partial policy object
 */
function updateAllPolicies(policyCollection) {
    // Clear out locally cached policies that have been deleted (i.e. they exist locally but not in our new policy collection object)
    _.each(allPolicies, (policy, key) => {
        if (policyCollection[key]) {
            return;
        }

        Onyx.set(key, null);
    });

    // Set all the policies
    _.each(policyCollection, (policyData, key) => {
        Onyx.merge(key, {...policyData, alertMessage: '', errors: null});
    });
}

/**
 * Merges the passed in login into the specified policy
 *
 * @param {String} [name]
 * @param {Boolean} [shouldAutomaticallyReroute]
 * @returns {Promise}
 */
function create(name = '', shouldAutomaticallyReroute = true) {
    let res = null;
    return API.Policy_Create({type: CONST.POLICY.TYPE.FREE, policyName: name})
        .then((response) => {
            if (response.jsonCode !== 200) {
                // Show the user feedback
                const errorMessage = translateLocal('workspace.new.genericFailureMessage');
                Growl.error(errorMessage, 5000);
                return;
            }
            res = response;

            // We are awaiting this merge so that we can guarantee our policy is available to any React components connected to the policies collection before we navigate to a new route.
            return Onyx.merge(`${ONYXKEYS.COLLECTION.POLICY}${response.policyID}`, {
                employeeList: getSimplifiedEmployeeList(response.policy.employeeList),
                id: response.policyID,
                type: response.policy.type,
                name: response.policy.name,
                role: CONST.POLICY.ROLE.ADMIN,
<<<<<<< HEAD
=======
                outputCurrency: response.policy.outputCurrency,
>>>>>>> c87d2b2b
            });
        }).then(() => {
            const policyID = lodashGet(res, 'policyID');
            if (shouldAutomaticallyReroute) {
                Navigation.dismissModal();
                Navigation.navigate(policyID ? ROUTES.getWorkspaceCardRoute(policyID) : ROUTES.HOME);
            }
            return Promise.resolve(policyID);
        });
}

/**
 * Fetches policy list from the API and saves a simplified version in Onyx, optionally creating a new policy first.
 *
 * More specifically, this action will:
 * 1. Optionally create a new policy.
 * 2. Fetch policy summaries.
 * 3. Optionally navigate to the new policy.
 * 4. Then fetch full policies.
 *
 * This way, we ensure that there's no race condition between creating the new policy and fetching existing ones,
 * and we also don't have to wait for full policies to load before navigating to the new policy.
 *
 * @param {Boolean} [shouldCreateNewPolicy]
 */
function getPolicyList(shouldCreateNewPolicy = false) {
    let newPolicyID;
    const createPolicyPromise = shouldCreateNewPolicy
        ? create('', false)
        : Promise.resolve();
    createPolicyPromise
        .then((policyID) => {
            newPolicyID = policyID;
            return API.GetPolicySummaryList();
        })
        .then((data) => {
            if (data.jsonCode === 200) {
                const policyDataToStore = transformPolicyListToOnyxCollection(data.policySummaryList || []);
                updateAllPolicies(policyDataToStore);
            }

            if (shouldCreateNewPolicy) {
                Navigation.dismissModal();
                Navigation.navigate(newPolicyID ? ROUTES.getWorkspaceInitialRoute(newPolicyID) : ROUTES.HOME);
            }

            return API.GetPolicyList();
        })
        .then((data) => {
            if (data.jsonCode === 200) {
                const policyDataToStore = transformPolicyListToOnyxCollection(data.policyList || []);
                updateAllPolicies(policyDataToStore);
            }
        });
}

/**
 * Is the user an admin of a free policy (aka workspace)?
 *
 * @param {Array} policies
 * @returns {Boolean}
 */
function isAdminOfFreePolicy(policies) {
    return _.some(policies, policy => policy
        && policy.type === CONST.POLICY.TYPE.FREE
        && policy.role === CONST.POLICY.ROLE.ADMIN);
}

/**
 * Remove the passed members from the policy employeeList
 *
 * @param {Array} members
 * @param {String} policyID
 */
function removeMembers(members, policyID) {
    // In case user selects only themselves (admin), their email will be filtered out and the members
    // array passed will be empty, prevent the funtion from proceeding in that case as there is noone to remove
    if (members.length === 0) {
        return;
    }

    const key = `${ONYXKEYS.COLLECTION.POLICY}${policyID}`;

    // Make a shallow copy to preserve original data and remove the members
    const policy = _.clone(allPolicies[key]);
    policy.employeeList = _.without(policy.employeeList, ...members);

    // Optimistically remove the members from the policy
    Onyx.set(key, policy);

    // Make the API call to remove a login from the policy
    API.Policy_Employees_Remove({
        emailList: members.join(','),
        policyID,
    })
        .then((data) => {
            if (data.jsonCode === 200) {
                return;
            }
            const policyDataWithMembersRemoved = _.clone(allPolicies[key]);
            policyDataWithMembersRemoved.employeeList = [...policyDataWithMembersRemoved.employeeList, ...members];
            Onyx.set(key, policyDataWithMembersRemoved);

            // Show the user feedback that the removal failed
            console.error(data.message);
            Growl.show(translateLocal('workspace.people.genericFailureMessage'), CONST.GROWL.ERROR, 5000);
        });
}

/**
 * Merges the passed in login into the specified policy
 *
 * @param {Array<String>} logins
 * @param {String} welcomeNote
 * @param {String} policyID
 */
function invite(logins, welcomeNote, policyID) {
    const key = `${ONYXKEYS.COLLECTION.POLICY}${policyID}`;
    const newEmployeeList = _.map(logins, login => addSMSDomainIfPhoneNumber(login));

    // Make a shallow copy to preserve original data, and concat the login
    const policy = _.clone(allPolicies[key]);
    policy.employeeList = [...policy.employeeList, ...newEmployeeList];
    policy.alertMessage = '';

    // Optimistically add the user to the policy
    Onyx.set(key, policy);

    // Make the API call to merge the login into the policy
    API.Policy_Employees_Merge({
        employees: JSON.stringify(_.map(logins, login => ({email: login}))),
        welcomeNote,
        policyID,
    })
        .then((data) => {
            // Save the personalDetails for the invited user in Onyx
            if (data.jsonCode === 200) {
                Onyx.merge(ONYXKEYS.PERSONAL_DETAILS, formatPersonalDetails(data.personalDetails));
                Navigation.goBack();
                return;
            }

            // If the operation failed, undo the optimistic addition
            const policyDataWithoutLogin = _.clone(allPolicies[key]);
            policyDataWithoutLogin.employeeList = _.without(allPolicies[key].employeeList, ...newEmployeeList);

            // Show the user feedback that the addition failed
            policyDataWithoutLogin.alertMessage = translateLocal('workspace.invite.genericFailureMessage');
            if (data.jsonCode === 402) {
                policyDataWithoutLogin.alertMessage += ` ${translateLocal('workspace.invite.pleaseEnterValidLogin')}`;
            }

            Onyx.set(key, policyDataWithoutLogin);
        });
}

/**
 * @param {Object} file
 * @returns {Promise}
 */
function uploadAvatar(file) {
    return API.User_UploadAvatar({file})
        .then((response) => {
            if (response.jsonCode !== 200) {
                // Show the user feedback
                const errorMessage = translateLocal('workspace.editor.avatarUploadFailureMessage');
                Growl.error(errorMessage, 5000);
                return;
            }

            return response.s3url;
        });
}

/**
 * Sets the name of the policy
 *
 * @param {String} policyID
 * @param {Object} values
 * @param {Boolean} [shouldGrowl]
 */
function update(policyID, values, shouldGrowl = false) {
    API.UpdatePolicy({policyID, value: JSON.stringify(values), lastModified: null})
        .then((policyResponse) => {
            if (policyResponse.jsonCode !== 200) {
                // Show the user feedback
                const errorMessage = translateLocal('workspace.editor.genericFailureMessage');
                Growl.error(errorMessage, 5000);
                Onyx.merge(`${ONYXKEYS.COLLECTION.POLICY}${policyID}`, {isPolicyUpdating: false});
                return;
            }

            const updatedValues = {...values, ...{isPolicyUpdating: false}};
            Onyx.merge(`${ONYXKEYS.COLLECTION.POLICY}${policyID}`, updatedValues);
            if (shouldGrowl) {
                Growl.show(translateLocal('workspace.common.growlMessageOnSave'), CONST.GROWL.SUCCESS, 3000);
            }
        }).catch(() => {
            Onyx.merge(`${ONYXKEYS.COLLECTION.POLICY}${policyID}`, {isPolicyUpdating: false});
            const errorMessage = translateLocal('workspace.editor.genericFailureMessage');
            Growl.error(errorMessage, 5000);
        });
}

/**
 * Sets local values for the policy
 * @param {String} policyID
 * @param {Object} values
 */
function updateLocalPolicyValues(policyID, values) {
    Onyx.merge(`${ONYXKEYS.COLLECTION.POLICY}${policyID}`, values);
}

/**
 * @param {String} policyID
 * @param {Object} errors
 */
function setWorkspaceErrors(policyID, errors) {
    Onyx.merge(`${ONYXKEYS.COLLECTION.POLICY}${policyID}`, {errors: null});
    Onyx.merge(`${ONYXKEYS.COLLECTION.POLICY}${policyID}`, {errors});
}

/**
 * @param {String} policyID
 */
function hideWorkspaceAlertMessage(policyID) {
    Onyx.merge(`${ONYXKEYS.COLLECTION.POLICY}${policyID}`, {alertMessage: ''});
}

export {
    getPolicyList,
    removeMembers,
    invite,
    isAdminOfFreePolicy,
    create,
    uploadAvatar,
    update,
    updateLocalPolicyValues,
    setWorkspaceErrors,
    hideWorkspaceAlertMessage,
};<|MERGE_RESOLUTION|>--- conflicted
+++ resolved
@@ -57,10 +57,7 @@
         name: fullPolicy.name,
         role: fullPolicy.role,
         type: fullPolicy.type,
-<<<<<<< HEAD
-=======
         owner: fullPolicy.owner,
->>>>>>> c87d2b2b
         outputCurrency: fullPolicy.outputCurrency,
         employeeList: getSimplifiedEmployeeList(lodashGet(fullPolicy, 'value.employeeList')),
         avatarURL: lodashGet(fullPolicy, 'value.avatarURL', ''),
@@ -124,10 +121,7 @@
                 type: response.policy.type,
                 name: response.policy.name,
                 role: CONST.POLICY.ROLE.ADMIN,
-<<<<<<< HEAD
-=======
                 outputCurrency: response.policy.outputCurrency,
->>>>>>> c87d2b2b
             });
         }).then(() => {
             const policyID = lodashGet(res, 'policyID');
