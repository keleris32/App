import _ from 'underscore';
import Onyx from 'react-native-onyx';
import lodashGet from 'lodash/get';
import {PUBLIC_DOMAINS} from 'expensify-common/lib/CONST';
import Str from 'expensify-common/lib/str';
import * as DeprecatedAPI from '../deprecatedAPI';
import * as API from '../API';
import ONYXKEYS from '../../ONYXKEYS';
import * as PersonalDetails from './PersonalDetails';
import Growl from '../Growl';
import CONFIG from '../../CONFIG';
import CONST from '../../CONST';
import * as Localize from '../Localize';
import Navigation from '../Navigation/Navigation';
import ROUTES from '../../ROUTES';
import * as OptionsListUtils from '../OptionsListUtils';
import * as Report from './Report';
import * as Pusher from '../Pusher/pusher';
import DateUtils from '../DateUtils';

const allPolicies = {};
Onyx.connect({
    key: ONYXKEYS.COLLECTION.POLICY,
    callback: (val, key) => {
        if (!val || !key) {
            return;
        }

        allPolicies[key] = {...allPolicies[key], ...val};
    },
});
let sessionEmail = '';
Onyx.connect({
    key: ONYXKEYS.SESSION,
    callback: (val) => {
        sessionEmail = lodashGet(val, 'email', '');
    },
});

/**
 * Simplifies the employeeList response into an object mapping employee email to a default employee list entry
 *
 * @param {Object} employeeList
 * @returns {Object}
 */
function getSimplifiedEmployeeList(employeeList) {
    return _.chain(employeeList)
        .pluck('email')
        .flatten()
        .unique()
        .reduce((map, email) => ({...map, [email]: {}}), {})
        .value();
}

/**
 * Takes a full policy that is returned from the policyList and simplifies it so we are only storing
 * the pieces of data that we need to in Onyx
 *
 * @param {Object} fullPolicyOrPolicySummary
 * @param {String} fullPolicyOrPolicySummary.id
 * @param {String} fullPolicyOrPolicySummary.name
 * @param {String} fullPolicyOrPolicySummary.role
 * @param {String} fullPolicyOrPolicySummary.type
 * @param {String} fullPolicyOrPolicySummary.outputCurrency
 * @param {String} [fullPolicyOrPolicySummary.avatar]
 * @param {String} [fullPolicyOrPolicySummary.value.avatar]
 * @param {String} [fullPolicyOrPolicySummary.avatarURL]
 * @param {String} [fullPolicyOrPolicySummary.value.avatarURL]
 * @param {Object} [fullPolicyOrPolicySummary.value.employeeList]
 * @param {Object} [fullPolicyOrPolicySummary.value.customUnits]
 * @param {Boolean} isFromFullPolicy,
 * @returns {Object}
 */
function getSimplifiedPolicyObject(fullPolicyOrPolicySummary, isFromFullPolicy) {
    return {
        isFromFullPolicy,
        id: fullPolicyOrPolicySummary.id,
        name: fullPolicyOrPolicySummary.name,
        role: fullPolicyOrPolicySummary.role,
        type: fullPolicyOrPolicySummary.type,
        owner: fullPolicyOrPolicySummary.owner,
        outputCurrency: fullPolicyOrPolicySummary.outputCurrency,

        // "GetFullPolicy" and "GetPolicySummaryList" returns different policy objects. If policy is retrieved by "GetFullPolicy",
        // avatar will be nested within the key "value"
        avatar: fullPolicyOrPolicySummary.avatar
            || lodashGet(fullPolicyOrPolicySummary, 'value.avatar', '')
            || fullPolicyOrPolicySummary.avatarURL
            || lodashGet(fullPolicyOrPolicySummary, 'value.avatarURL', ''),
        customUnits: lodashGet(fullPolicyOrPolicySummary, 'value.customUnits', {}),
    };
}

/**
 * Used to update ALL of the policies at once. If a policy is present locally, but not in the policies object passed here it will be removed.
 * @param {Object} policyCollection - object of policy key and partial policy object
 */
function updateAllPolicies(policyCollection) {
    // Clear out locally cached policies that have been deleted (i.e. they exist locally but not in our new policy collection object)
    _.each(allPolicies, (policy, key) => {
        if (policyCollection[key]) {
            return;
        }

        Onyx.set(key, null);
    });

    // Set all the policies
    _.each(policyCollection, (policyData, key) => {
        Onyx.merge(key, {...policyData, alertMessage: '', errors: null});
    });
}

/**
 * Delete the policy
 *
 * @param {String} [policyID]
 * @returns {Promise}
 */
function deletePolicy(policyID) {
    return DeprecatedAPI.Policy_Delete({policyID})
        .then((response) => {
            if (response.jsonCode !== 200) {
                // Show the user feedback
                const errorMessage = Localize.translateLocal('workspace.common.growlMessageOnDeleteError');
                Growl.error(errorMessage, 5000);
                return;
            }

            Growl.show(Localize.translateLocal('workspace.common.growlMessageOnDelete'), CONST.GROWL.SUCCESS, 3000);

            // Removing the workspace data from Onyx as well
            return Onyx.set(`${ONYXKEYS.COLLECTION.POLICY}${policyID}`, null);
        })
        .then(() => Report.fetchAllReports(false))
        .then(() => {
            Navigation.goBack();
            return Promise.resolve();
        });
}

/**
 * Fetches policy list from the API and saves a simplified version in Onyx, optionally creating a new policy first.
 *
 * More specifically, this action will:
 * 1. Optionally create a new policy.
 * 2. Fetch policy summaries.
 * 3. Optionally navigate to the new policy.
 * 4. Then fetch full policies.
 *
 * This way, we ensure that there's no race condition between creating the new policy and fetching existing ones,
 * and we also don't have to wait for full policies to load before navigating to the new policy.
 */
function getPolicyList() {
    Onyx.set(ONYXKEYS.IS_LOADING_POLICY_DATA, true);
    DeprecatedAPI.GetPolicySummaryList()
        .then((data) => {
            if (data.jsonCode !== 200) {
                Onyx.set(ONYXKEYS.IS_LOADING_POLICY_DATA, false);
                return;
            }

            const policyCollection = _.reduce(data.policySummaryList, (memo, policy) => ({
                ...memo,
                [`${ONYXKEYS.COLLECTION.POLICY}${policy.id}`]: getSimplifiedPolicyObject(policy, false),
            }), {});

            if (!_.isEmpty(policyCollection)) {
                updateAllPolicies(policyCollection);
            }

            Onyx.set(ONYXKEYS.IS_LOADING_POLICY_DATA, false);
        });
}

/**
 * @param {String} policyID
 */
function loadFullPolicy(policyID) {
    DeprecatedAPI.GetFullPolicy(policyID)
        .then((data) => {
            if (data.jsonCode !== 200) {
                return;
            }

            const policy = lodashGet(data, 'policyList[0]', {});
            if (!policy.id) {
                return;
            }

            Onyx.merge(`${ONYXKEYS.COLLECTION.POLICY}${policy.id}`, getSimplifiedPolicyObject(policy, true));
            Onyx.merge(`${ONYXKEYS.COLLECTION.POLICY_MEMBER_LIST}${policy.id}`, getSimplifiedEmployeeList(lodashGet(policy, 'value.employeeList', {})));
        });
}

/**
 * Is the user an admin of a free policy (aka workspace)?
 *
 * @param {Array} policies
 * @returns {Boolean}
 */
function isAdminOfFreePolicy(policies) {
    return _.some(policies, policy => policy
        && policy.type === CONST.POLICY.TYPE.FREE
        && policy.role === CONST.POLICY.ROLE.ADMIN);
}

/**
 * Remove the passed members from the policy employeeList
 *
 * @param {Array} members
 * @param {String} policyID
 */
function removeMembers(members, policyID) {
    // In case user selects only themselves (admin), their email will be filtered out and the members
    // array passed will be empty, prevent the funtion from proceeding in that case as there is noone to remove
    if (members.length === 0) {
        return;
    }

    const employeeListUpdate = {};
    _.each(members, login => employeeListUpdate[login] = null);
    Onyx.merge(`${ONYXKEYS.COLLECTION.POLICY_MEMBER_LIST}${policyID}`, employeeListUpdate);

    // Make the API call to remove a login from the policy
    DeprecatedAPI.Policy_Employees_Remove({
        emailList: members.join(','),
        policyID,
    })
        .then((data) => {
            if (data.jsonCode === 200) {
                return;
            }

            // Rollback removal on failure
            _.each(members, login => employeeListUpdate[login] = {});
            Onyx.merge(`${ONYXKEYS.COLLECTION.POLICY_MEMBER_LIST}${policyID}`, employeeListUpdate);

            // Show the user feedback that the removal failed
            const errorMessage = data.jsonCode === 666 ? data.message : Localize.translateLocal('workspace.people.genericFailureMessage');
            Growl.show(errorMessage, CONST.GROWL.ERROR, 5000);
        });
}

/**
 * Merges the passed in login into the specified policy
 *
 * @param {Array<String>} logins
 * @param {String} welcomeNote
 * @param {String} policyID
 */
function invite(logins, welcomeNote, policyID) {
    Onyx.merge(`${ONYXKEYS.COLLECTION.POLICY}${policyID}`, {
        alertMessage: '',
    });

    // Optimistically add the user to the policy
    const newEmployeeLogins = _.map(logins, login => OptionsListUtils.addSMSDomainIfPhoneNumber(login));
    const employeeUpdate = {};
    _.each(newEmployeeLogins, login => employeeUpdate[login] = {});
    Onyx.merge(`${ONYXKEYS.COLLECTION.POLICY_MEMBER_LIST}${policyID}`, employeeUpdate);

    // Make the API call to merge the login into the policy
    DeprecatedAPI.Policy_Employees_Merge({
        employees: JSON.stringify(_.map(logins, login => ({email: login}))),
        welcomeNote,
        policyID,
    })
        .then((data) => {
            // Save the personalDetails for the invited user in Onyx and fetch the latest policyExpenseChats
            if (data.jsonCode === 200) {
                Onyx.merge(ONYXKEYS.PERSONAL_DETAILS, PersonalDetails.formatPersonalDetails(data.personalDetails));
                Navigation.goBack();
                if (!_.isEmpty(data.policyExpenseChatIDs)) {
                    Report.fetchChatReportsByIDs(data.policyExpenseChatIDs);
                }
                return;
            }

            // If the operation failed, undo the optimistic addition
            _.each(newEmployeeLogins, login => employeeUpdate[login] = null);
            Onyx.merge(`${ONYXKEYS.COLLECTION.POLICY_MEMBER_LIST}${policyID}`, employeeUpdate);

            // Show the user feedback that the addition failed
            let alertMessage = Localize.translateLocal('workspace.invite.genericFailureMessage');
            if (data.jsonCode === 402) {
                alertMessage += ` ${Localize.translateLocal('workspace.invite.pleaseEnterValidLogin')}`;
            }
            Onyx.merge(`${ONYXKEYS.COLLECTION.POLICY}${policyID}`, {alertMessage});
        });
}

/**
 * Sets local values for the policy
 * @param {String} policyID
 * @param {Object} values
 */
function updateLocalPolicyValues(policyID, values) {
    Onyx.merge(`${ONYXKEYS.COLLECTION.POLICY}${policyID}`, values);
}

/**
 * Updates a workspace avatar image
 *
 * @param {String} policyID
 * @param {File|Object} file
 */
function updateWorkspaceAvatar(policyID, file) {
    const optimisticData = [{
        onyxMethod: CONST.ONYX.METHOD.MERGE,
        key: `${ONYXKEYS.COLLECTION.POLICY}${policyID}`,
        value: {
            avatar: file.uri,
            errorFields: {
                avatar: null,
            },
            pendingFields: {
                avatar: CONST.RED_BRICK_ROAD_PENDING_ACTION.UPDATE,
            },
        },
    }];
    const successData = [{
        onyxMethod: CONST.ONYX.METHOD.MERGE,
        key: `${ONYXKEYS.COLLECTION.POLICY}${policyID}`,
        value: {
            pendingFields: {
                avatar: null,
            },
        },
    }];
    const failureData = [{
        onyxMethod: CONST.ONYX.METHOD.MERGE,
        key: `${ONYXKEYS.COLLECTION.POLICY}${policyID}`,
        value: {
            avatar: allPolicies[`${ONYXKEYS.COLLECTION.POLICY}${policyID}`].avatar,
            pendingFields: {
                avatar: null,
            },
        },
    }];

    API.write('UpdateWorkspaceAvatar', {policyID, file}, {optimisticData, successData, failureData});
}

/**
 * Deletes the avatar image for the workspace
 * @param {String} policyID
 */
function deleteWorkspaceAvatar(policyID) {
    const optimisticData = [
        {
            onyxMethod: CONST.ONYX.METHOD.MERGE,
            key: `${ONYXKEYS.COLLECTION.POLICY}${policyID}`,
            value: {
                pendingFields: {
                    avatar: CONST.RED_BRICK_ROAD_PENDING_ACTION.UPDATE,
                },
                errorFields: {
                    avatar: null,
                },
                avatar: '',
            },
        },
    ];
    const successData = [
        {
            onyxMethod: CONST.ONYX.METHOD.MERGE,
            key: `${ONYXKEYS.COLLECTION.POLICY}${policyID}`,
            value: {
                pendingFields: {
                    avatar: null,
                },
            },
        },
    ];
    const failureData = [
        {
            onyxMethod: CONST.ONYX.METHOD.MERGE,
            key: `${ONYXKEYS.COLLECTION.POLICY}${policyID}`,
            value: {
                pendingFields: {
                    avatar: null,
                },
                errorFields: {
                    avatar: {
                        [DateUtils.getMicroseconds()]: Localize.translateLocal('avatarWithImagePicker.deleteWorkspaceError'),
                    },
                },
            },
        },
    ];
    API.write('DeleteWorkspaceAvatar', {policyID}, {optimisticData, successData, failureData});
}

/**
 * Clear error and pending fields for the workspace avatar
 * @param {String} policyID
 */
function clearAvatarErrors(policyID) {
    Onyx.merge(`${ONYXKEYS.COLLECTION.POLICY}${policyID}`, {
        errorFields: {
            avatar: null,
        },
        pendingFields: {
            avatar: null,
        },
    });
}

/**
 * Sets the name of the policy
 *
 * @param {String} policyID
 * @param {Object} values
 * @param {Boolean} [shouldGrowl]
 */
function update(policyID, values, shouldGrowl = false) {
    updateLocalPolicyValues(policyID, {isPolicyUpdating: true});
    DeprecatedAPI.UpdatePolicy({policyID, value: JSON.stringify(values), lastModified: null})
        .then((policyResponse) => {
            if (policyResponse.jsonCode !== 200) {
                throw new Error();
            }

            updateLocalPolicyValues(policyID, {...values, isPolicyUpdating: false});
            if (shouldGrowl) {
                Growl.show(Localize.translateLocal('workspace.common.growlMessageOnSave'), CONST.GROWL.SUCCESS, 3000);
            }
        }).catch(() => {
            updateLocalPolicyValues(policyID, {isPolicyUpdating: false});

            // Show the user feedback
            const errorMessage = Localize.translateLocal('workspace.editor.genericFailureMessage');
            Growl.error(errorMessage, 5000);
        });
}

/**
 * Optimistically update the general settings. Set the general settings as pending until the response succeeds.
 * If the response fails set a general error message. Clear the error message when updating.
 *
 * @param {String} policyID
 * @param {String} name
 * @param {String} currency
 */
function updateGeneralSettings(policyID, name, currency) {
    const optimisticData = [
        {
            onyxMethod: CONST.ONYX.METHOD.MERGE,
            key: `${ONYXKEYS.COLLECTION.POLICY}${policyID}`,
            value: {
                pendingFields: {
                    generalSettings: CONST.RED_BRICK_ROAD_PENDING_ACTION.UPDATE,
                },

                // Clear errorFields in case the user didn't dismiss the general settings error
                errorFields: {
                    generalSettings: null,
                },
                name,
                outputCurrency: currency,
            },
        },
    ];
    const successData = [
        {
            onyxMethod: CONST.ONYX.METHOD.MERGE,
            key: `${ONYXKEYS.COLLECTION.POLICY}${policyID}`,
            value: {
                pendingFields: {
                    generalSettings: null,
                },
            },
        },
    ];
    const failureData = [
        {
            onyxMethod: CONST.ONYX.METHOD.MERGE,
            key: `${ONYXKEYS.COLLECTION.POLICY}${policyID}`,
            value: {
                pendingFields: {
                    generalSettings: null,
                },
                errorFields: {
                    generalSettings: {
                        [DateUtils.getMicroseconds()]: Localize.translateLocal('workspace.editor.genericFailureMessage'),
                    },
                },
            },
        },
    ];

    API.write('UpdateWorkspaceGeneralSettings', {policyID, workspaceName: name, currency}, {optimisticData, successData, failureData});
}

/**
 * @param {String} policyID The id of the workspace / policy
 */
function clearWorkspaceGeneralSettingsErrors(policyID) {
    Onyx.merge(`${ONYXKEYS.COLLECTION.POLICY}${policyID}`, {
        errorFields: {
            generalSettings: null,
        },
    });
}

/**
 * @param {String} policyID
 * @param {Object} errors
 */
function setWorkspaceErrors(policyID, errors) {
    Onyx.merge(`${ONYXKEYS.COLLECTION.POLICY}${policyID}`, {errors: null});
    Onyx.merge(`${ONYXKEYS.COLLECTION.POLICY}${policyID}`, {errors});
}

/**
 * @param {String} policyID
 * @param {Number} customUnitID
 */
function removeUnitError(policyID, customUnitID) {
    Onyx.merge(`${ONYXKEYS.COLLECTION.POLICY}${policyID}`, {
        customUnits: {
            [customUnitID]: {
                errors: null,
                pendingAction: null,
            },
        },
    });
}

/**
 * @param {String} policyID
 */
function hideWorkspaceAlertMessage(policyID) {
    Onyx.merge(`${ONYXKEYS.COLLECTION.POLICY}${policyID}`, {alertMessage: ''});
}

/**
 * @param {String} policyID
 * @param {Object} currentCustomUnit
 * @param {Object} values The new custom unit values
 */
function updateWorkspaceCustomUnit(policyID, currentCustomUnit, values) {
    const optimisticData = [
        {
            onyxMethod: 'merge',
            key: `${ONYXKEYS.COLLECTION.POLICY}${policyID}`,
            value: {
                customUnits: {
                    [values.customUnitID]: {
                        ...values,
                        pendingAction: CONST.RED_BRICK_ROAD_PENDING_ACTION.UPDATE,
                    },
                },
            },
        },
    ];

    const successData = [
        {
            onyxMethod: 'merge',
            key: `${ONYXKEYS.COLLECTION.POLICY}${policyID}`,
            value: {
                customUnits: {
                    [values.customUnitID]: {
                        pendingAction: null,
                        errors: null,
                    },
                },
            },
        },
    ];

    const failureData = [
        {
            onyxMethod: 'merge',
            key: `${ONYXKEYS.COLLECTION.POLICY}${policyID}`,
            value: {
                customUnits: {
                    [currentCustomUnit.customUnitID]: {
                        customUnitID: currentCustomUnit.customUnitID,
                        name: currentCustomUnit.name,
                        attributes: currentCustomUnit.attributes,
                        errors: {
                            [DateUtils.getMicroseconds()]: Localize.translateLocal('workspace.reimburse.updateCustomUnitError'),
                        },
                    },
                },
            },
        },
    ];

    API.write('UpdateWorkspaceCustomUnit', {
        policyID,
        customUnit: JSON.stringify(values),
    }, {optimisticData, successData, failureData});
}

/**
 * @param {String} policyID
 * @param {String} customUnitID
 * @param {Object} values
 */
function setCustomUnitRate(policyID, customUnitID, values) {
    DeprecatedAPI.Policy_CustomUnitRate_Update({
        policyID: policyID.toString(),
        customUnitID: customUnitID.toString(),
        customUnitRate: JSON.stringify(values),
        lastModified: null,
    })
        .then((response) => {
            if (response.jsonCode !== 200) {
                throw new Error();
            }

            updateLocalPolicyValues(policyID, {
                customUnit: {
                    rate: {
                        id: values.customUnitRateID,
                        name: values.name,
                        value: Number(values.rate),
                    },
                },
            });
        }).catch(() => {
            // Show the user feedback
            Growl.error(Localize.translateLocal('workspace.editor.genericFailureMessage'), 5000);
        });
}

/**
 * Stores in Onyx the policy ID of the last workspace that was accessed by the user
 * @param {String} policyID
 */
function updateLastAccessedWorkspace(policyID) {
    Onyx.set(ONYXKEYS.LAST_ACCESSED_WORKSPACE_POLICY_ID, policyID);
}

/**
 * Subscribe to public-policyEditor-[policyID] events.
 */
function subscribeToPolicyEvents() {
    _.each(allPolicies, (policy) => {
        const pusherChannelName = `public-policyEditor-${policy.id}${CONFIG.PUSHER.SUFFIX}`;
        Pusher.subscribe(pusherChannelName, 'policyEmployeeRemoved', ({removedEmails, policyExpenseChatIDs, defaultRoomChatIDs}) => {
            // Refetch the policy expense chats to update their state and their actions to get the archive reason
            if (!_.isEmpty(policyExpenseChatIDs)) {
                Report.fetchChatReportsByIDs(policyExpenseChatIDs);
                _.each(policyExpenseChatIDs, (reportID) => {
                    Report.reconnect(reportID);
                });
            }

            // Remove the default chats if we are one of the users getting removed
            if (removedEmails.includes(sessionEmail) && !_.isEmpty(defaultRoomChatIDs)) {
                _.each(defaultRoomChatIDs, (chatID) => {
                    Onyx.set(`${ONYXKEYS.COLLECTION.REPORT}${chatID}`, null);
                });
            }
        });
    });
}

/**
 * Removes an error after trying to delete a member
 *
 * @param {String} policyID
 * @param {String} memberEmail
 */
function clearDeleteMemberError(policyID, memberEmail) {
    Onyx.merge(`${ONYXKEYS.COLLECTION.POLICY_MEMBER_LIST}${policyID}`, {
        [memberEmail]: {
            pendingAction: null,
            errors: null,
        },
    });
}

/**
 * Removes an error after trying to add a member
 *
 * @param {String} policyID
 * @param {String} memberEmail
 */
function clearAddMemberError(policyID, memberEmail) {
    Onyx.merge(`${ONYXKEYS.COLLECTION.POLICY_MEMBER_LIST}${policyID}`, {
        [memberEmail]: null,
    });
}

/**
 * Generate a policy name based on an email and policy list.
 * @returns {String}
 */
function generateDefaultWorkspaceName() {
    const emailParts = sessionEmail.split('@');
    let defaultWorkspaceName = '';
    if (!emailParts || emailParts.length !== 2) {
        return defaultWorkspaceName;
    }
    const username = emailParts[0];
    const domain = emailParts[1];

    if (_.includes(PUBLIC_DOMAINS, domain.toLowerCase())) {
        defaultWorkspaceName = `${Str.UCFirst(username)}'s Workspace`;
    } else {
        defaultWorkspaceName = `${Str.UCFirst(domain.split('.')[0])}'s Workspace`;
    }

    if (`@${domain.toLowerCase()}` === CONST.SMS.DOMAIN) {
        defaultWorkspaceName = 'My Group Workspace';
    }

    if (allPolicies.length === 0) {
        return defaultWorkspaceName;
    }

    // Check if this name already exists in the policies
    let suffix = 0;
    _.forEach(allPolicies, (policy) => {
        // Get the name of the policy
        const {name} = policy;

        if (name.toLowerCase().includes(defaultWorkspaceName.toLowerCase())) {
            suffix += 1;
        }
    });

    return suffix > 0 ? `${defaultWorkspaceName} ${suffix}` : defaultWorkspaceName;
}

/**
 * Returns a client generated 16 character hexadecimal value for the policyID
 * @returns {String}
 */
function generatePolicyID() {
    return _.times(16, () => Math.floor(Math.random() * 16).toString(16)).join('').toUpperCase();
}

<<<<<<< HEAD
/**
 * Optimistically creates a new workspace and default workspace chats 
 * @param {*} ownerEmail
 */
function createWorkspace() {
    const policyID = generatePolicyID();
    const {
        announceChatReportID,
        announceChatData,
        adminsChatReportID,
        adminChatData,
        expenseChatReportID,
        expenseChatData
    } = Report.createOptimisticWorkspaceChats(policyID, sessionEmail);
    const workspaceName = generateDefaultWorkspaceName();
    
    API.write('CreateWorkspace', {
        policyID,
        announceChatReportID,
        adminsChatReportID,
        expenseChatReportID,
        policyName: workspaceName,
        type: CONST.POLICY.TYPE.FREE,
    }, {
        optimisticData: [{
            onyxMethod: CONST.ONYX.METHOD.MERGE,
            key: `${ONYXKEYS.COLLECTION.POLICY}${policyID}`,
            value: {
                id: policyID,
                type: CONST.POLICY.TYPE.FREE,
                name: workspaceName,
                role: CONST.POLICY.ROLE.ADMIN,
                owner: sessionEmail,
                outputCurrency: 'USD',
                pendingAction: CONST.RED_BRICK_ROAD_PENDING_ACTION.ADD,  
            },
        },
        {
            onyxMethod: CONST.ONYX.METHOD.MERGE,
            key: `${ONYXKEYS.COLLECTION.POLICY_MEMBER_LIST}${policyID}`,
            value: getSimplifiedEmployeeList([{'email': sessionEmail, 'role': CONST.POLICY.ROLE.ADMIN}])
        }, {
            onyxMethod: CONST.ONYX.METHOD.MERGE,
            key: `${ONYXKEYS.COLLECTION.REPORT}${announceChatReportID}`,
            value: announceChatData,
        }, {
            onyxMethod: CONST.ONYX.METHOD.MERGE,
            key: `${ONYXKEYS.COLLECTION.REPORT}${adminsChatReportID}`,
            value: adminChatData,
        }, {
            onyxMethod: CONST.ONYX.METHOD.MERGE,
            key: `${ONYXKEYS.COLLECTION.REPORT}${expenseChatReportID}`,
            value: expenseChatData,
        }],
        successData: [{
            onyxMethod: CONST.ONYX.METHOD.SET,
            key: `${ONYXKEYS.COLLECTION.POLICY}${policyID}`,
            value: {
                pendingAction: null
            }
        }],
        failureData: [{
            onyxMethod: CONST.ONYX.METHOD.SET,
            key: `${ONYXKEYS.COLLECTION.POLICY}${policyID}`,
            value: null
        }, {
            onyxMethod: CONST.ONYX.METHOD.SET,
            key: `${ONYXKEYS.COLLECTION.POLICY_MEMBER_LIST}${policyID}`,
            value: null
        }, {
            onyxMethod: CONST.ONYX.METHOD.SET,
            key: `${ONYXKEYS.COLLECTION.REPORT}${announceChatReportID}`,
            value: null,
        }, {
            onyxMethod: CONST.ONYX.METHOD.SET,
            key: `${ONYXKEYS.COLLECTION.REPORT}${adminsChatReportID}`,
            value: null,
        }, {
            onyxMethod: CONST.ONYX.METHOD.SET,
            key: `${ONYXKEYS.COLLECTION.REPORT}${expenseChatReportID}`,
            value: null,
        }]
    });

    Navigation.navigate(ROUTES.getWorkspaceInitialRoute(policyID));
=======
function openWorkspaceReimburseView(policyID) {
    API.read('OpenWorkspaceReimburseView', {policyID});
>>>>>>> ffa839ee
}

export {
    getPolicyList,
    loadFullPolicy,
    removeMembers,
    invite,
    isAdminOfFreePolicy,
    update,
    setWorkspaceErrors,
    removeUnitError,
    hideWorkspaceAlertMessage,
    deletePolicy,
    updateWorkspaceCustomUnit,
    setCustomUnitRate,
    updateLastAccessedWorkspace,
    subscribeToPolicyEvents,
    clearDeleteMemberError,
    clearAddMemberError,
    openWorkspaceReimburseView,
    generateDefaultWorkspaceName,
    updateGeneralSettings,
    clearWorkspaceGeneralSettingsErrors,
    deleteWorkspaceAvatar,
    updateWorkspaceAvatar,
    clearAvatarErrors,
    generatePolicyID,
    createWorkspace,
};<|MERGE_RESOLUTION|>--- conflicted
+++ resolved
@@ -737,7 +737,6 @@
     return _.times(16, () => Math.floor(Math.random() * 16).toString(16)).join('').toUpperCase();
 }
 
-<<<<<<< HEAD
 /**
  * Optimistically creates a new workspace and default workspace chats 
  * @param {*} ownerEmail
@@ -823,10 +822,10 @@
     });
 
     Navigation.navigate(ROUTES.getWorkspaceInitialRoute(policyID));
-=======
+}
+
 function openWorkspaceReimburseView(policyID) {
     API.read('OpenWorkspaceReimburseView', {policyID});
->>>>>>> ffa839ee
 }
 
 export {
