import _ from 'underscore';
import Onyx from 'react-native-onyx';
import lodashGet from 'lodash/get';
import * as DeprecatedAPI from '../deprecatedAPI';
import * as API from '../API';
import ONYXKEYS from '../../ONYXKEYS';
import * as PersonalDetails from './PersonalDetails';
import Growl from '../Growl';
import CONFIG from '../../CONFIG';
import CONST from '../../CONST';
import * as Localize from '../Localize';
import Navigation from '../Navigation/Navigation';
import ROUTES from '../../ROUTES';
import * as OptionsListUtils from '../OptionsListUtils';
import * as Report from './Report';
import * as Pusher from '../Pusher/pusher';
import DateUtils from '../DateUtils';
<<<<<<< HEAD
import * as API from '../API';
=======
>>>>>>> b1396c2b

const allPolicies = {};
Onyx.connect({
    key: ONYXKEYS.COLLECTION.POLICY,
    callback: (val, key) => {
        if (!val || !key) {
            return;
        }

        allPolicies[key] = {...allPolicies[key], ...val};
    },
});
let sessionEmail = '';
Onyx.connect({
    key: ONYXKEYS.SESSION,
    callback: (val) => {
        sessionEmail = lodashGet(val, 'email', '');
    },
});

/**
 * Simplifies the employeeList response into an object mapping employee email to a default employee list entry
 *
 * @param {Object} employeeList
 * @returns {Object}
 */
function getSimplifiedEmployeeList(employeeList) {
    return _.chain(employeeList)
        .pluck('email')
        .flatten()
        .unique()
        .reduce((map, email) => ({...map, [email]: {}}), {})
        .value();
}

/**
 * Takes a full policy that is returned from the policyList and simplifies it so we are only storing
 * the pieces of data that we need to in Onyx
 *
 * @param {Object} fullPolicyOrPolicySummary
 * @param {String} fullPolicyOrPolicySummary.id
 * @param {String} fullPolicyOrPolicySummary.name
 * @param {String} fullPolicyOrPolicySummary.role
 * @param {String} fullPolicyOrPolicySummary.type
 * @param {String} fullPolicyOrPolicySummary.outputCurrency
 * @param {String} [fullPolicyOrPolicySummary.avatarURL]
 * @param {String} [fullPolicyOrPolicySummary.value.avatarURL]
 * @param {Object} [fullPolicyOrPolicySummary.value.employeeList]
 * @param {Object} [fullPolicyOrPolicySummary.value.customUnits]
 * @param {Boolean} isFromFullPolicy,
 * @returns {Object}
 */
function getSimplifiedPolicyObject(fullPolicyOrPolicySummary, isFromFullPolicy) {
    return {
        isFromFullPolicy,
        id: fullPolicyOrPolicySummary.id,
        name: fullPolicyOrPolicySummary.name,
        role: fullPolicyOrPolicySummary.role,
        type: fullPolicyOrPolicySummary.type,
        owner: fullPolicyOrPolicySummary.owner,
        outputCurrency: fullPolicyOrPolicySummary.outputCurrency,

        // "GetFullPolicy" and "GetPolicySummaryList" returns different policy objects. If policy is retrieved by "GetFullPolicy",
        // avatarUrl will be nested within the key "value"
        avatarURL: fullPolicyOrPolicySummary.avatarURL || lodashGet(fullPolicyOrPolicySummary, 'value.avatarURL', ''),
        customUnits: lodashGet(fullPolicyOrPolicySummary, 'value.customUnits', {}),
    };
}

/**
 * Used to update ALL of the policies at once. If a policy is present locally, but not in the policies object passed here it will be removed.
 * @param {Object} policyCollection - object of policy key and partial policy object
 */
function updateAllPolicies(policyCollection) {
    // Clear out locally cached policies that have been deleted (i.e. they exist locally but not in our new policy collection object)
    _.each(allPolicies, (policy, key) => {
        if (policyCollection[key]) {
            return;
        }

        Onyx.set(key, null);
    });

    // Set all the policies
    _.each(policyCollection, (policyData, key) => {
        Onyx.merge(key, {...policyData, alertMessage: '', errors: null});
    });
}

/**
 * Merges the passed in login into the specified policy
 *
 * @param {String} [name]
 * @param {Boolean} [shouldAutomaticallyReroute]
 * @returns {Promise}
 */
function create(name = '') {
    Onyx.set(ONYXKEYS.IS_CREATING_WORKSPACE, true);
    let res = null;
    return DeprecatedAPI.Policy_Create({type: CONST.POLICY.TYPE.FREE, policyName: name})
        .then((response) => {
            Onyx.set(ONYXKEYS.IS_CREATING_WORKSPACE, false);
            if (response.jsonCode !== 200) {
                // Show the user feedback
                const errorMessage = Localize.translateLocal('workspace.new.genericFailureMessage');
                Growl.error(errorMessage, 5000);
                return;
            }
            Growl.show(Localize.translateLocal('workspace.common.growlMessageOnCreate'), CONST.GROWL.SUCCESS, 3000);
            res = response;

            // Fetch the default reports and the policyExpenseChat reports on the policy
            Report.fetchChatReportsByIDs([response.policy.chatReportIDAdmins, response.policy.chatReportIDAnnounce, response.ownerPolicyExpenseChatID]);

            // We are awaiting this merge so that we can guarantee our policy is available to any React components connected to the policies collection before we navigate to a new route.
            return Promise.all(
                Onyx.merge(`${ONYXKEYS.COLLECTION.POLICY}${response.policyID}`, {
                    id: response.policyID,
                    type: response.policy.type,
                    name: response.policy.name,
                    role: CONST.POLICY.ROLE.ADMIN,
                    outputCurrency: response.policy.outputCurrency,
                }),
                Onyx.merge(`${ONYXKEYS.COLLECTION.POLICY_MEMBER_LIST}${response.policyID}`, getSimplifiedEmployeeList(response.policy.employeeList)),
            );
        })
        .then(() => Promise.resolve(lodashGet(res, 'policyID')));
}

/**
 * @param {String} policyID
 */
function navigateToPolicy(policyID) {
    Navigation.navigate(policyID ? ROUTES.getWorkspaceInitialRoute(policyID) : ROUTES.HOME);
}

/**
 * @param {String} [name]
 */
function createAndNavigate(name = '') {
    create(name).then(navigateToPolicy);
}

/**
 * Delete the policy
 *
 * @param {String} [policyID]
 * @returns {Promise}
 */
function deletePolicy(policyID) {
    return DeprecatedAPI.Policy_Delete({policyID})
        .then((response) => {
            if (response.jsonCode !== 200) {
                // Show the user feedback
                const errorMessage = Localize.translateLocal('workspace.common.growlMessageOnDeleteError');
                Growl.error(errorMessage, 5000);
                return;
            }

            Growl.show(Localize.translateLocal('workspace.common.growlMessageOnDelete'), CONST.GROWL.SUCCESS, 3000);

            // Removing the workspace data from Onyx as well
            return Onyx.set(`${ONYXKEYS.COLLECTION.POLICY}${policyID}`, null);
        })
        .then(() => Report.fetchAllReports(false))
        .then(() => {
            Navigation.goBack();
            return Promise.resolve();
        });
}

/**
 * Fetches policy list from the API and saves a simplified version in Onyx, optionally creating a new policy first.
 *
 * More specifically, this action will:
 * 1. Optionally create a new policy.
 * 2. Fetch policy summaries.
 * 3. Optionally navigate to the new policy.
 * 4. Then fetch full policies.
 *
 * This way, we ensure that there's no race condition between creating the new policy and fetching existing ones,
 * and we also don't have to wait for full policies to load before navigating to the new policy.
 */
function getPolicyList() {
    Onyx.set(ONYXKEYS.IS_LOADING_POLICY_DATA, true);
    DeprecatedAPI.GetPolicySummaryList()
        .then((data) => {
            if (data.jsonCode !== 200) {
                Onyx.set(ONYXKEYS.IS_LOADING_POLICY_DATA, false);
                return;
            }

            const policyCollection = _.reduce(data.policySummaryList, (memo, policy) => ({
                ...memo,
                [`${ONYXKEYS.COLLECTION.POLICY}${policy.id}`]: getSimplifiedPolicyObject(policy, false),
            }), {});

            if (!_.isEmpty(policyCollection)) {
                updateAllPolicies(policyCollection);
            }

            Onyx.set(ONYXKEYS.IS_LOADING_POLICY_DATA, false);
        });
}

function createAndGetPolicyList() {
    let newPolicyID;
    create()
        .then((policyID) => {
            newPolicyID = policyID;
            return getPolicyList();
        })
        .then(() => {
            Navigation.dismissModal();
            navigateToPolicy(newPolicyID);
        });
}

/**
 * @param {String} policyID
 */
function loadFullPolicy(policyID) {
    DeprecatedAPI.GetFullPolicy(policyID)
        .then((data) => {
            if (data.jsonCode !== 200) {
                return;
            }

            const policy = lodashGet(data, 'policyList[0]', {});
            if (!policy.id) {
                return;
            }

            Onyx.merge(`${ONYXKEYS.COLLECTION.POLICY}${policy.id}`, getSimplifiedPolicyObject(policy, true));
            Onyx.merge(`${ONYXKEYS.COLLECTION.POLICY_MEMBER_LIST}${policy.id}`, getSimplifiedEmployeeList(lodashGet(policy, 'value.employeeList', {})));
        });
}

/**
 * Is the user an admin of a free policy (aka workspace)?
 *
 * @param {Array} policies
 * @returns {Boolean}
 */
function isAdminOfFreePolicy(policies) {
    return _.some(policies, policy => policy
        && policy.type === CONST.POLICY.TYPE.FREE
        && policy.role === CONST.POLICY.ROLE.ADMIN);
}

/**
 * Remove the passed members from the policy employeeList
 *
 * @param {Array} members
 * @param {String} policyID
 */
function removeMembers(members, policyID) {
    // In case user selects only themselves (admin), their email will be filtered out and the members
    // array passed will be empty, prevent the funtion from proceeding in that case as there is noone to remove
    if (members.length === 0) {
        return;
    }

    const employeeListUpdate = {};
    _.each(members, login => employeeListUpdate[login] = null);
    Onyx.merge(`${ONYXKEYS.COLLECTION.POLICY_MEMBER_LIST}${policyID}`, employeeListUpdate);

    // Make the API call to remove a login from the policy
    DeprecatedAPI.Policy_Employees_Remove({
        emailList: members.join(','),
        policyID,
    })
        .then((data) => {
            if (data.jsonCode === 200) {
                return;
            }

            // Rollback removal on failure
            _.each(members, login => employeeListUpdate[login] = {});
            Onyx.merge(`${ONYXKEYS.COLLECTION.POLICY_MEMBER_LIST}${policyID}`, employeeListUpdate);

            // Show the user feedback that the removal failed
            const errorMessage = data.jsonCode === 666 ? data.message : Localize.translateLocal('workspace.people.genericFailureMessage');
            Growl.show(errorMessage, CONST.GROWL.ERROR, 5000);
        });
}

/**
 * Merges the passed in login into the specified policy
 *
 * @param {Array<String>} logins
 * @param {String} welcomeNote
 * @param {String} policyID
 */
function invite(logins, welcomeNote, policyID) {
    Onyx.merge(`${ONYXKEYS.COLLECTION.POLICY}${policyID}`, {
        alertMessage: '',
    });

    // Optimistically add the user to the policy
    const newEmployeeLogins = _.map(logins, login => OptionsListUtils.addSMSDomainIfPhoneNumber(login));
    const employeeUpdate = {};
    _.each(newEmployeeLogins, login => employeeUpdate[login] = {});
    Onyx.merge(`${ONYXKEYS.COLLECTION.POLICY_MEMBER_LIST}${policyID}`, employeeUpdate);

    // Make the API call to merge the login into the policy
    DeprecatedAPI.Policy_Employees_Merge({
        employees: JSON.stringify(_.map(logins, login => ({email: login}))),
        welcomeNote,
        policyID,
    })
        .then((data) => {
            // Save the personalDetails for the invited user in Onyx and fetch the latest policyExpenseChats
            if (data.jsonCode === 200) {
                Onyx.merge(ONYXKEYS.PERSONAL_DETAILS, PersonalDetails.formatPersonalDetails(data.personalDetails));
                Navigation.goBack();
                if (!_.isEmpty(data.policyExpenseChatIDs)) {
                    Report.fetchChatReportsByIDs(data.policyExpenseChatIDs);
                }
                return;
            }

            // If the operation failed, undo the optimistic addition
            _.each(newEmployeeLogins, login => employeeUpdate[login] = null);
            Onyx.merge(`${ONYXKEYS.COLLECTION.POLICY_MEMBER_LIST}${policyID}`, employeeUpdate);

            // Show the user feedback that the addition failed
            let alertMessage = Localize.translateLocal('workspace.invite.genericFailureMessage');
            if (data.jsonCode === 402) {
                alertMessage += ` ${Localize.translateLocal('workspace.invite.pleaseEnterValidLogin')}`;
            }
            Onyx.merge(`${ONYXKEYS.COLLECTION.POLICY}${policyID}`, {alertMessage});
        });
}

/**
 * Sets local values for the policy
 * @param {String} policyID
 * @param {Object} values
 */
function updateLocalPolicyValues(policyID, values) {
    Onyx.merge(`${ONYXKEYS.COLLECTION.POLICY}${policyID}`, values);
}

/**
 * Deletes the avatar image for the workspace
 * @param {String} policyID
 */
function deleteWorkspaceAvatar(policyID) {
    const optimisticData = [
        {
            onyxMethod: CONST.ONYX.METHOD.MERGE,
            key: `${ONYXKEYS.COLLECTION.POLICY}${policyID}`,
            value: {
                pendingFields: {
                    avatarURL: CONST.RED_BRICK_ROAD_PENDING_ACTION.UPDATE,
                },
                errorFields: {
                    avatarURL: null,
                },
                avatarURL: '',
            },
        },
    ];
    const successData = [
        {
            onyxMethod: CONST.ONYX.METHOD.MERGE,
            key: `${ONYXKEYS.COLLECTION.POLICY}${policyID}`,
            value: {
                pendingFields: {
                    avatarURL: null,
                },
                errorFields: {
                    avatarURL: null,
                },
            },
        },
    ];
    const failureData = [
        {
            onyxMethod: CONST.ONYX.METHOD.MERGE,
            key: `${ONYXKEYS.COLLECTION.POLICY}${policyID}`,
            value: {
                pendingFields: {
                    avatarURL: null,
                },
                errorFields: {
                    avatarURL: {
                        [DateUtils.getMicroseconds()]: Localize.translateLocal('avatarWithImagePicker.deleteWorkspaceError'),
                    },
                },
            },
        },
    ];
    API.write('DeleteWorkspaceAvatar', {policyID}, {optimisticData, successData, failureData});
}

/**
 * Clear error and pending fields for the workspace avatar
 * @param {String} policyID
 */
function clearAvatarErrors(policyID) {
    Onyx.merge(`${ONYXKEYS.COLLECTION.POLICY}${policyID}`, {
        errorFields: {
            avatarURL: null,
        },
        pendingFields: {
            avatarURL: null,
        },
    });
}

/**
 * Sets the name of the policy
 *
 * @param {String} policyID
 * @param {Object} values
 * @param {Boolean} [shouldGrowl]
 */
function update(policyID, values, shouldGrowl = false) {
    updateLocalPolicyValues(policyID, {isPolicyUpdating: true});
    DeprecatedAPI.UpdatePolicy({policyID, value: JSON.stringify(values), lastModified: null})
        .then((policyResponse) => {
            if (policyResponse.jsonCode !== 200) {
                throw new Error();
            }

            updateLocalPolicyValues(policyID, {...values, isPolicyUpdating: false});
            if (shouldGrowl) {
                Growl.show(Localize.translateLocal('workspace.common.growlMessageOnSave'), CONST.GROWL.SUCCESS, 3000);
            }
        }).catch(() => {
            updateLocalPolicyValues(policyID, {isPolicyUpdating: false});

            // Show the user feedback
            const errorMessage = Localize.translateLocal('workspace.editor.genericFailureMessage');
            Growl.error(errorMessage, 5000);
        });
}

/**
 * Uploads the avatar image to S3 bucket and updates the policy with new avatarURL
 *
 * @param {String} policyID
 * @param {Object} file
 */
function uploadAvatar(policyID, file) {
    updateLocalPolicyValues(policyID, {isAvatarUploading: true});
    DeprecatedAPI.User_UploadAvatar({file})
        .then((response) => {
            if (response.jsonCode === 200) {
                // Update the policy with the new avatarURL as soon as we get it
                Onyx.merge(`${ONYXKEYS.COLLECTION.POLICY}${policyID}`, {avatarURL: response.s3url, isAvatarUploading: false});
                update(policyID, {avatarURL: response.s3url}, true);
                return;
            }

            Onyx.merge(`${ONYXKEYS.COLLECTION.POLICY}${policyID}`, {isAvatarUploading: false});
            const errorMessage = Localize.translateLocal('workspace.editor.avatarUploadFailureMessage');
            Growl.error(errorMessage, 5000);
        });
}

/**
 * @param {String} policyID
 * @param {Object} errors
 */
function setWorkspaceErrors(policyID, errors) {
    Onyx.merge(`${ONYXKEYS.COLLECTION.POLICY}${policyID}`, {errors: null});
    Onyx.merge(`${ONYXKEYS.COLLECTION.POLICY}${policyID}`, {errors});
}

/**
 * @param {String} policyID
 * @param {Number} customUnitID
 */
function removeUnitError(policyID, customUnitID) {
    Onyx.merge(`${ONYXKEYS.COLLECTION.POLICY}${policyID}`, {
        customUnits: {
            [customUnitID]: {
                errors: null,
                pendingAction: null,
            },
        },
    });
}

/**
 * Checks if we have any errors stored within the policy custom units.
 * @param {Object} policy
 * @returns {Boolean}
 */
function hasCustomUnitsError(policy) {
    const unitsWithErrors = _.filter(lodashGet(policy, 'customUnits', {}), customUnit => (lodashGet(customUnit, 'errors', null)));
    return !_.isEmpty(unitsWithErrors);
}

/**
 * @param {String} policyID
 */
function hideWorkspaceAlertMessage(policyID) {
    Onyx.merge(`${ONYXKEYS.COLLECTION.POLICY}${policyID}`, {alertMessage: ''});
}

/**
 * @param {String} policyID
 * @param {Object} currentCustomUnit
 * @param {Object} values The new custom unit values
 */
function updateWorkspaceCustomUnit(policyID, currentCustomUnit, values) {
    const optimisticData = [
        {
            onyxMethod: 'merge',
            key: `${ONYXKEYS.COLLECTION.POLICY}${policyID}`,
            value: {
                customUnits: {
                    [values.customUnitID]: {
                        ...values,
                        pendingAction: CONST.RED_BRICK_ROAD_PENDING_ACTION.UPDATE,
                    },
                },
            },
        },
    ];

    const successData = [
        {
            onyxMethod: 'merge',
            key: `${ONYXKEYS.COLLECTION.POLICY}${policyID}`,
            value: {
                customUnits: {
                    [values.customUnitID]: {
                        pendingAction: null,
                        errors: null,
                    },
                },
            },
        },
    ];

    const failureData = [
        {
            onyxMethod: 'merge',
            key: `${ONYXKEYS.COLLECTION.POLICY}${policyID}`,
            value: {
                customUnits: {
                    [currentCustomUnit.customUnitID]: {
                        customUnitID: currentCustomUnit.customUnitID,
                        name: currentCustomUnit.name,
                        attributes: currentCustomUnit.attributes,
                        errors: {
                            [DateUtils.getMicroseconds()]: Localize.translateLocal('workspace.reimburse.updateCustomUnitError'),
                        },
                    },
                },
            },
        },
    ];

    API.write('UpdateWorkspaceCustomUnit', {
        policyID,
        customUnit: JSON.stringify(values),
    }, {optimisticData, successData, failureData});
}

/**
 * @param {String} policyID
 * @param {Object} currentCustomUnitRate
 * @param {String} customUnitID
 * @param {Object} values
 */
function setCustomUnitRate(policyID, currentCustomUnitRate, customUnitID, values) {
    const optimisticData = [
        {
            onyxMethod: 'merge',
            key: `${ONYXKEYS.COLLECTION.POLICY}${policyID}`,
            value: {
                customUnits: {
                    rates: {
                        [values.customUnitRateID]: {
                            ...values,
                            pendingAction: CONST.RED_BRICK_ROAD_PENDING_ACTION.UPDATE,
                        },
                    },
                },
            },
        },
    ];

    const successData = [
        {
            onyxMethod: 'merge',
            key: `${ONYXKEYS.COLLECTION.POLICY}${policyID}`,
            value: {
                customUnits: {
                    rates: {
                        [values.customUnitRateID]: {
                            pendingAction: null,
                        },
                    },
                },
            },
        },
    ];

    const failureData = [
        {
            onyxMethod: 'merge',
            key: `${ONYXKEYS.COLLECTION.POLICY}${policyID}`,
            value: {
                customUnits: {
                    rates: {
                        [currentCustomUnitRate.customUnitRateID]: {
                            ...currentCustomUnitRate,
                            error: {
                                [DateUtils.getMicroseconds()]: Localize.translateLocal('workspace.reimburse.updateCustomUnitError'),
                            },
                        },
                    },
                },
            },
        },
    ];

    API.write('SetWorkspaceCustomUnitRate', {
        policyID,
        customUnitID,
        customUnitRate: JSON.stringify(values),
    }, {optimisticData, successData, failureData});
}

/**
 * Stores in Onyx the policy ID of the last workspace that was accessed by the user
 * @param {String} policyID
 */
function updateLastAccessedWorkspace(policyID) {
    Onyx.set(ONYXKEYS.LAST_ACCESSED_WORKSPACE_POLICY_ID, policyID);
}

/**
 * Subscribe to public-policyEditor-[policyID] events.
 */
function subscribeToPolicyEvents() {
    _.each(allPolicies, (policy) => {
        const pusherChannelName = `public-policyEditor-${policy.id}${CONFIG.PUSHER.SUFFIX}`;
        Pusher.subscribe(pusherChannelName, 'policyEmployeeRemoved', ({removedEmails, policyExpenseChatIDs, defaultRoomChatIDs}) => {
            // Refetch the policy expense chats to update their state and their actions to get the archive reason
            if (!_.isEmpty(policyExpenseChatIDs)) {
                Report.fetchChatReportsByIDs(policyExpenseChatIDs);
                _.each(policyExpenseChatIDs, (reportID) => {
                    Report.reconnect(reportID);
                });
            }

            // Remove the default chats if we are one of the users getting removed
            if (removedEmails.includes(sessionEmail) && !_.isEmpty(defaultRoomChatIDs)) {
                _.each(defaultRoomChatIDs, (chatID) => {
                    Onyx.set(`${ONYXKEYS.COLLECTION.REPORT}${chatID}`, null);
                });
            }
        });
    });
}

/**
 * Removes an error after trying to delete a member
 *
 * @param {String} policyID
 * @param {String} memberEmail
 */
function clearDeleteMemberError(policyID, memberEmail) {
    Onyx.merge(`${ONYXKEYS.COLLECTION.POLICY_MEMBER_LIST}${policyID}`, {
        [memberEmail]: {
            pendingAction: null,
            errors: null,
        },
    });
}

/**
 * Removes an error after trying to add a member
 *
 * @param {String} policyID
 * @param {String} memberEmail
 */
function clearAddMemberError(policyID, memberEmail) {
    Onyx.merge(`${ONYXKEYS.COLLECTION.POLICY_MEMBER_LIST}${policyID}`, {
        [memberEmail]: null,
    });
}

/**
* Checks if we have any errors stored within the POLICY_MEMBER_LIST.  Determines whether we should show a red brick road error or not
 * Data structure: {email: {role:'bla', errors: []}, email2: {role:'bla', errors: [{1231312313: 'Unable to do X'}]}, ...}
 * @param {Object} policyMemberList
 * @returns {Boolean}
 */
function hasPolicyMemberError(policyMemberList) {
    return _.some(policyMemberList, member => !_.isEmpty(member.errors));
}

/**
 * Returns a client generated 16 character hexadecimal value for the policyID
 * @returns {String}
 */
function generatePolicyID() {
    return _.times(16, () => Math.floor(Math.random() * 16).toString(16)).join('').toUpperCase();
}

export {
    getPolicyList,
    loadFullPolicy,
    removeMembers,
    invite,
    isAdminOfFreePolicy,
    create,
    uploadAvatar,
    update,
    setWorkspaceErrors,
    removeUnitError,
    hasCustomUnitsError,
    hideWorkspaceAlertMessage,
    deletePolicy,
    createAndNavigate,
    createAndGetPolicyList,
    updateWorkspaceCustomUnit,
    setCustomUnitRate,
    updateLastAccessedWorkspace,
    subscribeToPolicyEvents,
    clearDeleteMemberError,
    clearAddMemberError,
    hasPolicyMemberError,
    deleteWorkspaceAvatar,
    clearAvatarErrors,
    generatePolicyID,
};<|MERGE_RESOLUTION|>--- conflicted
+++ resolved
@@ -15,10 +15,6 @@
 import * as Report from './Report';
 import * as Pusher from '../Pusher/pusher';
 import DateUtils from '../DateUtils';
-<<<<<<< HEAD
-import * as API from '../API';
-=======
->>>>>>> b1396c2b
 
 const allPolicies = {};
 Onyx.connect({
