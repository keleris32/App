import _ from 'underscore';
import Onyx from 'react-native-onyx';
import lodashGet from 'lodash/get';
import {PUBLIC_DOMAINS} from 'expensify-common/lib/CONST';
import * as DeprecatedAPI from '../deprecatedAPI';
import * as API from '../API';
import ONYXKEYS from '../../ONYXKEYS';
import * as PersonalDetails from './PersonalDetails';
import Growl from '../Growl';
import CONFIG from '../../CONFIG';
import CONST from '../../CONST';
import * as Localize from '../Localize';
import Navigation from '../Navigation/Navigation';
import ROUTES from '../../ROUTES';
import * as OptionsListUtils from '../OptionsListUtils';
import * as Report from './Report';
import * as Pusher from '../Pusher/pusher';
import DateUtils from '../DateUtils';

const allPolicies = {};
Onyx.connect({
    key: ONYXKEYS.COLLECTION.POLICY,
    callback: (val, key) => {
        if (!val || !key) {
            return;
        }

        allPolicies[key] = {...allPolicies[key], ...val};
    },
});
let sessionEmail = '';
Onyx.connect({
    key: ONYXKEYS.SESSION,
    callback: (val) => {
        sessionEmail = lodashGet(val, 'email', '');
    },
});

/**
 * Simplifies the employeeList response into an object mapping employee email to a default employee list entry
 *
 * @param {Object} employeeList
 * @returns {Object}
 */
function getSimplifiedEmployeeList(employeeList) {
    return _.chain(employeeList)
        .pluck('email')
        .flatten()
        .unique()
        .reduce((map, email) => ({...map, [email]: {}}), {})
        .value();
}

/**
 * Takes a full policy that is returned from the policyList and simplifies it so we are only storing
 * the pieces of data that we need to in Onyx
 *
 * @param {Object} fullPolicyOrPolicySummary
 * @param {String} fullPolicyOrPolicySummary.id
 * @param {String} fullPolicyOrPolicySummary.name
 * @param {String} fullPolicyOrPolicySummary.role
 * @param {String} fullPolicyOrPolicySummary.type
 * @param {String} fullPolicyOrPolicySummary.outputCurrency
 * @param {String} [fullPolicyOrPolicySummary.avatar]
 * @param {String} [fullPolicyOrPolicySummary.value.avatar]
 * @param {String} [fullPolicyOrPolicySummary.avatarURL]
 * @param {String} [fullPolicyOrPolicySummary.value.avatarURL]
 * @param {Object} [fullPolicyOrPolicySummary.value.employeeList]
 * @param {Object} [fullPolicyOrPolicySummary.value.customUnits]
 * @param {Boolean} isFromFullPolicy,
 * @returns {Object}
 */
function getSimplifiedPolicyObject(fullPolicyOrPolicySummary, isFromFullPolicy) {
    return {
        isFromFullPolicy,
        id: fullPolicyOrPolicySummary.id,
        name: fullPolicyOrPolicySummary.name,
        role: fullPolicyOrPolicySummary.role,
        type: fullPolicyOrPolicySummary.type,
        owner: fullPolicyOrPolicySummary.owner,
        outputCurrency: fullPolicyOrPolicySummary.outputCurrency,

        // "GetFullPolicy" and "GetPolicySummaryList" returns different policy objects. If policy is retrieved by "GetFullPolicy",
        // avatar will be nested within the key "value"
        avatar: fullPolicyOrPolicySummary.avatar
            || lodashGet(fullPolicyOrPolicySummary, 'value.avatar', '')
            || fullPolicyOrPolicySummary.avatarURL
            || lodashGet(fullPolicyOrPolicySummary, 'value.avatarURL', ''),
        customUnits: lodashGet(fullPolicyOrPolicySummary, 'value.customUnits', {}),
    };
}

/**
 * Used to update ALL of the policies at once. If a policy is present locally, but not in the policies object passed here it will be removed.
 * @param {Object} policyCollection - object of policy key and partial policy object
 */
function updateAllPolicies(policyCollection) {
    // Clear out locally cached policies that have been deleted (i.e. they exist locally but not in our new policy collection object)
    _.each(allPolicies, (policy, key) => {
        if (policyCollection[key]) {
            return;
        }

        Onyx.set(key, null);
    });

    // Set all the policies
    _.each(policyCollection, (policyData, key) => {
        Onyx.merge(key, {...policyData, alertMessage: '', errors: null});
    });
}

/**
<<<<<<< HEAD
=======
 * Merges the passed in login into the specified policy
 *
 * @param {String} [name]
 * @param {Boolean} [shouldAutomaticallyReroute]
 * @returns {Promise}
 */
function create(name = '') {
    let res = null;
    return DeprecatedAPI.Policy_Create({type: CONST.POLICY.TYPE.FREE, policyName: name})
        .then((response) => {
            if (response.jsonCode !== 200) {
                // Show the user feedback
                const errorMessage = Localize.translateLocal('workspace.new.genericFailureMessage');
                Growl.error(errorMessage, 5000);
                return;
            }
            Growl.show(Localize.translateLocal('workspace.common.growlMessageOnCreate'), CONST.GROWL.SUCCESS, 3000);
            res = response;

            // Fetch the default reports and the policyExpenseChat reports on the policy
            Report.fetchChatReportsByIDs([response.policy.chatReportIDAdmins, response.policy.chatReportIDAnnounce, response.ownerPolicyExpenseChatID]);

            // We are awaiting this merge so that we can guarantee our policy is available to any React components connected to the policies collection before we navigate to a new route.
            return Promise.all([
                Onyx.merge(`${ONYXKEYS.COLLECTION.POLICY}${response.policyID}`, {
                    id: response.policyID,
                    type: response.policy.type,
                    name: response.policy.name,
                    role: CONST.POLICY.ROLE.ADMIN,
                    outputCurrency: response.policy.outputCurrency,
                }),
                Onyx.merge(`${ONYXKEYS.COLLECTION.POLICY_MEMBER_LIST}${response.policyID}`, getSimplifiedEmployeeList(response.policy.employeeList)),
            ]);
        })
        .then(() => Promise.resolve(lodashGet(res, 'policyID')));
}

/**
 * @param {String} policyID
 */
function navigateToPolicy(policyID) {
    Navigation.navigate(policyID ? ROUTES.getWorkspaceInitialRoute(policyID) : ROUTES.HOME);
}

/**
 * @param {String} [name]
 */
function createAndNavigate(name = '') {
    create(name).then(navigateToPolicy);
}

/**
>>>>>>> 71c4081e
 * Delete the policy
 *
 * @param {String} [policyID]
 * @returns {Promise}
 */
function deletePolicy(policyID) {
    return DeprecatedAPI.Policy_Delete({policyID})
        .then((response) => {
            if (response.jsonCode !== 200) {
                // Show the user feedback
                const errorMessage = Localize.translateLocal('workspace.common.growlMessageOnDeleteError');
                Growl.error(errorMessage, 5000);
                return;
            }

            Growl.show(Localize.translateLocal('workspace.common.growlMessageOnDelete'), CONST.GROWL.SUCCESS, 3000);

            // Removing the workspace data from Onyx as well
            return Onyx.set(`${ONYXKEYS.COLLECTION.POLICY}${policyID}`, null);
        })
        .then(() => Report.fetchAllReports(false))
        .then(() => {
            Navigation.goBack();
            return Promise.resolve();
        });
}

/**
 * Fetches policy list from the API and saves a simplified version in Onyx, optionally creating a new policy first.
 *
 * More specifically, this action will:
 * 1. Optionally create a new policy.
 * 2. Fetch policy summaries.
 * 3. Optionally navigate to the new policy.
 * 4. Then fetch full policies.
 *
 * This way, we ensure that there's no race condition between creating the new policy and fetching existing ones,
 * and we also don't have to wait for full policies to load before navigating to the new policy.
 */
function getPolicyList() {
    Onyx.set(ONYXKEYS.IS_LOADING_POLICY_DATA, true);
    DeprecatedAPI.GetPolicySummaryList()
        .then((data) => {
            if (data.jsonCode !== 200) {
                Onyx.set(ONYXKEYS.IS_LOADING_POLICY_DATA, false);
                return;
            }

            const policyCollection = _.reduce(data.policySummaryList, (memo, policy) => ({
                ...memo,
                [`${ONYXKEYS.COLLECTION.POLICY}${policy.id}`]: getSimplifiedPolicyObject(policy, false),
            }), {});

            if (!_.isEmpty(policyCollection)) {
                updateAllPolicies(policyCollection);
            }

            Onyx.set(ONYXKEYS.IS_LOADING_POLICY_DATA, false);
        });
}

/**
 * @param {String} policyID
 */
function loadFullPolicy(policyID) {
    DeprecatedAPI.GetFullPolicy(policyID)
        .then((data) => {
            if (data.jsonCode !== 200) {
                return;
            }

            const policy = lodashGet(data, 'policyList[0]', {});
            if (!policy.id) {
                return;
            }

            Onyx.merge(`${ONYXKEYS.COLLECTION.POLICY}${policy.id}`, getSimplifiedPolicyObject(policy, true));
            Onyx.merge(`${ONYXKEYS.COLLECTION.POLICY_MEMBER_LIST}${policy.id}`, getSimplifiedEmployeeList(lodashGet(policy, 'value.employeeList', {})));
        });
}

/**
 * Is the user an admin of a free policy (aka workspace)?
 *
 * @param {Array} policies
 * @returns {Boolean}
 */
function isAdminOfFreePolicy(policies) {
    return _.some(policies, policy => policy
        && policy.type === CONST.POLICY.TYPE.FREE
        && policy.role === CONST.POLICY.ROLE.ADMIN);
}

/**
 * Remove the passed members from the policy employeeList
 *
 * @param {Array} members
 * @param {String} policyID
 */
function removeMembers(members, policyID) {
    // In case user selects only themselves (admin), their email will be filtered out and the members
    // array passed will be empty, prevent the funtion from proceeding in that case as there is noone to remove
    if (members.length === 0) {
        return;
    }

    const employeeListUpdate = {};
    _.each(members, login => employeeListUpdate[login] = null);
    Onyx.merge(`${ONYXKEYS.COLLECTION.POLICY_MEMBER_LIST}${policyID}`, employeeListUpdate);

    // Make the API call to remove a login from the policy
    DeprecatedAPI.Policy_Employees_Remove({
        emailList: members.join(','),
        policyID,
    })
        .then((data) => {
            if (data.jsonCode === 200) {
                return;
            }

            // Rollback removal on failure
            _.each(members, login => employeeListUpdate[login] = {});
            Onyx.merge(`${ONYXKEYS.COLLECTION.POLICY_MEMBER_LIST}${policyID}`, employeeListUpdate);

            // Show the user feedback that the removal failed
            const errorMessage = data.jsonCode === 666 ? data.message : Localize.translateLocal('workspace.people.genericFailureMessage');
            Growl.show(errorMessage, CONST.GROWL.ERROR, 5000);
        });
}

/**
 * Merges the passed in login into the specified policy
 *
 * @param {Array<String>} logins
 * @param {String} welcomeNote
 * @param {String} policyID
 */
function invite(logins, welcomeNote, policyID) {
    Onyx.merge(`${ONYXKEYS.COLLECTION.POLICY}${policyID}`, {
        alertMessage: '',
    });

    // Optimistically add the user to the policy
    const newEmployeeLogins = _.map(logins, login => OptionsListUtils.addSMSDomainIfPhoneNumber(login));
    const employeeUpdate = {};
    _.each(newEmployeeLogins, login => employeeUpdate[login] = {});
    Onyx.merge(`${ONYXKEYS.COLLECTION.POLICY_MEMBER_LIST}${policyID}`, employeeUpdate);

    // Make the API call to merge the login into the policy
    DeprecatedAPI.Policy_Employees_Merge({
        employees: JSON.stringify(_.map(logins, login => ({email: login}))),
        welcomeNote,
        policyID,
    })
        .then((data) => {
            // Save the personalDetails for the invited user in Onyx and fetch the latest policyExpenseChats
            if (data.jsonCode === 200) {
                Onyx.merge(ONYXKEYS.PERSONAL_DETAILS, PersonalDetails.formatPersonalDetails(data.personalDetails));
                Navigation.goBack();
                if (!_.isEmpty(data.policyExpenseChatIDs)) {
                    Report.fetchChatReportsByIDs(data.policyExpenseChatIDs);
                }
                return;
            }

            // If the operation failed, undo the optimistic addition
            _.each(newEmployeeLogins, login => employeeUpdate[login] = null);
            Onyx.merge(`${ONYXKEYS.COLLECTION.POLICY_MEMBER_LIST}${policyID}`, employeeUpdate);

            // Show the user feedback that the addition failed
            let alertMessage = Localize.translateLocal('workspace.invite.genericFailureMessage');
            if (data.jsonCode === 402) {
                alertMessage += ` ${Localize.translateLocal('workspace.invite.pleaseEnterValidLogin')}`;
            }
            Onyx.merge(`${ONYXKEYS.COLLECTION.POLICY}${policyID}`, {alertMessage});
        });
}

/**
 * Sets local values for the policy
 * @param {String} policyID
 * @param {Object} values
 */
function updateLocalPolicyValues(policyID, values) {
    Onyx.merge(`${ONYXKEYS.COLLECTION.POLICY}${policyID}`, values);
}

/**
 * Updates a workspace avatar image
 *
 * @param {String} policyID
 * @param {File|Object} file
 */
function updateWorkspaceAvatar(policyID, file) {
    const optimisticData = [{
        onyxMethod: CONST.ONYX.METHOD.MERGE,
        key: `${ONYXKEYS.COLLECTION.POLICY}${policyID}`,
        value: {
            avatar: file.uri,
            errorFields: {
                avatar: null,
            },
            pendingFields: {
                avatar: CONST.RED_BRICK_ROAD_PENDING_ACTION.UPDATE,
            },
        },
    }];
    const successData = [{
        onyxMethod: CONST.ONYX.METHOD.MERGE,
        key: `${ONYXKEYS.COLLECTION.POLICY}${policyID}`,
        value: {
            pendingFields: {
                avatar: null,
            },
        },
    }];
    const failureData = [{
        onyxMethod: CONST.ONYX.METHOD.MERGE,
        key: `${ONYXKEYS.COLLECTION.POLICY}${policyID}`,
        value: {
            avatar: allPolicies[`${ONYXKEYS.COLLECTION.POLICY}${policyID}`].avatar,
            pendingFields: {
                avatar: null,
            },
        },
    }];

    API.write('UpdateWorkspaceAvatar', {policyID, file}, {optimisticData, successData, failureData});
}

/**
 * Deletes the avatar image for the workspace
 * @param {String} policyID
 */
function deleteWorkspaceAvatar(policyID) {
    const optimisticData = [
        {
            onyxMethod: CONST.ONYX.METHOD.MERGE,
            key: `${ONYXKEYS.COLLECTION.POLICY}${policyID}`,
            value: {
                pendingFields: {
                    avatar: CONST.RED_BRICK_ROAD_PENDING_ACTION.UPDATE,
                },
                errorFields: {
                    avatar: null,
                },
                avatar: '',
            },
        },
    ];
    const successData = [
        {
            onyxMethod: CONST.ONYX.METHOD.MERGE,
            key: `${ONYXKEYS.COLLECTION.POLICY}${policyID}`,
            value: {
                pendingFields: {
                    avatar: null,
                },
            },
        },
    ];
    const failureData = [
        {
            onyxMethod: CONST.ONYX.METHOD.MERGE,
            key: `${ONYXKEYS.COLLECTION.POLICY}${policyID}`,
            value: {
                pendingFields: {
                    avatar: null,
                },
                errorFields: {
                    avatar: {
                        [DateUtils.getMicroseconds()]: Localize.translateLocal('avatarWithImagePicker.deleteWorkspaceError'),
                    },
                },
            },
        },
    ];
    API.write('DeleteWorkspaceAvatar', {policyID}, {optimisticData, successData, failureData});
}

/**
 * Clear error and pending fields for the workspace avatar
 * @param {String} policyID
 */
function clearAvatarErrors(policyID) {
    Onyx.merge(`${ONYXKEYS.COLLECTION.POLICY}${policyID}`, {
        errorFields: {
            avatar: null,
        },
        pendingFields: {
            avatar: null,
        },
    });
}

/**
 * Sets the name of the policy
 *
 * @param {String} policyID
 * @param {Object} values
 * @param {Boolean} [shouldGrowl]
 */
function update(policyID, values, shouldGrowl = false) {
    updateLocalPolicyValues(policyID, {isPolicyUpdating: true});
    DeprecatedAPI.UpdatePolicy({policyID, value: JSON.stringify(values), lastModified: null})
        .then((policyResponse) => {
            if (policyResponse.jsonCode !== 200) {
                throw new Error();
            }

            updateLocalPolicyValues(policyID, {...values, isPolicyUpdating: false});
            if (shouldGrowl) {
                Growl.show(Localize.translateLocal('workspace.common.growlMessageOnSave'), CONST.GROWL.SUCCESS, 3000);
            }
        }).catch(() => {
            updateLocalPolicyValues(policyID, {isPolicyUpdating: false});

            // Show the user feedback
            const errorMessage = Localize.translateLocal('workspace.editor.genericFailureMessage');
            Growl.error(errorMessage, 5000);
        });
}

/**
 * Optimistically update the general settings. Set the general settings as pending until the response succeeds.
 * If the response fails set a general error message. Clear the error message when updating.
 *
 * @param {String} policyID
 * @param {String} name
 * @param {String} currency
 */
function updateGeneralSettings(policyID, name, currency) {
    const optimisticData = [
        {
            onyxMethod: CONST.ONYX.METHOD.MERGE,
            key: `${ONYXKEYS.COLLECTION.POLICY}${policyID}`,
            value: {
                pendingFields: {
                    generalSettings: CONST.RED_BRICK_ROAD_PENDING_ACTION.UPDATE,
                },

                // Clear errorFields in case the user didn't dismiss the general settings error
                errorFields: {
                    generalSettings: null,
                },
                name,
                outputCurrency: currency,
            },
        },
    ];
    const successData = [
        {
            onyxMethod: CONST.ONYX.METHOD.MERGE,
            key: `${ONYXKEYS.COLLECTION.POLICY}${policyID}`,
            value: {
                pendingFields: {
                    generalSettings: null,
                },
            },
        },
    ];
    const failureData = [
        {
            onyxMethod: CONST.ONYX.METHOD.MERGE,
            key: `${ONYXKEYS.COLLECTION.POLICY}${policyID}`,
            value: {
                pendingFields: {
                    generalSettings: null,
                },
                errorFields: {
                    generalSettings: {
                        [DateUtils.getMicroseconds()]: Localize.translateLocal('workspace.editor.genericFailureMessage'),
                    },
                },
            },
        },
    ];

    API.write('UpdateWorkspaceGeneralSettings', {policyID, workspaceName: name, currency}, {optimisticData, successData, failureData});
}

/**
 * @param {String} policyID The id of the workspace / policy
 */
function clearWorkspaceGeneralSettingsErrors(policyID) {
    Onyx.merge(`${ONYXKEYS.COLLECTION.POLICY}${policyID}`, {
        errorFields: {
            generalSettings: null,
        },
    });
}

/**
 * @param {String} policyID
 * @param {Object} errors
 */
function setWorkspaceErrors(policyID, errors) {
    Onyx.merge(`${ONYXKEYS.COLLECTION.POLICY}${policyID}`, {errors: null});
    Onyx.merge(`${ONYXKEYS.COLLECTION.POLICY}${policyID}`, {errors});
}

/**
 * @param {String} policyID
 * @param {Number} customUnitID
 */
function removeUnitError(policyID, customUnitID) {
    Onyx.merge(`${ONYXKEYS.COLLECTION.POLICY}${policyID}`, {
        customUnits: {
            [customUnitID]: {
                errors: null,
                pendingAction: null,
            },
        },
    });
}

/**
 * @param {String} policyID
 */
function hideWorkspaceAlertMessage(policyID) {
    Onyx.merge(`${ONYXKEYS.COLLECTION.POLICY}${policyID}`, {alertMessage: ''});
}

/**
 * @param {String} policyID
 * @param {Object} currentCustomUnit
 * @param {Object} values The new custom unit values
 */
function updateWorkspaceCustomUnit(policyID, currentCustomUnit, values) {
    const optimisticData = [
        {
            onyxMethod: 'merge',
            key: `${ONYXKEYS.COLLECTION.POLICY}${policyID}`,
            value: {
                customUnits: {
                    [values.customUnitID]: {
                        ...values,
                        pendingAction: CONST.RED_BRICK_ROAD_PENDING_ACTION.UPDATE,
                    },
                },
            },
        },
    ];

    const successData = [
        {
            onyxMethod: 'merge',
            key: `${ONYXKEYS.COLLECTION.POLICY}${policyID}`,
            value: {
                customUnits: {
                    [values.customUnitID]: {
                        pendingAction: null,
                        errors: null,
                    },
                },
            },
        },
    ];

    const failureData = [
        {
            onyxMethod: 'merge',
            key: `${ONYXKEYS.COLLECTION.POLICY}${policyID}`,
            value: {
                customUnits: {
                    [currentCustomUnit.customUnitID]: {
                        customUnitID: currentCustomUnit.customUnitID,
                        name: currentCustomUnit.name,
                        attributes: currentCustomUnit.attributes,
                        errors: {
                            [DateUtils.getMicroseconds()]: Localize.translateLocal('workspace.reimburse.updateCustomUnitError'),
                        },
                    },
                },
            },
        },
    ];

    API.write('UpdateWorkspaceCustomUnit', {
        policyID,
        customUnit: JSON.stringify(values),
    }, {optimisticData, successData, failureData});
}

/**
 * @param {String} policyID
 * @param {String} customUnitID
 * @param {Object} values
 */
function setCustomUnitRate(policyID, customUnitID, values) {
    DeprecatedAPI.Policy_CustomUnitRate_Update({
        policyID: policyID.toString(),
        customUnitID: customUnitID.toString(),
        customUnitRate: JSON.stringify(values),
        lastModified: null,
    })
        .then((response) => {
            if (response.jsonCode !== 200) {
                throw new Error();
            }

            updateLocalPolicyValues(policyID, {
                customUnit: {
                    rate: {
                        id: values.customUnitRateID,
                        name: values.name,
                        value: Number(values.rate),
                    },
                },
            });
        }).catch(() => {
            // Show the user feedback
            Growl.error(Localize.translateLocal('workspace.editor.genericFailureMessage'), 5000);
        });
}

/**
 * Stores in Onyx the policy ID of the last workspace that was accessed by the user
 * @param {String} policyID
 */
function updateLastAccessedWorkspace(policyID) {
    Onyx.set(ONYXKEYS.LAST_ACCESSED_WORKSPACE_POLICY_ID, policyID);
}

/**
 * Subscribe to public-policyEditor-[policyID] events.
 */
function subscribeToPolicyEvents() {
    _.each(allPolicies, (policy) => {
        const pusherChannelName = `public-policyEditor-${policy.id}${CONFIG.PUSHER.SUFFIX}`;
        Pusher.subscribe(pusherChannelName, 'policyEmployeeRemoved', ({removedEmails, policyExpenseChatIDs, defaultRoomChatIDs}) => {
            // Refetch the policy expense chats to update their state and their actions to get the archive reason
            if (!_.isEmpty(policyExpenseChatIDs)) {
                Report.fetchChatReportsByIDs(policyExpenseChatIDs);
                _.each(policyExpenseChatIDs, (reportID) => {
                    Report.reconnect(reportID);
                });
            }

            // Remove the default chats if we are one of the users getting removed
            if (removedEmails.includes(sessionEmail) && !_.isEmpty(defaultRoomChatIDs)) {
                _.each(defaultRoomChatIDs, (chatID) => {
                    Onyx.set(`${ONYXKEYS.COLLECTION.REPORT}${chatID}`, null);
                });
            }
        });
    });
}

/**
 * Removes an error after trying to delete a member
 *
 * @param {String} policyID
 * @param {String} memberEmail
 */
function clearDeleteMemberError(policyID, memberEmail) {
    Onyx.merge(`${ONYXKEYS.COLLECTION.POLICY_MEMBER_LIST}${policyID}`, {
        [memberEmail]: {
            pendingAction: null,
            errors: null,
        },
    });
}

/**
 * Removes an error after trying to add a member
 *
 * @param {String} policyID
 * @param {String} memberEmail
 */
function clearAddMemberError(policyID, memberEmail) {
    Onyx.merge(`${ONYXKEYS.COLLECTION.POLICY_MEMBER_LIST}${policyID}`, {
        [memberEmail]: null,
    });
}

/**
 * @param {String} value
 * @returns {String}
 */
function capitalizeFirstLetter(value) {
    return value.charAt(0).toUpperCase() + value.slice(1);
}

/**
 * Generate a policy name based on an email and policy list.
 * @returns {String}
 */
function generateDefaultWorkspaceName() {
    const emailParts = sessionEmail.split('@');
    let defaultWorkspaceName = '';
    if (!emailParts || emailParts.length !== 2) {
        return defaultWorkspaceName;
    }
    const username = emailParts[0];
    const domain = emailParts[1];

    if (_.includes(PUBLIC_DOMAINS, domain.toLowerCase())) {
        defaultWorkspaceName = `${capitalizeFirstLetter(username)}'s Workspace`;
    } else {
        defaultWorkspaceName = `${capitalizeFirstLetter(domain.split('.')[0])}'s Workspace`;
    }

    if (`@${domain.toLowerCase()}` === CONST.SMS.DOMAIN) {
        defaultWorkspaceName = 'My Group Workspace';
    }

    if (allPolicies.length === 0) {
        return defaultWorkspaceName;
    }

    // Check if this name already exists in the policies
    let suffix = 0;
    _.forEach(allPolicies, (policy) => {
        // Get the name of the policy
        const {name} = policy;

        if (name.toLowerCase().includes(defaultWorkspaceName.toLowerCase())) {
            suffix += 1;
        }
    });

    return suffix > 0 ? `${defaultWorkspaceName} ${suffix}` : defaultWorkspaceName;
}

/**
 * Returns a client generated 16 character hexadecimal value for the policyID
 * @returns {String}
 */
function generatePolicyID() {
    return _.times(16, () => Math.floor(Math.random() * 16).toString(16)).join('').toUpperCase();
}

/**
 * Optimistically creates a new workspace and default workspace chats 
 * @param {*} ownerEmail
 */
function createWorkspace() {
    const policyID = generatePolicyID();
    const {
        announceReportID,
        announceChatData,
        adminReportID,
        adminChatData,
        expenseReportID,
        expenseChatData
    } = Report.createOptimisticWorkspaceChats(policyID, sessionEmail);
    
    API.write('CreateWorkspace', {
        policyID,
        announceReportID,
        adminReportID,
        expenseReportID,
    }, {
        optimisticData: [{
            onyxMethod: CONST.ONYX.METHOD.MERGE,
            key: `${ONYXKEYS.COLLECTION.POLICY}${policyID}`,
            value: {
                id: policyID,
                type: CONST.POLICY.TYPE.FREE,
                name: 'Default',
                role: CONST.POLICY.ROLE.ADMIN,
                outputCurrency: 'USD',
                pendingAction: CONST.RED_BRICK_ROAD_PENDING_ACTION.ADD,  
            },
        },
        {
            onyxMethod: CONST.ONYX.METHOD.MERGE,
            key: `${ONYXKEYS.COLLECTION.POLICY_MEMBER_LIST}${policyID}`,
            value: getSimplifiedEmployeeList({
                'email': sessionEmail, 
                'role': CONST.POLICY.ROLE.ADMIN
            })
        }, {
            onyxMethod: CONST.ONYX.METHOD.MERGE,
            key: `${ONYXKEYS.COLLECTION.REPORT}${announceReportID}`,
            value: announceChatData,
        }, {
            onyxMethod: CONST.ONYX.METHOD.MERGE,
            key: `${ONYXKEYS.COLLECTION.REPORT}${adminReportID}`,
            value: adminChatData,
        }, {
            onyxMethod: CONST.ONYX.METHOD.MERGE,
            key: `${ONYXKEYS.COLLECTION.REPORT}${expenseReportID}`,
            value: expenseChatData,
        }],
        successData: [{
            onyxMethod: CONST.ONYX.METHOD.SET,
            key: `${ONYXKEYS.COLLECTION.POLICY}${policyID}`,
            value: {
                pendingAction: null
            }
        }],
        failureData: [{
            onyxMethod: CONST.ONYX.METHOD.SET,
            key: `${ONYXKEYS.COLLECTION.POLICY}${policyID}`,
            value: null
        }, {
            onyxMethod: CONST.ONYX.METHOD.SET,
            key: `${ONYXKEYS.COLLECTION.POLICY_MEMBER_LIST}${policyID}`,
            value: null
        }, {
            onyxMethod: CONST.ONYX.METHOD.SET,
            key: `${ONYXKEYS.COLLECTION.REPORT}${announceReportID}`,
            value: null,
        }, {
            onyxMethod: CONST.ONYX.METHOD.SET,
            key: `${ONYXKEYS.COLLECTION.REPORT}${adminReportID}`,
            value: null,
        }, {
            onyxMethod: CONST.ONYX.METHOD.SET,
            key: `${ONYXKEYS.COLLECTION.REPORT}${expenseReportID}`,
            value: null,
        }]
    });

    Navigation.navigate(ROUTES.getWorkspaceInitialRoute(policyID));
}

export {
    getPolicyList,
    loadFullPolicy,
    removeMembers,
    invite,
    isAdminOfFreePolicy,
    update,
    setWorkspaceErrors,
    removeUnitError,
    hideWorkspaceAlertMessage,
    deletePolicy,
    updateWorkspaceCustomUnit,
    setCustomUnitRate,
    updateLastAccessedWorkspace,
    subscribeToPolicyEvents,
    clearDeleteMemberError,
    clearAddMemberError,
    generateDefaultWorkspaceName,
    updateGeneralSettings,
    clearWorkspaceGeneralSettingsErrors,
    deleteWorkspaceAvatar,
    updateWorkspaceAvatar,
    clearAvatarErrors,
    generatePolicyID,
    createWorkspace,
};<|MERGE_RESOLUTION|>--- conflicted
+++ resolved
@@ -111,61 +111,6 @@
 }
 
 /**
-<<<<<<< HEAD
-=======
- * Merges the passed in login into the specified policy
- *
- * @param {String} [name]
- * @param {Boolean} [shouldAutomaticallyReroute]
- * @returns {Promise}
- */
-function create(name = '') {
-    let res = null;
-    return DeprecatedAPI.Policy_Create({type: CONST.POLICY.TYPE.FREE, policyName: name})
-        .then((response) => {
-            if (response.jsonCode !== 200) {
-                // Show the user feedback
-                const errorMessage = Localize.translateLocal('workspace.new.genericFailureMessage');
-                Growl.error(errorMessage, 5000);
-                return;
-            }
-            Growl.show(Localize.translateLocal('workspace.common.growlMessageOnCreate'), CONST.GROWL.SUCCESS, 3000);
-            res = response;
-
-            // Fetch the default reports and the policyExpenseChat reports on the policy
-            Report.fetchChatReportsByIDs([response.policy.chatReportIDAdmins, response.policy.chatReportIDAnnounce, response.ownerPolicyExpenseChatID]);
-
-            // We are awaiting this merge so that we can guarantee our policy is available to any React components connected to the policies collection before we navigate to a new route.
-            return Promise.all([
-                Onyx.merge(`${ONYXKEYS.COLLECTION.POLICY}${response.policyID}`, {
-                    id: response.policyID,
-                    type: response.policy.type,
-                    name: response.policy.name,
-                    role: CONST.POLICY.ROLE.ADMIN,
-                    outputCurrency: response.policy.outputCurrency,
-                }),
-                Onyx.merge(`${ONYXKEYS.COLLECTION.POLICY_MEMBER_LIST}${response.policyID}`, getSimplifiedEmployeeList(response.policy.employeeList)),
-            ]);
-        })
-        .then(() => Promise.resolve(lodashGet(res, 'policyID')));
-}
-
-/**
- * @param {String} policyID
- */
-function navigateToPolicy(policyID) {
-    Navigation.navigate(policyID ? ROUTES.getWorkspaceInitialRoute(policyID) : ROUTES.HOME);
-}
-
-/**
- * @param {String} [name]
- */
-function createAndNavigate(name = '') {
-    create(name).then(navigateToPolicy);
-}
-
-/**
->>>>>>> 71c4081e
  * Delete the policy
  *
  * @param {String} [policyID]
