import lodashGet from 'lodash/get';
import lodashHas from 'lodash/has';
import Str from 'expensify-common/lib/str';
import Onyx from 'react-native-onyx';
import _ from 'underscore';
import CONST from '../../CONST';
import ONYXKEYS from '../../ONYXKEYS';
import * as API from '../API';
import BankAccount from '../models/BankAccount';
import promiseAllSettled from '../promiseAllSettled';
import Growl from '../Growl';
import {translateLocal} from '../translate';
import Navigation from '../Navigation/Navigation';

/**
 * List of bank accounts. This data should not be stored in Onyx since it contains unmasked PANs.
 *
 * @private
 */
let plaidBankAccounts = [];
let bankName = '';
let plaidAccessToken = '';

/** Reimbursement account actively being set up */
let reimbursementAccountInSetup = {};
Onyx.connect({
    key: ONYXKEYS.REIMBURSEMENT_ACCOUNT,
    callback: (val) => {
        reimbursementAccountInSetup = lodashGet(val, 'achData', {});
    },
});

/**
 * Gets the Plaid Link token used to initialize the Plaid SDK
 */
function fetchPlaidLinkToken() {
    API.Plaid_GetLinkToken()
        .then((response) => {
            if (response.jsonCode !== 200) {
                return;
            }

            Onyx.merge(ONYXKEYS.PLAID_LINK_TOKEN, response.linkToken);
        });
}

/**
 * Navigate to a specific step in the VBA flow
 *
 * @param {String} stepID
 * @param {Object} achData
 */
function goToWithdrawalAccountSetupStep(stepID, achData) {
    const newACHData = {...reimbursementAccountInSetup};

    // If we go back to Requestor Step, reset any validation and previously answered questions from expectID.
    if (!newACHData.useOnfido && stepID === CONST.BANK_ACCOUNT.STEP.REQUESTOR) {
        delete newACHData.questions;
        delete newACHData.answers;
        if (lodashHas(achData, CONST.BANK_ACCOUNT.VERIFICATIONS.EXTERNAL_API_RESPONSES)) {
            delete newACHData.verifications.externalApiResponses.requestorIdentityID;
            delete newACHData.verifications.externalApiResponses.requestorIdentityKBA;
        }
    }

    // When going back to the BankAccountStep from the Company Step, show the manual form instead of Plaid
    if (newACHData.currentStep === CONST.BANK_ACCOUNT.STEP.COMPANY && stepID === CONST.BANK_ACCOUNT.STEP.BANK_ACCOUNT) {
        newACHData.subStep = 'manual';
    }

    Onyx.merge(ONYXKEYS.REIMBURSEMENT_ACCOUNT, {achData: {...newACHData, ...achData, currentStep: stepID}});
}

/**
 * @param {String} publicToken
 * @param {String} bank
 */
function getPlaidBankAccounts(publicToken, bank) {
    bankName = bank;

    Onyx.merge(ONYXKEYS.PLAID_BANK_ACCOUNTS, {loading: true});
    API.BankAccount_Get({
        publicToken,
        allowDebit: false,
        bank,
    })
        .then((response) => {
            if (response.jsonCode === 666 && response.title === CONST.BANK_ACCOUNT.PLAID.ERROR.TOO_MANY_ATTEMPTS) {
                Onyx.merge(ONYXKEYS.REIMBURSEMENT_ACCOUNT, {isPlaidDisabled: true});
            }

            plaidAccessToken = response.plaidAccessToken;

            // Filter out any accounts that already exist since they cannot be used again.
            plaidBankAccounts = _.filter(response.accounts, account => !account.alreadyExists);

            if (plaidBankAccounts.length === 0) {
                Growl.error(translateLocal('bankAccount.error.noBankAccountAvailable'));
            }

            Onyx.merge(ONYXKEYS.PLAID_BANK_ACCOUNTS, {
                error: {
                    title: response.title,
                    message: response.message,
                },
                loading: false,
                accounts: _.map(plaidBankAccounts, account => ({
                    ...account,
                    accountNumber: Str.maskPAN(account.accountNumber),
                })),
            });
        });
}

/**
 * We clear these out of storage once we are done with them so the user must re-enter Plaid credentials upon returning.
 */
function clearPlaidBankAccountsAndToken() {
    plaidBankAccounts = [];
    bankName = '';
    Onyx.set(ONYXKEYS.PLAID_BANK_ACCOUNTS, {});
    Onyx.set(ONYXKEYS.PLAID_LINK_TOKEN, null);
}

/**
 * Adds a bank account via Plaid
 *
 * @param {Object} account
 * @param {String} password
 * @param {String} plaidLinkToken
 */
function addPersonalBankAccount(account, password, plaidLinkToken) {
    const unmaskedAccount = _.find(plaidBankAccounts, bankAccount => (
        bankAccount.plaidAccountID === account.plaidAccountID
    ));
    API.BankAccount_Create({
        accountNumber: unmaskedAccount.accountNumber,
        addressName: unmaskedAccount.addressName,
        allowDebit: false,
        confirm: false,
        isSavings: unmaskedAccount.isSavings,
        password,
        routingNumber: unmaskedAccount.routingNumber,
        setupType: 'plaid',
        additionalData: JSON.stringify({
            useOnFido: false,
            policyID: '',
            plaidLinkToken,
            isInSetup: true,
            bankAccountInReview: null,
            currentStep: 'AccountOwnerInformationStep',
            bankName,
            plaidAccountID: unmaskedAccount.plaidAccountID,
            ownershipType: '',
            acceptTerms: true,
            country: 'US',
            currency: CONST.CURRENCY.USD,
            fieldsType: 'local',
            plaidAccessToken,
        }),
    })
        .then((response) => {
            if (response.jsonCode !== 200) {
                alert('There was a problem adding this bank account.');
                return;
            }

            alert('Bank account added successfully.');
        });
}

/**
 * Fetch and save locally the Onfido SDK token and applicantID
 * - The sdkToken is used to initialize the Onfido SDK client
 * - The applicantID is combined with the data returned from the Onfido SDK as we need both to create an
 *   identity check. Note: This happens in Web-Secure when we call Activate_Wallet during the OnfidoStep.
 */
function fetchOnfidoToken() {
    // Use Onyx.set() since we are resetting the Onfido flow completely.
    Onyx.set(ONYXKEYS.WALLET_ONFIDO, {loading: true});
    API.Wallet_GetOnfidoSDKToken()
        .then((response) => {
            const apiResult = lodashGet(response, ['requestorIdentityOnfido', 'apiResult'], {});
            Onyx.merge(ONYXKEYS.WALLET_ONFIDO, {
                applicantID: apiResult.applicantID,
                sdkToken: apiResult.sdkToken,
                loading: false,
                hasAcceptedPrivacyPolicy: true,
            });
        })
        .catch(() => Onyx.set(ONYXKEYS.WALLET_ONFIDO, {loading: false, error: CONST.WALLET.ERROR.UNEXPECTED}));
}

/**
 * Privately used to update the additionalDetails object in Onyx (which will have various effects on the UI)
 *
 * @param {Boolean} loading whether we are making the API call to validate the user's provided personal details
 * @param {String[]} [errorFields] an array of field names that should display errors in the UI
 * @param {String} [additionalErrorMessage] an additional error message to display in the UI
 * @private
 */
function setAdditionalDetailsStep(loading, errorFields = null, additionalErrorMessage = '') {
    Onyx.merge(ONYXKEYS.WALLET_ADDITIONAL_DETAILS, {loading, errorFields, additionalErrorMessage});
}

/**
 * This action can be called repeatedly with different steps until an Expensify Wallet has been activated.
 *
 * Possible steps:
 *
 *     - OnfidoStep - Creates an identity check by calling Onfido's API (via Web-Secure) with data returned from the SDK
 *     - AdditionalDetailsStep - Validates a user's provided details against a series of checks
 *     - TermsStep - Ensures that a user has agreed to all of the terms and conditions
 *
 * The API will always return the updated userWallet in the response as a convenience so we can avoid calling
 * Get&returnValueList=userWallet after we call Wallet_Activate.
 *
 * @param {String} currentStep
 * @param {Object} parameters
 * @param {String} [parameters.onfidoData] - JSON string
 * @param {Object} [parameters.personalDetails] - JSON string
 * @param {Boolean} [parameters.hasAcceptedTerms]
 */
function activateWallet(currentStep, parameters) {
    let personalDetails;
    let onfidoData;
    let hasAcceptedTerms;

    if (!_.contains(CONST.WALLET.STEP, currentStep)) {
        throw new Error('Invalid currentStep passed to activateWallet()');
    }

    if (currentStep === CONST.WALLET.STEP.ONFIDO) {
        onfidoData = parameters.onfidoData;
        Onyx.merge(ONYXKEYS.WALLET_ONFIDO, {error: '', loading: true});
    } else if (currentStep === CONST.WALLET.STEP.ADDITIONAL_DETAILS) {
        setAdditionalDetailsStep(true);

        // Personal details are heavily validated on the API side. We will only do a quick check to ensure the values
        // exist in some capacity and then stringify them.
        const errorFields = _.reduce(CONST.WALLET.REQUIRED_ADDITIONAL_DETAILS_FIELDS, (missingFields, fieldName) => (
            !personalDetails[fieldName] ? [...missingFields, fieldName] : missingFields
        ), []);

        if (!_.isEmpty(errorFields)) {
            setAdditionalDetailsStep(false, errorFields);
            return;
        }

        personalDetails = JSON.stringify(parameters.personalDetails);
    } else if (currentStep === CONST.WALLET.STEP.TERMS) {
        hasAcceptedTerms = parameters.hasAcceptedTerms;
        Onyx.merge(ONYXKEYS.WALLET_TERMS, {loading: true});
    }

    API.Wallet_Activate({
        currentStep,
        personalDetails,
        onfidoData,
        hasAcceptedTerms,
    })
        .then((response) => {
            if (response.jsonCode !== 200) {
                if (currentStep === CONST.WALLET.STEP.ONFIDO) {
                    Onyx.merge(ONYXKEYS.WALLET_ONFIDO, {error: response.message, loading: false});
                    return;
                }

                if (currentStep === CONST.WALLET.STEP.ADDITIONAL_DETAILS) {
                    if (response.title === CONST.WALLET.ERROR.MISSING_FIELD) {
                        setAdditionalDetailsStep(false, response.data.fieldNames);
                        return;
                    }

                    const errorTitles = [
                        CONST.WALLET.ERROR.IDENTITY_NOT_FOUND,
                        CONST.WALLET.ERROR.INVALID_SSN,
                        CONST.WALLET.ERROR.UNEXPECTED,
                        CONST.WALLET.ERROR.UNABLE_TO_VERIFY,
                    ];

                    if (errorTitles.includes(response.title)) {
                        setAdditionalDetailsStep(false, null, response.message);
                        return;
                    }

                    setAdditionalDetailsStep(false);
                    return;
                }

                return;
            }

            Onyx.merge(ONYXKEYS.USER_WALLET, response.userWallet);

            if (currentStep === CONST.WALLET.STEP.ONFIDO) {
                Onyx.merge(ONYXKEYS.WALLET_ONFIDO, {error: '', loading: true});
            } else if (currentStep === CONST.WALLET.STEP.ADDITIONAL_DETAILS) {
                setAdditionalDetailsStep(false);
            } else if (currentStep === CONST.WALLET.STEP.TERMS) {
                Onyx.merge(ONYXKEYS.WALLET_TERMS, {loading: false});
            }
        });
}

/**
 * Fetches information about a user's Expensify Wallet
 *
 * @typedef {Object} UserWallet
 * @property {Number} availableBalance
 * @property {Number} currentBalance
 * @property {String} currentStep - used to track which step of the "activate wallet" flow a user is in
 * @property {('SILVER'|'GOLD')} tierName - will be GOLD when fully activated. SILVER is able to recieve funds only.
 */
function fetchUserWallet() {
    API.Get({returnValueList: 'userWallet'})
        .then((response) => {
            if (response.jsonCode !== 200) {
                return;
            }

            Onyx.merge(ONYXKEYS.USER_WALLET, response.userWallet);
        });
}

/**
 * Fetch the bank account currently being set up by the user for the free plan if it exists.
 *
 * @param {String} [stepToOpen]
 */
function fetchFreePlanVerifiedBankAccount(stepToOpen) {
    const oldACHData = {
        accountNumber: reimbursementAccountInSetup.accountNumber || '',
        routingNumber: reimbursementAccountInSetup.routingNumber || '',
    };

    // We are using set here since we will rely on data from the server (not local data) to populate the VBA flow
    // and determine which step to navigate to.
    Onyx.set(ONYXKEYS.REIMBURSEMENT_ACCOUNT, {loading: true});
    let bankAccountID;

    API.Get({
        returnValueList: 'nameValuePairs',
        name: CONST.NVP.FREE_PLAN_BANK_ACCOUNT_ID,
    })
        .then((response) => {
            bankAccountID = lodashGet(response, ['nameValuePairs', CONST.NVP.FREE_PLAN_BANK_ACCOUNT_ID,
            ], '');
            const failedValidationAttemptsName = CONST.NVP.FAILED_BANK_ACCOUNT_VALIDATIONS_PREFIX + bankAccountID;

            // Now that we have the bank account. Lets grab the rest of the bank info we need
            promiseAllSettled([
                API.Get({
                    returnValueList: 'nameValuePairs',
                    name: failedValidationAttemptsName,
                }),
                API.Get({
                    returnValueList: 'nameValuePairs',
                    name: 'expensify_migration_2020_04_28_RunKycVerifications',
                }),
                API.Get({
                    returnValueList: 'nameValuePairs',
                    name: CONST.NVP.ACH_DATA_THROTTLED,
                }),
                API.Get({returnValueList: 'bankAccountList'}),
                API.Get({
                    returnValueList: 'nameValuePairs',
                    name: CONST.NVP.BANK_ACCOUNT_GET_THROTTLED,
                }),
            ])
                .then(([
                    failedValidationAttemptsResponse,
                    kycVerificationsMigrationResponse,
                    achDataThrottledResponse,
                    bankAccountListResponse,
                    throttledBankAccountGetResponse,
                ]) => {
                    // Users have a limited amount of attempts to get the validations amounts correct.
                    // Once exceeded, we need to block them from attempting to validate.
                    const failedValidationAttempts = lodashGet(failedValidationAttemptsResponse, [
                        'value', 'nameValuePairs', failedValidationAttemptsName,
                    ], 0);
                    const maxAttemptsReached = failedValidationAttempts > CONST.BANK_ACCOUNT.VERIFICATION_MAX_ATTEMPTS;

                    const kycVerificationsMigration = lodashGet(kycVerificationsMigrationResponse, [
                        'value', 'nameValuePairs', 'expensify_migration_2020_04_28_RunKycVerifications',
                    ], '');
                    const throttledDate = lodashGet(achDataThrottledResponse, [
                        'value', 'nameValuePairs', CONST.NVP.ACH_DATA_THROTTLED,
                    ], '');
                    const bankAccountJSON = _.find(
                        lodashGet(bankAccountListResponse, ['value', 'bankAccountList'], []), account => (
                            account.bankAccountID === bankAccountID
                        ),
                    );
                    const bankAccount = bankAccountJSON ? new BankAccount(bankAccountJSON) : null;
                    const throttledHistoryCount = lodashGet(throttledBankAccountGetResponse, [
                        'value', 'nameValuePairs', CONST.NVP.BANK_ACCOUNT_GET_THROTTLED,
                    ], 0);
                    const isPlaidDisabled = throttledHistoryCount > CONST.BANK_ACCOUNT.PLAID.ALLOWED_THROTTLED_COUNT;

                    // Next we'll build the achData and save it to Onyx
                    // If the user is already setting up a bank account we will continue the flow for them
                    let currentStep = reimbursementAccountInSetup.currentStep;
                    const achData = bankAccount ? bankAccount.toACHData() : {};
                    achData.useOnfido = true;
                    achData.policyID = '';
                    achData.isInSetup = !bankAccount || bankAccount.isInSetup();
                    achData.bankAccountInReview = bankAccount && bankAccount.isVerifying();
                    achData.domainLimit = 0;

                    // If the bank account has already been created in the db and is not yet open
                    // let's show the manual form with the previously added values
                    achData.subStep = bankAccount && bankAccount.isInSetup()
                                      && CONST.BANK_ACCOUNT.SETUP_TYPE.MANUAL;

                    // If we're not in setup, it means we already have a withdrawal account
                    // and we're upgrading it to a business bank account. So let the user
                    // review all steps with all info prefilled and editable, unless a specific step was passed.
                    if (!achData.isInSetup) {
                        // @TODO Not sure if we need to do this since for
                        // NewDot none of the accounts are pre-existing ones
                        currentStep = '';
                    }

                    // Temporary fix for Onfido flow. Can be removed by nkuoch after Sept 1 2020.
                    // @TODO not sure if we still need this or what this is about, but seems like maybe yes...
                    if (currentStep === CONST.BANK_ACCOUNT.STEP.ACH_CONTRACT && achData.useOnfido) {
                        const onfidoResponse = lodashGet(
                            achData,
                            CONST.BANK_ACCOUNT.VERIFICATIONS.REQUESTOR_IDENTITY_ONFIDO,
                        );
                        const sdkToken = lodashGet(onfidoResponse, CONST.BANK_ACCOUNT.ONFIDO_RESPONSE.SDK_TOKEN);
                        if (sdkToken && !achData.isOnfidoSetupComplete
                            && onfidoResponse.status !== CONST.BANK_ACCOUNT.ONFIDO_RESPONSE.PASS
                        ) {
                            currentStep = CONST.BANK_ACCOUNT.STEP.REQUESTOR;
                        }
                    }

                    // Ensure we route the user to the correct step based on the status of their bank account
                    if (bankAccount && !currentStep) {
                        currentStep = bankAccount.isPending() || bankAccount.isVerifying()
                            ? CONST.BANK_ACCOUNT.STEP.VALIDATION
                            : CONST.BANK_ACCOUNT.STEP.BANK_ACCOUNT;

                        // @TODO Again, not sure how much of this logic is needed right now
                        // as we shouldn't be handling any open accounts in E.cash yet that need to pass any more
                        // checks or can be upgraded, but leaving in for possible future compatibility.
                        if (bankAccount.isOpen()) {
                            if (bankAccount.needsToPassLatestChecks()) {
                                const hasTriedToUpgrade = bankAccount.getDateSigned()
                                    > (kycVerificationsMigration || '2020-01-13');
                                currentStep = hasTriedToUpgrade
                                    ? CONST.BANK_ACCOUNT.STEP.VALIDATION : CONST.BANK_ACCOUNT.STEP.COMPANY;
                                achData.bankAccountInReview = hasTriedToUpgrade;
                            } else {
                                // We do not show a specific view for the EnableStep since we
                                // will enable the Expensify card automatically. However, we will still handle
                                // that step and show the Validate view.
                                currentStep = CONST.BANK_ACCOUNT.STEP.ENABLE;
                            }
                        }
                    }

                    // If at this point we still don't have a current step, default to the BankAccountStep
                    if (!currentStep) {
                        currentStep = CONST.BANK_ACCOUNT.STEP.BANK_ACCOUNT;
                    }

                    // If we are providing a stepToOpen via a deep link then we will navigate to that step,
                    // only if we have the necessary data to complete that step
                    if (_.contains(CONST.BANK_ACCOUNT.STEPS_ORDERED, stepToOpen)) {
                        currentStep = _.reduce(CONST.BANK_ACCOUNT.STEPS_ORDERED, (stepToValidate) => {
                            switch (stepToValidate) {

                            }
                        })


                        for (const stepToValidate of CONST.BANK_ACCOUNT.STEPS_ORDERED) {
                            switch (stepToValidate) {
                                case CONST.BANK_ACCOUNT.STEP.BANK_ACCOUNT:
                                    if (bankAccount && bankAccount.isOpen()) {
                                        Navigation.navigate();
                                        return;
                                    }
                                case CONST.BANK_ACCOUNT.STEP.COMPANY:
                                    // If there is no account or routing number, go back to bank account step
                                    if (!bankAccount
                                        || _.isEmpty(bankAccount.getMaskedAccountNumber())
                                        || _.isEmpty(bankAccount.getRoutingNumber())) {
                                        currentStep = CONST.BANK_ACCOUNT.STEP.BANK_ACCOUNT;
                                    }
                                    currentStep = stepToOpen;
                                    break;
                                default:

                            }
                        }

                        if (stepToOpen === CONST.BANK_ACCOUNT.STEP.BANK_ACCOUNT) {
                            // Only create another withdrawal account if there is not one already open
                            if (bankAccount && bankAccount.isOpen()) {
                                Navigation.navigate();
                            } else {
                                currentStep = stepToOpen;
                            }
                        } else {
                            const stepsToValidate = CONST.BANK_ACCOUNT.STEPS_ORDERED.slice(
                                0,
                                _.indexOf(CONST.BANK_ACCOUNT.STEPS_ORDERED, stepToOpen),
                            );

                            currentStep = _.find(stepsToValidate, (step) => {
                                switch (step) {
                                    case CONST.BANK_ACCOUNT.STEP.BANK_ACCOUNT:
                                        // Only advance beyond BANK_ACCOUNT step
                                        // if there is not already an open bank account
                                        if (bankAccount && bankAccount.isOpen()) {
                                            Navigation.navigate();
                                        }
                                }
                            })
                        }
                    }

                    switch (stepToOpen) {
                        case CONST.BANK_ACCOUNT.STEP.BANK_ACCOUNT:
                            // Only create another withdrawal account if there is not one already open
                            if (bankAccount && bankAccount.isOpen()) {
                                Navigation.navigate();
                            }
                            currentStep = stepToOpen;
                            break;
                        case CONST.BANK_ACCOUNT.STEP.COMPANY:
                        case CONST.BANK_ACCOUNT.STEP.REQUESTOR:
                            // If there is no account or routing number, go back to bank account step
                            if (!bankAccount
                                || _.isEmpty(bankAccount.getMaskedAccountNumber())
                                || _.isEmpty(bankAccount.getRoutingNumber())) {
                                currentStep = CONST.BANK_ACCOUNT.STEP.BANK_ACCOUNT;
                            }
                            currentStep = stepToOpen;
                            break;
                        default:
                            currentStep = stepToOpen;
                    }

                    // 'error' displays any string set as an error encountered during the add Verified BBA flow.
                    // If we are fetching a bank account, clear the error to reset.
                    Onyx.merge(ONYXKEYS.REIMBURSEMENT_ACCOUNT, {
                        throttledDate, maxAttemptsReached, error: '', isPlaidDisabled,
                    });
                    goToWithdrawalAccountSetupStep(currentStep, achData);
                })
                .finally(() => {
                    const dataToMerge = {
                        loading: false,
                    };

                    // If we didn't get a routingNumber and accountNumber from the response and we have previously saved
                    // values, autofill them
                    if (!reimbursementAccountInSetup.routingNumber && !reimbursementAccountInSetup.accountNumber
                        && oldACHData.routingNumber && oldACHData.accountNumber) {
                        dataToMerge.achData = oldACHData;
                    }

                    Onyx.merge(ONYXKEYS.REIMBURSEMENT_ACCOUNT, dataToMerge);
                });
        });
}

const WITHDRAWAL_ACCOUNT_STEPS = [
    {
        id: CONST.BANK_ACCOUNT.STEP.BANK_ACCOUNT,
        title: 'Bank Account',
    },
    {
        id: CONST.BANK_ACCOUNT.STEP.COMPANY,
        title: 'Company Information',
    },
    {
        id: CONST.BANK_ACCOUNT.STEP.REQUESTOR,
        title: 'Requestor Information',
    },
    {
        id: CONST.BANK_ACCOUNT.STEP.ACH_CONTRACT,
        title: 'Beneficial Owners',
    },
    {
        id: CONST.BANK_ACCOUNT.STEP.VALIDATION,
        title: 'Validate',
    },
    {
        id: CONST.BANK_ACCOUNT.STEP.ENABLE,
        title: 'Enable',
    },
];

/**
 * Get step position in the array
 * @private
 * @param {String} stepID
 * @return {Number}
 */
function getIndexByStepID(stepID) {
    return _.findIndex(WITHDRAWAL_ACCOUNT_STEPS, step => step.id === stepID);
}

/**
 * Get next step ID
 * @return {String}
 */
function getNextStepID() {
    const nextStepIndex = Math.min(
        getIndexByStepID(reimbursementAccountInSetup.currentStep) + 1,
        WITHDRAWAL_ACCOUNT_STEPS.length - 1,
    );
    return lodashGet(WITHDRAWAL_ACCOUNT_STEPS, [nextStepIndex, 'id'], CONST.BANK_ACCOUNT.STEP.BANK_ACCOUNT);
}

/**
 * @private
 * @param {Number} bankAccountID
 */
function setFreePlanVerifiedBankAccountID(bankAccountID) {
    API.SetNameValuePair({name: CONST.NVP.FREE_PLAN_BANK_ACCOUNT_ID, value: bankAccountID});
}

/**
 * @param {Number} bankAccountID
 * @param {String} validateCode
 */
function validateBankAccount(bankAccountID, validateCode) {
    Onyx.merge(ONYXKEYS.REIMBURSEMENT_ACCOUNT, {loading: true});

    API.BankAccount_Validate({bankAccountID, validateCode})
        .then((response) => {
            if (response.jsonCode === 200) {
                Growl.show('Bank Account successfully validated!', CONST.GROWL.SUCCESS, 3000);
                API.User_IsUsingExpensifyCard()
                    .then(({isUsingExpensifyCard}) => {
                        const reimbursementAccount = {
                            loading: false,
                            error: '',
                            achData: {state: BankAccount.STATE.OPEN},
                        };

                        if (isUsingExpensifyCard) {
                            Navigation.dismissModal();
                        } else {
                            reimbursementAccount.achData.currentStep = CONST.BANK_ACCOUNT.STEP.ENABLE;
                        }

                        Onyx.merge(ONYXKEYS.USER, {isUsingExpensifyCard});
                        Onyx.merge(ONYXKEYS.REIMBURSEMENT_ACCOUNT, reimbursementAccount);
                    });
                return;
            }

            Onyx.merge(ONYXKEYS.REIMBURSEMENT_ACCOUNT, {loading: false, error: response.message});
        });
}

/**
 * Create or update the bank account in db with the updated data.
 *
 * @param {Object} [data]
 */
function setupWithdrawalAccount(data) {
    let nextStep;
    Onyx.merge(ONYXKEYS.REIMBURSEMENT_ACCOUNT, {loading: true});

    const newACHData = {
        ...reimbursementAccountInSetup,
        ...data,

        // This param tells Web-Secure that this bank account is from NewDot so we can modify links back to the correct
        // app in any communications. It also will be used to provision a customer for the Expensify card automatically
        // once their bank account is successfully validated.
        enableCardAfterVerified: true,
    };

    if (data && !_.isUndefined(data.isSavings)) {
        newACHData.isSavings = Boolean(data.isSavings);
    }
    if (!newACHData.setupType) {
        newACHData.setupType = newACHData.plaidAccountID
            ? CONST.BANK_ACCOUNT.SETUP_TYPE.PLAID
            : CONST.BANK_ACCOUNT.SETUP_TYPE.MANUAL;
    }

    nextStep = newACHData.currentStep;

    // If we are setting up a Plaid account replace the accountNumber with the unmasked number
    if (data.plaidAccountID) {
        const unmaskedAccount = _.find(plaidBankAccounts, bankAccount => (
            bankAccount.plaidAccountID === data.plaidAccountID
        ));
        newACHData.accountNumber = unmaskedAccount.accountNumber;
    }

<<<<<<< HEAD
    Onyx.merge(ONYXKEYS.REIMBURSEMENT_ACCOUNT, {loading: false, achData: {...newACHData}})
        .then(() => API.BankAccount_SetupWithdrawal(newACHData))
=======
    API.BankAccount_SetupWithdrawal(newACHData)
        /* eslint-disable arrow-body-style */
        .then((response) => {
            // Without this block, we can call merge again with the achData before this merge finishes, resulting in
            // the original achData overwriting the data we're trying to set here. With this block, we ensure that the
            // newACHData is set in Onyx before we call merge on the reimbursementAccount key again.
            return Onyx.merge(ONYXKEYS.REIMBURSEMENT_ACCOUNT, {
                loading: false,
                achData: {...newACHData},
            })
                .then(() => Promise.resolve(response));
        })
>>>>>>> 2e79fe51
        .then((response) => {
            const currentStep = newACHData.currentStep;
            let achData = lodashGet(response, 'achData', {});
            let error = lodashGet(achData, CONST.BANK_ACCOUNT.VERIFICATIONS.ERROR_MESSAGE);

            if (response.jsonCode === 200 && !error) {
                // Save an NVP with the bankAccountID for this account. This is temporary since we are not showing lists
                // of accounts yet and must have some kind of record of which account is the one the user is trying to
                // set up for the free plan.
                if (achData.bankAccountID) {
                    setFreePlanVerifiedBankAccountID(achData.bankAccountID);
                }

                // Show warning if another account already set up this bank account and promote share
                if (response.existingOwners) {
                    console.error('Cannot set up withdrawal account due to existing owners', response);
                    Onyx.merge(
                        ONYXKEYS.REIMBURSEMENT_ACCOUNT,
                        {
                            existingOwners: response.existingOwners,
                            error: CONST.BANK_ACCOUNT.ERROR.EXISTING_OWNERS,
                        },
                    );
                    return;
                }

                if (currentStep === CONST.BANK_ACCOUNT.STEP.REQUESTOR) {
                    const requestorResponse = lodashGet(
                        achData,
                        CONST.BANK_ACCOUNT.VERIFICATIONS.REQUESTOR_IDENTITY_ID,
                    );
                    if (newACHData.useOnfido) {
                        const onfidoResponse = lodashGet(
                            achData,
                            CONST.BANK_ACCOUNT.VERIFICATIONS.REQUESTOR_IDENTITY_ONFIDO,
                        );
                        const sdkToken = lodashGet(onfidoResponse, CONST.BANK_ACCOUNT.ONFIDO_RESPONSE.SDK_TOKEN);
                        if (sdkToken && !newACHData.isOnfidoSetupComplete
                                && onfidoResponse.status !== CONST.BANK_ACCOUNT.ONFIDO_RESPONSE.PASS
                        ) {
                            // Requestor Step still needs to run Onfido
                            achData.sdkToken = sdkToken;
                            goToWithdrawalAccountSetupStep(CONST.BANK_ACCOUNT.STEP.REQUESTOR, achData);
                            return;
                        }
                    } else if (requestorResponse) {
                        // Don't go to next step if Requestor Step needs to ask some questions
                        let questions = lodashGet(requestorResponse, CONST.BANK_ACCOUNT.QUESTIONS.QUESTION) || [];
                        if (_.isEmpty(questions)) {
                            const differentiatorQuestion = lodashGet(
                                requestorResponse,
                                CONST.BANK_ACCOUNT.QUESTIONS.DIFFERENTIATOR_QUESTION,
                            );
                            if (differentiatorQuestion) {
                                questions = [differentiatorQuestion];
                            }
                        }
                        if (!_.isEmpty(questions)) {
                            achData.questions = questions;
                            goToWithdrawalAccountSetupStep(CONST.BANK_ACCOUNT.STEP.REQUESTOR, achData);
                            return;
                        }
                    }
                }

                if (currentStep === CONST.BANK_ACCOUNT.STEP.ACH_CONTRACT) {
                    // Get an up-to-date bank account list so that we can allow the user to validate their newly
                    // generated bank account
                    API.Get({returnValueList: 'bankAccountList'})
                        .then((bankAccountListResponse) => {
                            const bankAccountJSON = _.findWhere(bankAccountListResponse.bankAccountList, {
                                bankAccountID: newACHData.bankAccountID,
                            });
                            const bankAccount = new BankAccount(bankAccountJSON);
                            achData = bankAccount.toACHData();
                            const needsToPassLatestChecks = achData.state === BankAccount.STATE.OPEN
                                && achData.needsToPassLatestChecks;
                            achData.bankAccountInReview = needsToPassLatestChecks
                                || achData.state === BankAccount.STATE.VERIFYING;

                            goToWithdrawalAccountSetupStep(CONST.BANK_ACCOUNT.STEP.VALIDATION, achData);
                        });
                    return;
                }

                if ((currentStep === CONST.BANK_ACCOUNT.STEP.VALIDATION && newACHData.bankAccountInReview)
                    || currentStep === CONST.BANK_ACCOUNT.STEP.ENABLE
                ) {
                    // Setup done!
                } else {
                    nextStep = getNextStepID();
                }
            } else {
                if (response.jsonCode === 666 || response.jsonCode === 404) {
                    error = response.message;
                }

                if (response.jsonCode === 402) {
                    if (response.message === CONST.BANK_ACCOUNT.ERROR.MISSING_ROUTING_NUMBER
                        || response.message === CONST.BANK_ACCOUNT.ERROR.MAX_ROUTING_NUMBER
                    ) {
                        error = translateLocal('bankAccount.error.routingNumber');
                        achData.subStep = CONST.BANK_ACCOUNT.SETUP_TYPE.MANUAL;
                    } else if (response.message === CONST.BANK_ACCOUNT.ERROR.MISSING_INCORPORATION_STATE) {
                        error = translateLocal('bankAccount.error.incorporationState');
                    } else if (response.message === CONST.BANK_ACCOUNT.ERROR.MISSING_INCORPORATION_TYPE) {
                        error = translateLocal('bankAccount.error.companyType');
                    } else {
                        console.error(response.message);
                    }
                }

                if (lodashGet(achData, CONST.BANK_ACCOUNT.VERIFICATIONS.THROTTLED)) {
                    achData.disableFields = true;
                }
            }

            // Go to next step
            goToWithdrawalAccountSetupStep(nextStep, achData);

            if (error) {
                Growl.error(error, 5000);
            }
        })
        .catch((response) => {
            Onyx.merge(ONYXKEYS.REIMBURSEMENT_ACCOUNT, {loading: false, achData: {...newACHData}});
            console.error(response.stack);
            Growl.error(translateLocal('common.genericErrorMessage'), 5000);
        });
}

function hideExistingOwnersError() {
    Onyx.merge(ONYXKEYS.REIMBURSEMENT_ACCOUNT, {error: '', existingOwnersList: ''});
}

export {
    activateWallet,
    addPersonalBankAccount,
    clearPlaidBankAccountsAndToken,
    fetchFreePlanVerifiedBankAccount,
    fetchOnfidoToken,
    fetchPlaidLinkToken,
    fetchUserWallet,
    getPlaidBankAccounts,
    goToWithdrawalAccountSetupStep,
    setupWithdrawalAccount,
    validateBankAccount,
    hideExistingOwnersError,
};<|MERGE_RESOLUTION|>--- conflicted
+++ resolved
@@ -701,10 +701,6 @@
         newACHData.accountNumber = unmaskedAccount.accountNumber;
     }
 
-<<<<<<< HEAD
-    Onyx.merge(ONYXKEYS.REIMBURSEMENT_ACCOUNT, {loading: false, achData: {...newACHData}})
-        .then(() => API.BankAccount_SetupWithdrawal(newACHData))
-=======
     API.BankAccount_SetupWithdrawal(newACHData)
         /* eslint-disable arrow-body-style */
         .then((response) => {
@@ -717,7 +713,6 @@
             })
                 .then(() => Promise.resolve(response));
         })
->>>>>>> 2e79fe51
         .then((response) => {
             const currentStep = newACHData.currentStep;
             let achData = lodashGet(response, 'achData', {});
