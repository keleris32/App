import Onyx from 'react-native-onyx';
import CONST from '../../CONST';
import * as API from '../API';
import ONYXKEYS from '../../ONYXKEYS';
import * as Localize from '../Localize';
import DateUtils from '../DateUtils';

export {
    setupWithdrawalAccount,
    fetchFreePlanVerifiedBankAccount,
    goToWithdrawalAccountSetupStep,
    setBankAccountFormValidationErrors,
    resetReimbursementAccount,
    resetFreePlanBankAccount,
    hideBankAccountErrors,
    setWorkspaceIDForReimbursementAccount,
    setBankAccountSubStep,
    updateReimbursementAccountDraft,
    requestResetFreePlanBankAccount,
    cancelResetFreePlanBankAccount,
} from './ReimbursementAccount';
export {
    openPlaidBankAccountSelector,
    openPlaidBankLogin,
} from './Plaid';
export {
    openOnfidoFlow,
    activateWallet,
    answerQuestionsForWallet,
    verifyIdentity,
    acceptWalletTerms,
} from './Wallet';

function clearPersonalBankAccount() {
    Onyx.set(ONYXKEYS.PERSONAL_BANK_ACCOUNT, {});
}

function clearPlaid() {
    Onyx.set(ONYXKEYS.PLAID_DATA, {});
    Onyx.set(ONYXKEYS.PLAID_LINK_TOKEN, '');
}

function updatePlaidData(plaidData) {
    Onyx.merge(ONYXKEYS.PLAID_DATA, plaidData);
}

function clearOnfido() {
    Onyx.merge(ONYXKEYS.ONFIDO_TOKEN, '');
}

/**
 * Helper method to build the Onyx data required during setup of a Verified Business Bank Account
 *
 * @returns {Object}
 */
function getVBBADataForOnyx() {
    return {
        optimisticData: [
            {
                onyxMethod: CONST.ONYX.METHOD.MERGE,
                key: ONYXKEYS.REIMBURSEMENT_ACCOUNT,
                value: {
                    isLoading: true,
                    errors: null,
                },
            },
        ],
        successData: [
            {
                onyxMethod: CONST.ONYX.METHOD.MERGE,
                key: ONYXKEYS.REIMBURSEMENT_ACCOUNT,
                value: {
                    isLoading: false,
                    errors: null,
                },
            },
        ],
        failureData: [
            {
                onyxMethod: CONST.ONYX.METHOD.MERGE,
                key: ONYXKEYS.REIMBURSEMENT_ACCOUNT,
                value: {
                    isLoading: false,
                    errors: {
                        [DateUtils.getMicroseconds()]: Localize.translateLocal('paymentsPage.addBankAccountFailure'),
                    },
                },
            },
        ],
    };
}

/**
 * Submit Bank Account step with Plaid data so php can perform some checks.
 *
 * @param {Number} bankAccountID
 * @param {Object} selectedPlaidBankAccount
 */
function connectBankAccountWithPlaid(bankAccountID, selectedPlaidBankAccount) {
    const commandName = 'ConnectBankAccountWithPlaid';

    const parameters = {
        bankAccountID,
        routingNumber: selectedPlaidBankAccount.routingNumber,
        accountNumber: selectedPlaidBankAccount.accountNumber,
        bank: selectedPlaidBankAccount.bankName,
        plaidAccountID: selectedPlaidBankAccount.plaidAccountID,
        plaidAccessToken: selectedPlaidBankAccount.plaidAccessToken,
    };

    API.write(commandName, parameters, getVBBADataForOnyx());
}

/**
 * Adds a bank account via Plaid
 *
 * @param {Object} account
 * @param {String} password
 * @TODO offline pattern for this command will have to be added later once the pattern B design doc is complete
 */
function addPersonalBankAccount(account, password) {
    const commandName = 'AddPersonalBankAccount';

    const parameters = {
        addressName: account.addressName,
        routingNumber: account.routingNumber,
        accountNumber: account.accountNumber,
        isSavings: account.isSavings,
        setupType: 'plaid',
        bank: account.bankName,
        plaidAccountID: account.plaidAccountID,
        plaidAccessToken: account.plaidAccessToken,
        password,
    };

    const onyxData = {
        optimisticData: [
            {
                onyxMethod: CONST.ONYX.METHOD.MERGE,
                key: ONYXKEYS.PERSONAL_BANK_ACCOUNT,
                value: {
                    isLoading: true,
<<<<<<< HEAD
                    errors: null,
=======
                    error: '',
>>>>>>> 60d933ea
                },
            },
        ],
        successData: [
            {
                onyxMethod: CONST.ONYX.METHOD.MERGE,
                key: ONYXKEYS.PERSONAL_BANK_ACCOUNT,
                value: {
                    isLoading: false,
<<<<<<< HEAD
                    errors: null,
=======
                    error: '',
>>>>>>> 60d933ea
                    shouldShowSuccess: true,
                },
            },
        ],
        failureData: [
            {
                onyxMethod: CONST.ONYX.METHOD.MERGE,
                key: ONYXKEYS.PERSONAL_BANK_ACCOUNT,
                value: {
                    isLoading: false,
<<<<<<< HEAD
                    errors: {
                        [DateUtils.getMicroseconds()]: Localize.translateLocal('paymentsPage.addBankAccountFailure'),
                    },
=======
                    error: Localize.translateLocal('paymentsPage.addBankAccountFailure'),
>>>>>>> 60d933ea
                },
            },
        ],
    };

    API.write(commandName, parameters, onyxData);
}

function deletePaymentBankAccount(bankAccountID) {
    API.write('DeletePaymentBankAccount', {
        bankAccountID,
    }, {
        optimisticData: [
            {
                onyxMethod: CONST.ONYX.METHOD.MERGE,
                key: `${ONYXKEYS.BANK_ACCOUNT_LIST}`,
                value: {[bankAccountID]: {pendingAction: CONST.RED_BRICK_ROAD_PENDING_ACTION.DELETE}},
            },
        ],
    });
}

/**
* Update the user's personal information on the bank account in database.
*
* This action is called by the requestor step in the Verified Bank Account flow
*
* @param {Object} params
*
* @param {String} [params.dob]
* @param {String} [params.firstName]
* @param {String} [params.lastName]
* @param {String} [params.requestorAddressStreet]
* @param {String} [params.requestorAddressCity]
* @param {String} [params.requestorAddressState]
* @param {String} [params.requestorAddressZipCode]
* @param {String} [params.ssnLast4]
* @param {String} [params.isControllingOfficer]
* @param {Object} [params.onfidoData]
* @param {Boolean} [params.isOnfidoSetupComplete]
*/
function updatePersonalInformationForBankAccount(params) {
    API.write('UpdatePersonalInformationForBankAccount', params, getVBBADataForOnyx());
}

/**
 * @param {Number} bankAccountID
 * @param {String} validateCode
 */
function validateBankAccount(bankAccountID, validateCode) {
    API.write('ValidateBankAccountWithTransactions', {
        bankAccountID,
        validateCode,
    }, {
        optimisticData: [{
            onyxMethod: CONST.ONYX.METHOD.MERGE,
            key: ONYXKEYS.REIMBURSEMENT_ACCOUNT,
            value: {
                isLoading: true,
                errors: null,
            },
        }],
        successData: [{
            onyxMethod: CONST.ONYX.METHOD.MERGE,
            key: ONYXKEYS.REIMBURSEMENT_ACCOUNT,
            value: {
                isLoading: false,
            },
        }],
        failureData: [{
            onyxMethod: CONST.ONYX.METHOD.MERGE,
            key: ONYXKEYS.REIMBURSEMENT_ACCOUNT,
            value: {
                isLoading: false,
            },
        }],
    });
}

/**
 * Create the bank account with manually entered data.
 *
 * @param {String} [bankAccountID]
 * @param {String} [accountNumber]
 * @param {String} [routingNumber]
 * @param {String} [plaidMask]
 *
 */
function connectBankAccountManually(bankAccountID, accountNumber, routingNumber, plaidMask) {
    API.write('ConnectBankAccountManually', {
        bankAccountID,
        accountNumber,
        routingNumber,
        plaidMask,
    }, getVBBADataForOnyx());
}

export {
    addPersonalBankAccount,
    connectBankAccountManually,
    deletePaymentBankAccount,
    clearPersonalBankAccount,
    clearPlaid,
    clearOnfido,
    updatePersonalInformationForBankAccount,
    validateBankAccount,
    connectBankAccountWithPlaid,
    updatePlaidData,
};<|MERGE_RESOLUTION|>--- conflicted
+++ resolved
@@ -140,11 +140,7 @@
                 key: ONYXKEYS.PERSONAL_BANK_ACCOUNT,
                 value: {
                     isLoading: true,
-<<<<<<< HEAD
-                    errors: null,
-=======
-                    error: '',
->>>>>>> 60d933ea
+                    errors: null,
                 },
             },
         ],
@@ -154,11 +150,7 @@
                 key: ONYXKEYS.PERSONAL_BANK_ACCOUNT,
                 value: {
                     isLoading: false,
-<<<<<<< HEAD
-                    errors: null,
-=======
-                    error: '',
->>>>>>> 60d933ea
+                    errors: null,
                     shouldShowSuccess: true,
                 },
             },
@@ -169,13 +161,9 @@
                 key: ONYXKEYS.PERSONAL_BANK_ACCOUNT,
                 value: {
                     isLoading: false,
-<<<<<<< HEAD
                     errors: {
                         [DateUtils.getMicroseconds()]: Localize.translateLocal('paymentsPage.addBankAccountFailure'),
                     },
-=======
-                    error: Localize.translateLocal('paymentsPage.addBankAccountFailure'),
->>>>>>> 60d933ea
                 },
             },
         ],
