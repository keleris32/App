import Onyx from 'react-native-onyx';
import lodashGet from 'lodash/get';
import CONST from '../../CONST';
import * as API from '../API';
import ONYXKEYS from '../../ONYXKEYS';
import * as Localize from '../Localize';
import DateUtils from '../DateUtils';
import * as store from './ReimbursementAccount/store';

export {
    setupWithdrawalAccount,
    fetchFreePlanVerifiedBankAccount,
    goToWithdrawalAccountSetupStep,
    setBankAccountFormValidationErrors,
    resetReimbursementAccount,
    resetFreePlanBankAccount,
    hideBankAccountErrors,
    setWorkspaceIDForReimbursementAccount,
    setBankAccountSubStep,
    updateReimbursementAccountDraft,
    requestResetFreePlanBankAccount,
    cancelResetFreePlanBankAccount,
} from './ReimbursementAccount';
export {
    openPlaidBankAccountSelector,
    openPlaidBankLogin,
} from './Plaid';
export {
    openOnfidoFlow,
    activateWallet,
    answerQuestionsForWallet,
    verifyIdentity,
    acceptWalletTerms,
} from './Wallet';

function clearPersonalBankAccount() {
    Onyx.set(ONYXKEYS.PERSONAL_BANK_ACCOUNT, {});
}

function clearPlaid() {
    Onyx.set(ONYXKEYS.PLAID_DATA, {});
    Onyx.set(ONYXKEYS.PLAID_LINK_TOKEN, '');
}

function updatePlaidData(plaidData) {
    Onyx.merge(ONYXKEYS.PLAID_DATA, plaidData);
}

function clearOnfidoToken() {
    Onyx.merge(ONYXKEYS.ONFIDO_TOKEN, '');
}

/**
 * Helper method to build the Onyx data required during setup of a Verified Business Bank Account
 *
 * @returns {Object}
 */
function getVBBADataForOnyx() {
    return {
        optimisticData: [
            {
                onyxMethod: CONST.ONYX.METHOD.MERGE,
                key: ONYXKEYS.REIMBURSEMENT_ACCOUNT,
                value: {
                    isLoading: true,
                    errors: null,
                },
            },
        ],
        successData: [
            {
                onyxMethod: CONST.ONYX.METHOD.MERGE,
                key: ONYXKEYS.REIMBURSEMENT_ACCOUNT,
                value: {
                    isLoading: false,
                    errors: null,
                },
            },
        ],
        failureData: [
            {
                onyxMethod: CONST.ONYX.METHOD.MERGE,
                key: ONYXKEYS.REIMBURSEMENT_ACCOUNT,
                value: {
                    isLoading: false,
                    errors: {
                        [DateUtils.getMicroseconds()]: Localize.translateLocal('paymentsPage.addBankAccountFailure'),
                    },
                },
            },
        ],
    };
}

/**
 * Submit Bank Account step with Plaid data so php can perform some checks.
 *
 * @param {Number} bankAccountID
 * @param {Object} selectedPlaidBankAccount
 */
function connectBankAccountWithPlaid(bankAccountID, selectedPlaidBankAccount) {
    const commandName = 'ConnectBankAccountWithPlaid';

    const parameters = {
        bankAccountID,
        routingNumber: selectedPlaidBankAccount.routingNumber,
        accountNumber: selectedPlaidBankAccount.accountNumber,
        bank: selectedPlaidBankAccount.bankName,
        plaidAccountID: selectedPlaidBankAccount.plaidAccountID,
        plaidAccessToken: selectedPlaidBankAccount.plaidAccessToken,
    };

    API.write(commandName, parameters, getVBBADataForOnyx());
}

/**
 * Adds a bank account via Plaid
 *
 * @param {Object} account
 * @param {String} password
 * @TODO offline pattern for this command will have to be added later once the pattern B design doc is complete
 */
function addPersonalBankAccount(account, password) {
    const commandName = 'AddPersonalBankAccount';

    const parameters = {
        addressName: account.addressName,
        routingNumber: account.routingNumber,
        accountNumber: account.accountNumber,
        isSavings: account.isSavings,
        setupType: 'plaid',
        bank: account.bankName,
        plaidAccountID: account.plaidAccountID,
        plaidAccessToken: account.plaidAccessToken,
        password,
    };

    const onyxData = {
        optimisticData: [
            {
                onyxMethod: CONST.ONYX.METHOD.MERGE,
                key: ONYXKEYS.PERSONAL_BANK_ACCOUNT,
                value: {
                    isLoading: true,
                    error: '',
                },
            },
        ],
        successData: [
            {
                onyxMethod: CONST.ONYX.METHOD.MERGE,
                key: ONYXKEYS.PERSONAL_BANK_ACCOUNT,
                value: {
                    isLoading: false,
                    error: '',
                    shouldShowSuccess: true,
                },
            },
        ],
        failureData: [
            {
                onyxMethod: CONST.ONYX.METHOD.MERGE,
                key: ONYXKEYS.PERSONAL_BANK_ACCOUNT,
                value: {
                    isLoading: false,
                    error: Localize.translateLocal('paymentsPage.addBankAccountFailure'),
                },
            },
        ],
    };

    API.write(commandName, parameters, onyxData);
}

function deletePaymentBankAccount(bankAccountID) {
    API.write('DeletePaymentBankAccount', {
        bankAccountID,
    }, {
        optimisticData: [
            {
                onyxMethod: CONST.ONYX.METHOD.MERGE,
                key: `${ONYXKEYS.BANK_ACCOUNT_LIST}`,
                value: {[bankAccountID]: {pendingAction: CONST.RED_BRICK_ROAD_PENDING_ACTION.DELETE}},
            },
        ],
    });
}

/**
<<<<<<< HEAD
 * Add beneficial owners for the bank account, accept the ACH terms and conditions and verify the accuracy of the information provided
 *
 * @param {Object} params
 *
 * // ACH Contract Step
 * @param {Boolean} [params.ownsMoreThan25Percent]
 * @param {Boolean} [params.hasOtherBeneficialOwners]
 * @param {Boolean} [params.acceptTermsAndConditions]
 * @param {Boolean} [params.certifyTrueInformation]
 * @param {String}  [params.beneficialOwners]
 */
function updateBeneficialOwnersForBankAccount(params) {
    const bankAccountID = lodashGet(store.getReimbursementAccountInSetup(), 'bankAccountID');
    API.write('UpdateBeneficialOwnersForBankAccount', {bankAccountID, ...params}, getVBBADataForOnyx());
=======
* Update the user's personal information on the bank account in database.
*
* This action is called by the requestor step in the Verified Bank Account flow
*
* @param {Object} params
*
* @param {String} [params.dob]
* @param {String} [params.firstName]
* @param {String} [params.lastName]
* @param {String} [params.requestorAddressStreet]
* @param {String} [params.requestorAddressCity]
* @param {String} [params.requestorAddressState]
* @param {String} [params.requestorAddressZipCode]
* @param {String} [params.ssnLast4]
* @param {String} [params.isControllingOfficer]
* @param {Object} [params.onfidoData]
* @param {Boolean} [params.isOnfidoSetupComplete]
*/
function updatePersonalInformationForBankAccount(params) {
    API.write('UpdatePersonalInformationForBankAccount', params, getVBBADataForOnyx());
>>>>>>> 204d780c
}

/**
 * @param {Number} bankAccountID
 * @param {String} validateCode
 */
function validateBankAccount(bankAccountID, validateCode) {
    API.write('ValidateBankAccountWithTransactions', {
        bankAccountID,
        validateCode,
    }, {
        optimisticData: [{
            onyxMethod: CONST.ONYX.METHOD.MERGE,
            key: ONYXKEYS.REIMBURSEMENT_ACCOUNT,
            value: {
                isLoading: true,
                errors: null,
            },
        }],
        successData: [{
            onyxMethod: CONST.ONYX.METHOD.MERGE,
            key: ONYXKEYS.REIMBURSEMENT_ACCOUNT,
            value: {
                isLoading: false,
            },
        }],
        failureData: [{
            onyxMethod: CONST.ONYX.METHOD.MERGE,
            key: ONYXKEYS.REIMBURSEMENT_ACCOUNT,
            value: {
                isLoading: false,
            },
        }],
    });
}

/**
 * Updates the bank account in the database with the company step data
 *
 * @param {Object} bankAccount
 * @param {Number} [bankAccount.bankAccountID]
 *
 * Fields from BankAccount step
 * @param {String} [bankAccount.routingNumber]
 * @param {String} [bankAccount.accountNumber]
 * @param {String} [bankAccount.bankName]
 * @param {String} [bankAccount.plaidAccountID]
 * @param {String} [bankAccount.plaidAccessToken]
 * @param {Boolean} [bankAccount.isSavings]
 *
 * Fields from Company step
 * @param {String} [bankAccount.companyName]
 * @param {String} [bankAccount.addressStreet]
 * @param {String} [bankAccount.addressCity]
 * @param {String} [bankAccount.addressState]
 * @param {String} [bankAccount.addressZipCode]
 * @param {String} [bankAccount.companyPhone]
 * @param {String} [bankAccount.website]
 * @param {String} [bankAccount.companyTaxID]
 * @param {String} [bankAccount.incorporationType]
 * @param {String} [bankAccount.incorporationState]
 * @param {String} [bankAccount.incorporationDate]
 * @param {Boolean} [bankAccount.hasNoConnectionToCannabis]
 */
function updateCompanyInformationForBankAccount(bankAccount) {
    API.write('UpdateCompanyInformationForBankAccount', bankAccount, getVBBADataForOnyx());
}

/**
 * Create the bank account with manually entered data.
 *
 * @param {String} [bankAccountID]
 * @param {String} [accountNumber]
 * @param {String} [routingNumber]
 * @param {String} [plaidMask]
 *
 */
function connectBankAccountManually(bankAccountID, accountNumber, routingNumber, plaidMask) {
    API.write('ConnectBankAccountManually', {
        bankAccountID,
        accountNumber,
        routingNumber,
        plaidMask,
    }, getVBBADataForOnyx());
}

export {
    addPersonalBankAccount,
    connectBankAccountManually,
    deletePaymentBankAccount,
    clearPersonalBankAccount,
    clearPlaid,
<<<<<<< HEAD
    updateBeneficialOwnersForBankAccount,
=======
    clearOnfidoToken,
    updatePersonalInformationForBankAccount,
>>>>>>> 204d780c
    validateBankAccount,
    updateCompanyInformationForBankAccount,
    connectBankAccountWithPlaid,
    updatePlaidData,
};<|MERGE_RESOLUTION|>--- conflicted
+++ resolved
@@ -187,43 +187,26 @@
 }
 
 /**
-<<<<<<< HEAD
- * Add beneficial owners for the bank account, accept the ACH terms and conditions and verify the accuracy of the information provided
+ * Update the user's personal information on the bank account in database.
+ *
+ * This action is called by the requestor step in the Verified Bank Account flow
  *
  * @param {Object} params
  *
- * // ACH Contract Step
- * @param {Boolean} [params.ownsMoreThan25Percent]
- * @param {Boolean} [params.hasOtherBeneficialOwners]
- * @param {Boolean} [params.acceptTermsAndConditions]
- * @param {Boolean} [params.certifyTrueInformation]
- * @param {String}  [params.beneficialOwners]
- */
-function updateBeneficialOwnersForBankAccount(params) {
-    const bankAccountID = lodashGet(store.getReimbursementAccountInSetup(), 'bankAccountID');
-    API.write('UpdateBeneficialOwnersForBankAccount', {bankAccountID, ...params}, getVBBADataForOnyx());
-=======
-* Update the user's personal information on the bank account in database.
-*
-* This action is called by the requestor step in the Verified Bank Account flow
-*
-* @param {Object} params
-*
-* @param {String} [params.dob]
-* @param {String} [params.firstName]
-* @param {String} [params.lastName]
-* @param {String} [params.requestorAddressStreet]
-* @param {String} [params.requestorAddressCity]
-* @param {String} [params.requestorAddressState]
-* @param {String} [params.requestorAddressZipCode]
-* @param {String} [params.ssnLast4]
-* @param {String} [params.isControllingOfficer]
-* @param {Object} [params.onfidoData]
-* @param {Boolean} [params.isOnfidoSetupComplete]
-*/
+ * @param {String} [params.dob]
+ * @param {String} [params.firstName]
+ * @param {String} [params.lastName]
+ * @param {String} [params.requestorAddressStreet]
+ * @param {String} [params.requestorAddressCity]
+ * @param {String} [params.requestorAddressState]
+ * @param {String} [params.requestorAddressZipCode]
+ * @param {String} [params.ssnLast4]
+ * @param {String} [params.isControllingOfficer]
+ * @param {Object} [params.onfidoData]
+ * @param {Boolean} [params.isOnfidoSetupComplete]
+ */
 function updatePersonalInformationForBankAccount(params) {
     API.write('UpdatePersonalInformationForBankAccount', params, getVBBADataForOnyx());
->>>>>>> 204d780c
 }
 
 /**
@@ -293,6 +276,23 @@
 }
 
 /**
+ * Add beneficial owners for the bank account, accept the ACH terms and conditions and verify the accuracy of the information provided
+ *
+ * @param {Object} params
+ *
+ * // ACH Contract Step
+ * @param {Boolean} [params.ownsMoreThan25Percent]
+ * @param {Boolean} [params.hasOtherBeneficialOwners]
+ * @param {Boolean} [params.acceptTermsAndConditions]
+ * @param {Boolean} [params.certifyTrueInformation]
+ * @param {String}  [params.beneficialOwners]
+ */
+ function updateBeneficialOwnersForBankAccount(params) {
+    const bankAccountID = lodashGet(store.getReimbursementAccountInSetup(), 'bankAccountID');
+    API.write('UpdateBeneficialOwnersForBankAccount', {bankAccountID, ...params}, getVBBADataForOnyx());
+ }
+
+/**
  * Create the bank account with manually entered data.
  *
  * @param {String} [bankAccountID]
@@ -316,14 +316,11 @@
     deletePaymentBankAccount,
     clearPersonalBankAccount,
     clearPlaid,
-<<<<<<< HEAD
-    updateBeneficialOwnersForBankAccount,
-=======
     clearOnfidoToken,
     updatePersonalInformationForBankAccount,
->>>>>>> 204d780c
     validateBankAccount,
     updateCompanyInformationForBankAccount,
+    updateBeneficialOwnersForBankAccount,
     connectBankAccountWithPlaid,
     updatePlaidData,
 };