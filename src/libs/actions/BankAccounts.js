import lodashGet from 'lodash/get';
import lodashHas from 'lodash/has';
import Str from 'expensify-common/lib/str';
import Onyx from 'react-native-onyx';
import _ from 'underscore';
import CONST from '../../CONST';
import ONYXKEYS from '../../ONYXKEYS';
import * as API from '../API';
import BankAccount from '../models/BankAccount';
import Growl from '../Growl';
import {translateLocal} from '../translate';
import Navigation from '../Navigation/Navigation';

/**
 * List of bank accounts. This data should not be stored in Onyx since it contains unmasked PANs.
 *
 * @private
 */
let plaidBankAccounts = [];
let bankName = '';
let plaidAccessToken = '';

/** Reimbursement account actively being set up */
let reimbursementAccountInSetup = {};
Onyx.connect({
    key: ONYXKEYS.REIMBURSEMENT_ACCOUNT,
    callback: (val) => {
        reimbursementAccountInSetup = lodashGet(val, 'achData', {});
    },
});

let reimbursementAccountWorkspaceID = null;
Onyx.connect({
    key: ONYXKEYS.REIMBURSEMENT_ACCOUNT_WORKSPACE_ID,
    callback: (val) => {
        reimbursementAccountWorkspaceID = val;
    },
});

/**
 * Gets the Plaid Link token used to initialize the Plaid SDK
 */
function fetchPlaidLinkToken() {
    API.Plaid_GetLinkToken()
        .then((response) => {
            if (response.jsonCode !== 200) {
                return;
            }

            Onyx.merge(ONYXKEYS.PLAID_LINK_TOKEN, response.linkToken);
        });
}

/**
 * Navigate to a specific step in the VBA flow
 *
 * @param {String} stepID
 * @param {Object} achData
 */
function goToWithdrawalAccountSetupStep(stepID, achData) {
    const newACHData = {...reimbursementAccountInSetup};

    // If we go back to Requestor Step, reset any validation and previously answered questions from expectID.
    if (!newACHData.useOnfido && stepID === CONST.BANK_ACCOUNT.STEP.REQUESTOR) {
        delete newACHData.questions;
        delete newACHData.answers;
        if (lodashHas(achData, CONST.BANK_ACCOUNT.VERIFICATIONS.EXTERNAL_API_RESPONSES)) {
            delete newACHData.verifications.externalApiResponses.requestorIdentityID;
            delete newACHData.verifications.externalApiResponses.requestorIdentityKBA;
        }
    }

    // When going back to the BankAccountStep from the Company Step, show the manual form instead of Plaid
    if (newACHData.currentStep === CONST.BANK_ACCOUNT.STEP.COMPANY && stepID === CONST.BANK_ACCOUNT.STEP.BANK_ACCOUNT) {
        newACHData.subStep = 'manual';
    }

    Onyx.merge(ONYXKEYS.REIMBURSEMENT_ACCOUNT, {achData: {...newACHData, ...achData, currentStep: stepID}});
}

/**
 * @param {String} publicToken
 * @param {String} bank
 */
function getPlaidBankAccounts(publicToken, bank) {
    bankName = bank;

    Onyx.merge(ONYXKEYS.PLAID_BANK_ACCOUNTS, {loading: true});
    API.BankAccount_Get({
        publicToken,
        allowDebit: false,
        bank,
    })
        .then((response) => {
            if (response.jsonCode === 666 && response.title === CONST.BANK_ACCOUNT.PLAID.ERROR.TOO_MANY_ATTEMPTS) {
                Onyx.merge(ONYXKEYS.REIMBURSEMENT_ACCOUNT, {isPlaidDisabled: true});
            }

            plaidAccessToken = response.plaidAccessToken;

            // Filter out any accounts that already exist since they cannot be used again.
            plaidBankAccounts = _.filter(response.accounts, account => !account.alreadyExists);

            if (plaidBankAccounts.length === 0) {
                Growl.error(translateLocal('bankAccount.error.noBankAccountAvailable'));
            }

            Onyx.merge(ONYXKEYS.PLAID_BANK_ACCOUNTS, {
                error: {
                    title: response.title,
                    message: response.message,
                },
                loading: false,
                accounts: _.map(plaidBankAccounts, account => ({
                    ...account,
                    accountNumber: Str.maskPAN(account.accountNumber),
                })),
            });
        });
}

/**
 * We clear these out of storage once we are done with them so the user must re-enter Plaid credentials upon returning.
 */
function clearPlaidBankAccountsAndToken() {
    plaidBankAccounts = [];
    bankName = '';
    Onyx.set(ONYXKEYS.PLAID_BANK_ACCOUNTS, {});
    Onyx.set(ONYXKEYS.PLAID_LINK_TOKEN, null);
}

/**
 * Adds a bank account via Plaid
 *
 * @param {Object} account
 * @param {String} password
 * @param {String} plaidLinkToken
 */
function addPersonalBankAccount(account, password, plaidLinkToken) {
    const unmaskedAccount = _.find(plaidBankAccounts, bankAccount => (
        bankAccount.plaidAccountID === account.plaidAccountID
    ));
    API.BankAccount_Create({
        accountNumber: unmaskedAccount.accountNumber,
        addressName: unmaskedAccount.addressName,
        allowDebit: false,
        confirm: false,
        isSavings: unmaskedAccount.isSavings,
        password,
        routingNumber: unmaskedAccount.routingNumber,
        setupType: 'plaid',
        additionalData: JSON.stringify({
            useOnFido: false,
            policyID: '',
            plaidLinkToken,
            isInSetup: true,
            bankAccountInReview: null,
            currentStep: 'AccountOwnerInformationStep',
            bankName,
            plaidAccountID: unmaskedAccount.plaidAccountID,
            ownershipType: '',
            acceptTerms: true,
            country: 'US',
            currency: CONST.CURRENCY.USD,
            fieldsType: 'local',
            plaidAccessToken,
        }),
    })
        .then((response) => {
            if (response.jsonCode !== 200) {
                alert('There was a problem adding this bank account.');
                return;
            }

            alert('Bank account added successfully.');
        });
}

/**
 * Fetch and save locally the Onfido SDK token and applicantID
 * - The sdkToken is used to initialize the Onfido SDK client
 * - The applicantID is combined with the data returned from the Onfido SDK as we need both to create an
 *   identity check. Note: This happens in Web-Secure when we call Activate_Wallet during the OnfidoStep.
 */
function fetchOnfidoToken() {
    // Use Onyx.set() since we are resetting the Onfido flow completely.
    Onyx.set(ONYXKEYS.WALLET_ONFIDO, {loading: true});
    API.Wallet_GetOnfidoSDKToken()
        .then((response) => {
            const apiResult = lodashGet(response, ['requestorIdentityOnfido', 'apiResult'], {});
            Onyx.merge(ONYXKEYS.WALLET_ONFIDO, {
                applicantID: apiResult.applicantID,
                sdkToken: apiResult.sdkToken,
                loading: false,
                hasAcceptedPrivacyPolicy: true,
            });
        })
        .catch(() => Onyx.set(ONYXKEYS.WALLET_ONFIDO, {loading: false, error: CONST.WALLET.ERROR.UNEXPECTED}));
}

/**
 * Privately used to update the additionalDetails object in Onyx (which will have various effects on the UI)
 *
 * @param {Boolean} loading whether we are making the API call to validate the user's provided personal details
 * @param {String[]} [errorFields] an array of field names that should display errors in the UI
 * @param {String} [additionalErrorMessage] an additional error message to display in the UI
 * @private
 */
function setAdditionalDetailsStep(loading, errorFields = null, additionalErrorMessage = '') {
    Onyx.merge(ONYXKEYS.WALLET_ADDITIONAL_DETAILS, {loading, errorFields, additionalErrorMessage});
}

/**
 * This action can be called repeatedly with different steps until an Expensify Wallet has been activated.
 *
 * Possible steps:
 *
 *     - OnfidoStep - Creates an identity check by calling Onfido's API (via Web-Secure) with data returned from the SDK
 *     - AdditionalDetailsStep - Validates a user's provided details against a series of checks
 *     - TermsStep - Ensures that a user has agreed to all of the terms and conditions
 *
 * The API will always return the updated userWallet in the response as a convenience so we can avoid calling
 * Get&returnValueList=userWallet after we call Wallet_Activate.
 *
 * @param {String} currentStep
 * @param {Object} parameters
 * @param {String} [parameters.onfidoData] - JSON string
 * @param {Object} [parameters.personalDetails] - JSON string
 * @param {Boolean} [parameters.hasAcceptedTerms]
 */
function activateWallet(currentStep, parameters) {
    let personalDetails;
    let onfidoData;
    let hasAcceptedTerms;

    if (!_.contains(CONST.WALLET.STEP, currentStep)) {
        throw new Error('Invalid currentStep passed to activateWallet()');
    }

    if (currentStep === CONST.WALLET.STEP.ONFIDO) {
        onfidoData = parameters.onfidoData;
        Onyx.merge(ONYXKEYS.WALLET_ONFIDO, {error: '', loading: true});
    } else if (currentStep === CONST.WALLET.STEP.ADDITIONAL_DETAILS) {
        setAdditionalDetailsStep(true);

        // Personal details are heavily validated on the API side. We will only do a quick check to ensure the values
        // exist in some capacity and then stringify them.
        const errorFields = _.reduce(CONST.WALLET.REQUIRED_ADDITIONAL_DETAILS_FIELDS, (missingFields, fieldName) => (
            !personalDetails[fieldName] ? [...missingFields, fieldName] : missingFields
        ), []);

        if (!_.isEmpty(errorFields)) {
            setAdditionalDetailsStep(false, errorFields);
            return;
        }

        personalDetails = JSON.stringify(parameters.personalDetails);
    } else if (currentStep === CONST.WALLET.STEP.TERMS) {
        hasAcceptedTerms = parameters.hasAcceptedTerms;
        Onyx.merge(ONYXKEYS.WALLET_TERMS, {loading: true});
    }

    API.Wallet_Activate({
        currentStep,
        personalDetails,
        onfidoData,
        hasAcceptedTerms,
    })
        .then((response) => {
            if (response.jsonCode !== 200) {
                if (currentStep === CONST.WALLET.STEP.ONFIDO) {
                    Onyx.merge(ONYXKEYS.WALLET_ONFIDO, {error: response.message, loading: false});
                    return;
                }

                if (currentStep === CONST.WALLET.STEP.ADDITIONAL_DETAILS) {
                    if (response.title === CONST.WALLET.ERROR.MISSING_FIELD) {
                        setAdditionalDetailsStep(false, response.data.fieldNames);
                        return;
                    }

                    const errorTitles = [
                        CONST.WALLET.ERROR.IDENTITY_NOT_FOUND,
                        CONST.WALLET.ERROR.INVALID_SSN,
                        CONST.WALLET.ERROR.UNEXPECTED,
                        CONST.WALLET.ERROR.UNABLE_TO_VERIFY,
                    ];

                    if (errorTitles.includes(response.title)) {
                        setAdditionalDetailsStep(false, null, response.message);
                        return;
                    }

                    setAdditionalDetailsStep(false);
                    return;
                }

                return;
            }

            Onyx.merge(ONYXKEYS.USER_WALLET, response.userWallet);

            if (currentStep === CONST.WALLET.STEP.ONFIDO) {
                Onyx.merge(ONYXKEYS.WALLET_ONFIDO, {error: '', loading: true});
            } else if (currentStep === CONST.WALLET.STEP.ADDITIONAL_DETAILS) {
                setAdditionalDetailsStep(false);
            } else if (currentStep === CONST.WALLET.STEP.TERMS) {
                Onyx.merge(ONYXKEYS.WALLET_TERMS, {loading: false});
            }
        });
}

/**
 * Fetches information about a user's Expensify Wallet
 *
 * @typedef {Object} UserWallet
 * @property {Number} availableBalance
 * @property {Number} currentBalance
 * @property {String} currentStep - used to track which step of the "activate wallet" flow a user is in
 * @property {('SILVER'|'GOLD')} tierName - will be GOLD when fully activated. SILVER is able to recieve funds only.
 */
function fetchUserWallet() {
    API.Get({returnValueList: 'userWallet'})
        .then((response) => {
            if (response.jsonCode !== 200) {
                return;
            }

            Onyx.merge(ONYXKEYS.USER_WALLET, response.userWallet);
        });
}

/**
 * Fetch the bank account currently being set up by the user for the free plan if it exists.
 *
 * @param {String} [stepToOpen]
 */
function fetchFreePlanVerifiedBankAccount(stepToOpen) {
    // We are using set here since we will rely on data from the server (not local data) to populate the VBA flow
    // and determine which step to navigate to.
    Onyx.set(ONYXKEYS.REIMBURSEMENT_ACCOUNT, {
        loading: true, // shows loading indicator
        error: '',
        fetching: true, // only used when fetching
        // We temporarily keep the achData state to prevent UI changes while fetching.
        achData: {state: lodashGet(reimbursementAccountInSetup, 'state', '')},
    });
    let bankAccountID;

    API.Get({
        returnValueList: 'nameValuePairs',
        name: CONST.NVP.FREE_PLAN_BANK_ACCOUNT_ID,
    })
        .then((response) => {
            bankAccountID = lodashGet(response, ['nameValuePairs', CONST.NVP.FREE_PLAN_BANK_ACCOUNT_ID,
            ], '');
            const failedValidationAttemptsName = CONST.NVP.FAILED_BANK_ACCOUNT_VALIDATIONS_PREFIX + bankAccountID;

            // Now that we have the bank account. Lets grab the rest of the bank info we need
            API.Get({
                returnValueList: 'nameValuePairs, bankAccountList',
                nvpNames: [
                    failedValidationAttemptsName,
                    CONST.NVP.KYC_MIGRATION,
                    CONST.NVP.ACH_DATA_THROTTLED,
                    CONST.NVP.BANK_ACCOUNT_GET_THROTTLED,
                ].join(),
            })
                .then(({bankAccountList, nameValuePairs}) => {
                    // Users have a limited amount of attempts to get the validations amounts correct.
                    // Once exceeded, we need to block them from attempting to validate.
                    const failedValidationAttempts = lodashGet(nameValuePairs, failedValidationAttemptsName, 0);
                    const maxAttemptsReached = failedValidationAttempts > CONST.BANK_ACCOUNT.VERIFICATION_MAX_ATTEMPTS;

                    const kycVerificationsMigration = lodashGet(nameValuePairs, CONST.NVP.KYC_MIGRATION, '');
                    const throttledDate = lodashGet(nameValuePairs, CONST.NVP.ACH_DATA_THROTTLED, '');
                    const bankAccountJSON = _.find(bankAccountList, account => (
                        account.bankAccountID === bankAccountID
                    ));
                    const bankAccount = bankAccountJSON ? new BankAccount(bankAccountJSON) : null;
                    const throttledHistoryCount = lodashGet(nameValuePairs, CONST.NVP.BANK_ACCOUNT_GET_THROTTLED, 0);
                    const isPlaidDisabled = throttledHistoryCount > CONST.BANK_ACCOUNT.PLAID.ALLOWED_THROTTLED_COUNT;

                    // Next we'll build the achData and save it to Onyx
                    // If the user is already setting up a bank account we will continue the flow for them
                    let currentStep = reimbursementAccountInSetup.currentStep;
                    const achData = bankAccount ? bankAccount.toACHData() : {};
                    achData.useOnfido = true;
                    achData.policyID = reimbursementAccountWorkspaceID || '';
                    achData.isInSetup = !bankAccount || bankAccount.isInSetup();
                    achData.bankAccountInReview = bankAccount && bankAccount.isVerifying();
                    achData.domainLimit = 0;

                    // Adding a default empty state to make sure we override the temporary one we are keeping
                    // for UI purposes. This covers an edge case in which a user deleted their bank account,
                    // but would still see Finish Setup in the UI, instead of Get Started.
                    achData.state = lodashGet(achData, 'state', '');

                    // If the bank account has already been created in the db and is not yet open
                    // let's show the manual form with the previously added values
                    achData.subStep = bankAccount && bankAccount.isInSetup()
                                      && CONST.BANK_ACCOUNT.SETUP_TYPE.MANUAL;

                    // If we're not in setup, it means we already have a withdrawal account
                    // and we're upgrading it to a business bank account. So let the user
                    // review all steps with all info prefilled and editable, unless a specific step was passed.
                    if (!achData.isInSetup) {
                        // @TODO Not sure if we need to do this since for
                        // NewDot none of the accounts are pre-existing ones
                        currentStep = '';
                    }

                    // Temporary fix for Onfido flow. Can be removed by nkuoch after Sept 1 2020.
                    // @TODO not sure if we still need this or what this is about, but seems like maybe yes...
                    if (currentStep === CONST.BANK_ACCOUNT.STEP.ACH_CONTRACT && achData.useOnfido) {
                        const onfidoResponse = lodashGet(
                            achData,
                            CONST.BANK_ACCOUNT.VERIFICATIONS.REQUESTOR_IDENTITY_ONFIDO,
                        );
                        const sdkToken = lodashGet(onfidoResponse, CONST.BANK_ACCOUNT.ONFIDO_RESPONSE.SDK_TOKEN);
                        if (sdkToken && !achData.isOnfidoSetupComplete
                            && onfidoResponse.status !== CONST.BANK_ACCOUNT.ONFIDO_RESPONSE.PASS
                        ) {
                            currentStep = CONST.BANK_ACCOUNT.STEP.REQUESTOR;
                        }
                    }

                    // Ensure we route the user to the correct step based on the status of their bank account
                    if (bankAccount && !currentStep) {
                        currentStep = bankAccount.isPending() || bankAccount.isVerifying()
                            ? CONST.BANK_ACCOUNT.STEP.VALIDATION
                            : CONST.BANK_ACCOUNT.STEP.BANK_ACCOUNT;

                        // @TODO Again, not sure how much of this logic is needed right now
                        // as we shouldn't be handling any open accounts in New Expensify yet that need to pass any more
                        // checks or can be upgraded, but leaving in for possible future compatibility.
                        if (bankAccount.isOpen()) {
                            if (bankAccount.needsToPassLatestChecks()) {
                                const hasTriedToUpgrade = bankAccount.getDateSigned()
                                    > (kycVerificationsMigration || '2020-01-13');
                                currentStep = hasTriedToUpgrade
                                    ? CONST.BANK_ACCOUNT.STEP.VALIDATION : CONST.BANK_ACCOUNT.STEP.COMPANY;
                                achData.bankAccountInReview = hasTriedToUpgrade;
                            } else {
                                // We do not show a specific view for the EnableStep since we
                                // will enable the Expensify card automatically. However, we will still handle
                                // that step and show the Validate view.
                                currentStep = CONST.BANK_ACCOUNT.STEP.ENABLE;
                            }
                        }
                    }

                    // If at this point we still don't have a current step, default to the BankAccountStep
                    if (!currentStep) {
                        currentStep = CONST.BANK_ACCOUNT.STEP.BANK_ACCOUNT;
                    }

                    // If we are providing a stepToOpen via a deep link then we will always navigate to that step. This
                    // should be used with caution as it is possible to drop a user into a flow they can't complete e.g.
                    // if we drop the user into the CompanyStep, but they have no accountNumber or routing Number in
                    // their achData.
                    if (stepToOpen) {
                        currentStep = stepToOpen;
                    }

                    // 'error' displays any string set as an error encountered during the add Verified BBA flow.
                    // If we are fetching a bank account, clear the error to reset.
                    Onyx.merge(ONYXKEYS.REIMBURSEMENT_ACCOUNT, {
                        throttledDate, maxAttemptsReached, error: '', isPlaidDisabled,
                    });
                    goToWithdrawalAccountSetupStep(currentStep, achData);
                })
                .finally(() => {
<<<<<<< HEAD
                    const dataToMerge = {
                        loading: false,
                        fetching: false,
                    };

                    // If we didn't get a routingNumber and accountNumber from the response and we have previously saved
                    // values, autofill them
                    if (!reimbursementAccountInSetup.routingNumber && !reimbursementAccountInSetup.accountNumber
                        && oldACHData.routingNumber && oldACHData.accountNumber) {
                        dataToMerge.achData = oldACHData;
                    }

                    Onyx.merge(ONYXKEYS.REIMBURSEMENT_ACCOUNT, dataToMerge);
=======
                    Onyx.merge(ONYXKEYS.REIMBURSEMENT_ACCOUNT, {loading: false});
>>>>>>> 2578d3a6
                });
        });
}

const WITHDRAWAL_ACCOUNT_STEPS = [
    {
        id: CONST.BANK_ACCOUNT.STEP.BANK_ACCOUNT,
        title: 'Bank Account',
    },
    {
        id: CONST.BANK_ACCOUNT.STEP.COMPANY,
        title: 'Company Information',
    },
    {
        id: CONST.BANK_ACCOUNT.STEP.REQUESTOR,
        title: 'Requestor Information',
    },
    {
        id: CONST.BANK_ACCOUNT.STEP.ACH_CONTRACT,
        title: 'Beneficial Owners',
    },
    {
        id: CONST.BANK_ACCOUNT.STEP.VALIDATION,
        title: 'Validate',
    },
    {
        id: CONST.BANK_ACCOUNT.STEP.ENABLE,
        title: 'Enable',
    },
];

/**
 * Get step position in the array
 * @private
 * @param {String} stepID
 * @return {Number}
 */
function getIndexByStepID(stepID) {
    return _.findIndex(WITHDRAWAL_ACCOUNT_STEPS, step => step.id === stepID);
}

/**
 * Get next step ID
 * @return {String}
 */
function getNextStepID() {
    const nextStepIndex = Math.min(
        getIndexByStepID(reimbursementAccountInSetup.currentStep) + 1,
        WITHDRAWAL_ACCOUNT_STEPS.length - 1,
    );
    return lodashGet(WITHDRAWAL_ACCOUNT_STEPS, [nextStepIndex, 'id'], CONST.BANK_ACCOUNT.STEP.BANK_ACCOUNT);
}

/**
 * @private
 * @param {Number} bankAccountID
 */
function setFreePlanVerifiedBankAccountID(bankAccountID) {
    API.SetNameValuePair({name: CONST.NVP.FREE_PLAN_BANK_ACCOUNT_ID, value: bankAccountID});
}

/**
 * @param {Number} bankAccountID
 * @param {String} validateCode
 */
function validateBankAccount(bankAccountID, validateCode) {
    console.log('validateBankAccount');
    Onyx.merge(ONYXKEYS.REIMBURSEMENT_ACCOUNT, {loading: true});

    API.BankAccount_Validate({bankAccountID, validateCode})
        .then((response) => {
            if (response.jsonCode === 200) {
                Growl.show('Bank Account successfully validated!', CONST.GROWL.SUCCESS, 5000);
                Onyx.set(ONYXKEYS.REIMBURSEMENT_ACCOUNT_DRAFT, null);
                API.User_IsUsingExpensifyCard()
                    .then(({isUsingExpensifyCard}) => {
                        const reimbursementAccount = {
                            loading: false,
                            error: '',
                            achData: {state: BankAccount.STATE.OPEN},
                        };

                        if (isUsingExpensifyCard) {
                            Navigation.dismissModal();
                        } else {
                            reimbursementAccount.achData.currentStep = CONST.BANK_ACCOUNT.STEP.ENABLE;
                        }

                        Onyx.merge(ONYXKEYS.USER, {isUsingExpensifyCard});
                        Onyx.merge(ONYXKEYS.REIMBURSEMENT_ACCOUNT, reimbursementAccount);
                    });
                return;
            }

            Onyx.merge(ONYXKEYS.REIMBURSEMENT_ACCOUNT, {loading: false, error: response.message});
        });
}

/**
 * Show error modal and optionally a specific error message
 *
 * @param {String} errorModalMessage The error message to be displayed in the modal's body.
 */
function showBankAccountErrorModal(errorModalMessage = null) {
    Onyx.merge(ONYXKEYS.REIMBURSEMENT_ACCOUNT, {isErrorModalVisible: true, errorModalMessage});
}

/**
 * Hide error modal
 */
function hideBankAccountErrorModal() {
    Onyx.merge(ONYXKEYS.REIMBURSEMENT_ACCOUNT, {isErrorModalVisible: false});
}

/**
 * Set the current fields with errors.
 *
 * @param {String} errors
 */
function setBankAccountFormValidationErrors(errors) {
    // We set 'errors' to null first because we don't have a way yet to replace a specific property like 'errors' without merging it
    Onyx.merge(ONYXKEYS.REIMBURSEMENT_ACCOUNT, {errors: null});
    Onyx.merge(ONYXKEYS.REIMBURSEMENT_ACCOUNT, {errors});
}

/**
 * Set the current error message.
 *
 * @param {String} error
 */
function showBankAccountFormValidationError(error) {
    Onyx.merge(ONYXKEYS.REIMBURSEMENT_ACCOUNT, {error});
}

/**
 * Create or update the bank account in db with the updated data.
 *
 * @param {Object} [data]
 */
function setupWithdrawalAccount(data) {
    console.log('setupWithdrawalAccount', data);
    let nextStep;
    Onyx.merge(ONYXKEYS.REIMBURSEMENT_ACCOUNT, {loading: true});

    const newACHData = {
        ...reimbursementAccountInSetup,
        ...data,

        // This param tells Web-Secure that this bank account is from NewDot so we can modify links back to the correct
        // app in any communications. It also will be used to provision a customer for the Expensify card automatically
        // once their bank account is successfully validated.
        enableCardAfterVerified: true,
    };

    if (data && !_.isUndefined(data.isSavings)) {
        newACHData.isSavings = Boolean(data.isSavings);
    }
    if (!newACHData.setupType) {
        newACHData.setupType = newACHData.plaidAccountID
            ? CONST.BANK_ACCOUNT.SETUP_TYPE.PLAID
            : CONST.BANK_ACCOUNT.SETUP_TYPE.MANUAL;
    }

    nextStep = newACHData.currentStep;

    // If we are setting up a Plaid account replace the accountNumber with the unmasked number
    if (data.plaidAccountID) {
        const unmaskedAccount = _.find(plaidBankAccounts, bankAccount => (
            bankAccount.plaidAccountID === data.plaidAccountID
        ));
        newACHData.accountNumber = unmaskedAccount.accountNumber;
    }

    API.BankAccount_SetupWithdrawal(newACHData)
        /* eslint-disable arrow-body-style */
        .then((response) => {
            // Without this block, we can call merge again with the achData before this merge finishes, resulting in
            // the original achData overwriting the data we're trying to set here. With this block, we ensure that the
            // newACHData is set in Onyx before we call merge on the reimbursementAccount key again.
            return Onyx.merge(ONYXKEYS.REIMBURSEMENT_ACCOUNT, {
                loading: false,
                achData: {...newACHData},
            })
                .then(() => Promise.resolve(response));
        })
        .then((response) => {
            const currentStep = newACHData.currentStep;
            let achData = lodashGet(response, 'achData', {});
            let error = lodashGet(achData, CONST.BANK_ACCOUNT.VERIFICATIONS.ERROR_MESSAGE);
            const errors = {};

            if (response.jsonCode === 200 && !error) {
                // Save an NVP with the bankAccountID for this account. This is temporary since we are not showing lists
                // of accounts yet and must have some kind of record of which account is the one the user is trying to
                // set up for the free plan.
                if (achData.bankAccountID) {
                    setFreePlanVerifiedBankAccountID(achData.bankAccountID);
                }

                // Show warning if another account already set up this bank account and promote share
                if (response.existingOwners) {
                    Onyx.merge(
                        ONYXKEYS.REIMBURSEMENT_ACCOUNT,
                        {
                            existingOwners: response.existingOwners,
                            isErrorModalVisible: true,
                        },
                    );
                    return;
                }

                if (currentStep === CONST.BANK_ACCOUNT.STEP.REQUESTOR) {
                    const requestorResponse = lodashGet(
                        achData,
                        CONST.BANK_ACCOUNT.VERIFICATIONS.REQUESTOR_IDENTITY_ID,
                    );
                    if (newACHData.useOnfido) {
                        const onfidoResponse = lodashGet(
                            achData,
                            CONST.BANK_ACCOUNT.VERIFICATIONS.REQUESTOR_IDENTITY_ONFIDO,
                        );
                        const sdkToken = lodashGet(onfidoResponse, CONST.BANK_ACCOUNT.ONFIDO_RESPONSE.SDK_TOKEN);
                        if (sdkToken && !newACHData.isOnfidoSetupComplete
                                && onfidoResponse.status !== CONST.BANK_ACCOUNT.ONFIDO_RESPONSE.PASS
                        ) {
                            // Requestor Step still needs to run Onfido
                            achData.sdkToken = sdkToken;
                            goToWithdrawalAccountSetupStep(CONST.BANK_ACCOUNT.STEP.REQUESTOR, achData);
                            return;
                        }
                    } else if (requestorResponse) {
                        // Don't go to next step if Requestor Step needs to ask some questions
                        let questions = lodashGet(requestorResponse, CONST.BANK_ACCOUNT.QUESTIONS.QUESTION) || [];
                        if (_.isEmpty(questions)) {
                            const differentiatorQuestion = lodashGet(
                                requestorResponse,
                                CONST.BANK_ACCOUNT.QUESTIONS.DIFFERENTIATOR_QUESTION,
                            );
                            if (differentiatorQuestion) {
                                questions = [differentiatorQuestion];
                            }
                        }
                        if (!_.isEmpty(questions)) {
                            achData.questions = questions;
                            goToWithdrawalAccountSetupStep(CONST.BANK_ACCOUNT.STEP.REQUESTOR, achData);
                            return;
                        }
                    }
                }

                if (currentStep === CONST.BANK_ACCOUNT.STEP.ACH_CONTRACT) {
                    // Get an up-to-date bank account list so that we can allow the user to validate their newly
                    // generated bank account
                    API.Get({returnValueList: 'bankAccountList'})
                        .then((bankAccountListResponse) => {
                            const bankAccountJSON = _.findWhere(bankAccountListResponse.bankAccountList, {
                                bankAccountID: newACHData.bankAccountID,
                            });
                            const bankAccount = new BankAccount(bankAccountJSON);
                            achData = bankAccount.toACHData();
                            const needsToPassLatestChecks = achData.state === BankAccount.STATE.OPEN
                                && achData.needsToPassLatestChecks;
                            achData.bankAccountInReview = needsToPassLatestChecks
                                || achData.state === BankAccount.STATE.VERIFYING;

                            goToWithdrawalAccountSetupStep(CONST.BANK_ACCOUNT.STEP.VALIDATION, achData);
                        });
                    return;
                }

                if ((currentStep === CONST.BANK_ACCOUNT.STEP.VALIDATION && newACHData.bankAccountInReview)
                    || currentStep === CONST.BANK_ACCOUNT.STEP.ENABLE
                ) {
                    // Setup done!
                } else {
                    nextStep = getNextStepID();
                }
            } else {
                if (response.jsonCode === 666 || response.jsonCode === 404) {
                    error = response.message;
                }

                if (response.jsonCode === 402) {
                    if (response.message === CONST.BANK_ACCOUNT.ERROR.MISSING_ROUTING_NUMBER
                        || response.message === CONST.BANK_ACCOUNT.ERROR.MAX_ROUTING_NUMBER
                    ) {
                        errors.routingNumber = true;
                        achData.subStep = CONST.BANK_ACCOUNT.SETUP_TYPE.MANUAL;
                    } else if (response.message === CONST.BANK_ACCOUNT.ERROR.MISSING_INCORPORATION_STATE) {
                        error = translateLocal('bankAccount.error.incorporationState');
                    } else if (response.message === CONST.BANK_ACCOUNT.ERROR.MISSING_INCORPORATION_TYPE) {
                        error = translateLocal('bankAccount.error.companyType');
                    } else {
                        console.error(response.message);
                    }
                }

                if (lodashGet(achData, CONST.BANK_ACCOUNT.VERIFICATIONS.THROTTLED)) {
                    achData.disableFields = true;
                }
            }

            // Go to next step
            goToWithdrawalAccountSetupStep(nextStep, achData);

            if (_.size(errors)) {
                setBankAccountFormValidationErrors(errors);
                showBankAccountErrorModal();
            }
            if (error) {
                showBankAccountFormValidationError(error);
                showBankAccountErrorModal(error);
            }
        })
        .catch((response) => {
            Onyx.merge(ONYXKEYS.REIMBURSEMENT_ACCOUNT, {loading: false, achData: {...newACHData}});
            console.error(response.stack);
            showBankAccountErrorModal(translateLocal('common.genericErrorMessage'));
        });
}

function hideBankAccountErrors() {
    Onyx.merge(ONYXKEYS.REIMBURSEMENT_ACCOUNT, {error: '', existingOwners: null, errors: null});
}

function setWorkspaceIDForReimbursementAccount(workspaceID) {
    Onyx.merge(ONYXKEYS.REIMBURSEMENT_ACCOUNT_WORKSPACE_ID, workspaceID);
}

/**
 * @param {Object} bankAccountData
 */
function updateReimbursementAccountDraft(bankAccountData) {
    Onyx.merge(ONYXKEYS.REIMBURSEMENT_ACCOUNT_DRAFT, bankAccountData);
}

export {
    activateWallet,
    addPersonalBankAccount,
    clearPlaidBankAccountsAndToken,
    fetchFreePlanVerifiedBankAccount,
    fetchOnfidoToken,
    fetchPlaidLinkToken,
    fetchUserWallet,
    getPlaidBankAccounts,
    goToWithdrawalAccountSetupStep,
    setupWithdrawalAccount,
    validateBankAccount,
    hideBankAccountErrors,
    hideBankAccountErrorModal,
    showBankAccountErrorModal,
    showBankAccountFormValidationError,
    setBankAccountFormValidationErrors,
    setWorkspaceIDForReimbursementAccount,
    updateReimbursementAccountDraft,
};<|MERGE_RESOLUTION|>--- conflicted
+++ resolved
@@ -471,23 +471,7 @@
                     goToWithdrawalAccountSetupStep(currentStep, achData);
                 })
                 .finally(() => {
-<<<<<<< HEAD
-                    const dataToMerge = {
-                        loading: false,
-                        fetching: false,
-                    };
-
-                    // If we didn't get a routingNumber and accountNumber from the response and we have previously saved
-                    // values, autofill them
-                    if (!reimbursementAccountInSetup.routingNumber && !reimbursementAccountInSetup.accountNumber
-                        && oldACHData.routingNumber && oldACHData.accountNumber) {
-                        dataToMerge.achData = oldACHData;
-                    }
-
-                    Onyx.merge(ONYXKEYS.REIMBURSEMENT_ACCOUNT, dataToMerge);
-=======
-                    Onyx.merge(ONYXKEYS.REIMBURSEMENT_ACCOUNT, {loading: false});
->>>>>>> 2578d3a6
+                    Onyx.merge(ONYXKEYS.REIMBURSEMENT_ACCOUNT, {loading: false, fetching: false});
                 });
         });
 }
@@ -554,7 +538,6 @@
  * @param {String} validateCode
  */
 function validateBankAccount(bankAccountID, validateCode) {
-    console.log('validateBankAccount');
     Onyx.merge(ONYXKEYS.REIMBURSEMENT_ACCOUNT, {loading: true});
 
     API.BankAccount_Validate({bankAccountID, validateCode})
@@ -628,7 +611,6 @@
  * @param {Object} [data]
  */
 function setupWithdrawalAccount(data) {
-    console.log('setupWithdrawalAccount', data);
     let nextStep;
     Onyx.merge(ONYXKEYS.REIMBURSEMENT_ACCOUNT, {loading: true});
 
