import {Linking} from 'react-native';
import moment from 'moment';
import _ from 'underscore';
import lodashGet from 'lodash/get';
import ExpensiMark from 'expensify-common/lib/ExpensiMark';
import Onyx from 'react-native-onyx';
import ONYXKEYS from '../../ONYXKEYS';
import * as Pusher from '../Pusher/pusher';
import LocalNotification from '../Notification/LocalNotification';
import PushNotification from '../Notification/PushNotification';
import * as PersonalDetails from './PersonalDetails';
import Navigation from '../Navigation/Navigation';
import * as ActiveClientManager from '../ActiveClientManager';
import Visibility from '../Visibility';
import ROUTES from '../../ROUTES';
import Timing from './Timing';
import * as DeprecatedAPI from '../deprecatedAPI';
import * as API from '../API';
import CONFIG from '../../CONFIG';
import CONST from '../../CONST';
import Log from '../Log';
import * as LoginUtils from '../LoginUtils';
import * as ReportUtils from '../ReportUtils';
import Timers from '../Timers';
import * as ReportActions from './ReportActions';
import Growl from '../Growl';
import * as Localize from '../Localize';
import PusherUtils from '../PusherUtils';
import DateUtils from '../DateUtils';

let currentUserEmail;
let currentUserAccountID;
Onyx.connect({
    key: ONYXKEYS.SESSION,
    callback: (val) => {
        // When signed out, val is undefined
        if (!val) {
            return;
        }

        currentUserEmail = val.email;
        currentUserAccountID = val.accountID;
    },
});

let lastViewedReportID;
Onyx.connect({
    key: ONYXKEYS.CURRENTLY_VIEWED_REPORTID,
    callback: val => lastViewedReportID = val ? Number(val) : null,
});

let myPersonalDetails;
Onyx.connect({
    key: ONYXKEYS.MY_PERSONAL_DETAILS,
    callback: val => myPersonalDetails = val,
});

const allReports = {};
let conciergeChatReportID;
const typingWatchTimers = {};

/**
 * Map of the most recent sequenceNumber for a reports_* key in Onyx by reportID.
 *
 * There are several sources that can set the most recent reportAction's sequenceNumber for a report:
 *
 *     - Fetching the report object
 *     - Fetching the report history
 *     - Optimistically creating a report action
 *     - Handling a report action via Pusher
 *
 * Those values are stored in reportMaxSequenceNumbers and treated as the main source of truth for each report's max
 * sequenceNumber.
 */
const reportMaxSequenceNumbers = {};

// Keeps track of the last read for each report
const lastReadSequenceNumbers = {};

// Map of optimistic report action IDs. These should be cleared when replaced by a recent fetch of report history
// since we will then be up to date and any optimistic actions that are still waiting to be replaced can be removed.
const optimisticReportActionIDs = {};

// Boolean to indicate if report data is loading from the API or not.
let isReportDataLoading = true;
Onyx.connect({
    key: ONYXKEYS.IS_LOADING_REPORT_DATA,
    callback: val => isReportDataLoading = val,
});

/**
 * Checks the report to see if there are any unread action items
 *
 * @param {Object} report
 * @returns {Boolean}
 */
function getUnreadActionCount(report) {
    const lastReadSequenceNumber = lodashGet(report, [
        'reportNameValuePairs',
        `lastRead_${currentUserAccountID}`,
        'sequenceNumber',
    ]);

    // Save the lastReadActionID locally so we can access this later
    lastReadSequenceNumbers[report.reportID] = lastReadSequenceNumber;

    if (report.reportActionCount === 0) {
        return 0;
    }

    if (!lastReadSequenceNumber) {
        return report.reportActionCount;
    }

    // There are unread items if the last one the user has read is less
    // than the highest sequence number we have
    const unreadActionCount = report.reportActionCount - lastReadSequenceNumber - ReportActions.getDeletedCommentsCount(report.reportID, lastReadSequenceNumber);
    return Math.max(0, unreadActionCount);
}

/**
 * @param {Object} report
 * @return {String[]}
 */
function getParticipantEmailsFromReport({sharedReportList, reportNameValuePairs, ownerEmail}) {
    const emailArray = _.map(sharedReportList, participant => participant.email);
    if (ReportUtils.isChatRoom(reportNameValuePairs)) {
        return emailArray;
    }
    if (ReportUtils.isPolicyExpenseChat(reportNameValuePairs)) {
        // The owner of the policyExpenseChat isn't in the sharedReportsList so they need to be explicitly included.
        return [ownerEmail, ...emailArray];
    }

    // The current user is excluded from the participants array in DMs/Group DMs because their participation is implied
    // by the chat being shared to them. This also prevents the user's own avatar from being a part of the chat avatar.
    return _.without(emailArray, currentUserEmail);
}

/**
 * Only store the minimal amount of data in Onyx that needs to be stored
 * because space is limited
 *
 * @param {Object} report
 * @param {Number} report.reportID
 * @param {String} report.reportName
 * @param {Object} report.reportNameValuePairs
 * @returns {Object}
 */
function getSimplifiedReportObject(report) {
    const createTimestamp = lodashGet(report, 'lastActionCreated', 0);
    const lastMessageTimestamp = moment.utc(createTimestamp).unix();
    const lastActionMessage = lodashGet(report, ['lastActionMessage', 'html'], '');
    const isLastMessageAttachment = new RegExp(`<img|a\\s[^>]*${CONST.ATTACHMENT_SOURCE_ATTRIBUTE}\\s*=\\s*"[^"]*"[^>]*>`, 'gi').test(lastActionMessage);
    const chatType = lodashGet(report, ['reportNameValuePairs', 'chatType'], '');

    let lastMessageText = null;
    if (report.reportActionCount > 0) {
        // We are removing any html tags from the message html since we cannot access the text version of any comments as
        // the report only has the raw reportActionList and not the processed version returned by Report_GetHistory
        const parser = new ExpensiMark();
        lastMessageText = parser.htmlToText(lastActionMessage);
        lastMessageText = ReportUtils.formatReportLastMessageText(lastMessageText);
    }

    // Used for archived rooms, will store the policy name that the room used to belong to.
    const oldPolicyName = lodashGet(report, ['reportNameValuePairs', 'oldPolicyName'], '');

    const lastActorEmail = lodashGet(report, 'lastActionActorEmail', '');
    const notificationPreference = ReportUtils.isChatRoom({chatType})
        ? lodashGet(report, ['reportNameValuePairs', 'notificationPreferences', currentUserAccountID], 'daily')
        : '';

    // Used for User Created Policy Rooms, will denote how access to a chat room is given among workspace members
    const visibility = lodashGet(report, ['reportNameValuePairs', 'visibility']);

    return {
        reportID: report.reportID,
        reportName: report.reportName,
        chatType,
        ownerEmail: LoginUtils.getEmailWithoutMergedAccountPrefix(lodashGet(report, ['ownerEmail'], '')),
        policyID: lodashGet(report, ['reportNameValuePairs', 'expensify_policyID'], ''),
        unreadActionCount: getUnreadActionCount(report),
        maxSequenceNumber: lodashGet(report, 'reportActionCount', 0),
        participants: getParticipantEmailsFromReport(report),
        isPinned: report.isPinned,
        lastVisitedTimestamp: lodashGet(report, [
            'reportNameValuePairs',
            `lastRead_${currentUserAccountID}`,
            'timestamp',
        ], 0),
        lastMessageTimestamp,
        lastMessageText: isLastMessageAttachment ? '[Attachment]' : lastMessageText,
        lastActorEmail,
        hasOutstandingIOU: false,
        notificationPreference,
        stateNum: report.state,
        statusNum: report.status,
        oldPolicyName,
        visibility,
        isOwnPolicyExpenseChat: lodashGet(report, ['isOwnPolicyExpenseChat'], false),
        lastMessageHtml: lastActionMessage,
    };
}

/**
 * Get a simplified version of an IOU report
 *
 * @param {Object} reportData
 * @param {String} reportData.transactionID
 * @param {Number} reportData.amount
 * @param {String} reportData.currency
 * @param {String} reportData.created
 * @param {String} reportData.comment
 * @param {Object[]} reportData.transactionList
 * @param {String} reportData.ownerEmail
 * @param {String} reportData.managerEmail
 * @param {Number} reportData.reportID
 * @param {Number|String} chatReportID
 * @returns {Object}
 */
function getSimplifiedIOUReport(reportData, chatReportID) {
    return {
        reportID: reportData.reportID,
        ownerEmail: reportData.ownerEmail,
        managerEmail: reportData.managerEmail,
        currency: reportData.currency,
        chatReportID: Number(chatReportID),
        state: reportData.state,
        cachedTotal: reportData.cachedTotal,
        total: reportData.total,
        status: reportData.status,
        stateNum: reportData.stateNum,
        submitterPayPalMeAddress: reportData.submitterPayPalMeAddress,
        submitterPhoneNumbers: reportData.submitterPhoneNumbers,
        hasOutstandingIOU: reportData.stateNum === CONST.REPORT.STATE_NUM.PROCESSING && reportData.total !== 0,
    };
}

/**
 * Given IOU and chat report ID fetches most recent IOU data from DeprecatedAPI.
 *
 * @param {Number} iouReportID
 * @param {Number} chatReportID
 * @returns {Promise}
 */
function fetchIOUReport(iouReportID, chatReportID) {
    return DeprecatedAPI.Get({
        returnValueList: 'reportStuff',
        reportIDList: iouReportID,
        shouldLoadOptionalKeys: true,
        includePinnedReports: true,
    }).then((response) => {
        if (!response) {
            return;
        }
        if (response.jsonCode !== 200) {
            console.error(response.message);
            return;
        }
        const iouReportData = response.reports[iouReportID];
        if (!iouReportData) {
            // IOU data for a report will be missing when the IOU report has already been paid.
            // This is expected and we return early as no further processing can be done.
            return;
        }
        return getSimplifiedIOUReport(iouReportData, chatReportID);
    }).catch((error) => {
        Log.hmmm('[Report] Failed to populate IOU Collection:', error.message);
    });
}

/**
 * Given debtorEmail finds active IOU report ID via GetIOUReport API call
 *
 * @param {String} debtorEmail
 * @returns {Promise}
 */
function fetchIOUReportID(debtorEmail) {
    return DeprecatedAPI.GetIOUReport({
        debtorEmail,
    }).then((response) => {
        const iouReportID = response.reportID || 0;
        if (response.jsonCode !== 200) {
            console.error(response.message);
            return;
        }
        if (iouReportID === 0) {
            // If there is no IOU report for this user then we will assume it has been paid and do nothing here.
            // All reports are initialized with hasOutstandingIOU: false. Since the IOU report we were looking for has
            // been settled then there's nothing more to do.
            Log.info('GetIOUReport returned a reportID of 0, not fetching IOU report data');
            return;
        }
        return iouReportID;
    });
}

/**
 * Fetches chat reports when provided a list of chat report IDs.
 * If the shouldRedirectIfInaccessible flag is set, we redirect to the Concierge chat
 * when we find an inaccessible chat
 * @param {Array} chatList
 * @param {Boolean} shouldRedirectIfInaccessible
 * @returns {Promise<Object[]>} only used internally when fetchAllReports() is called
 */
function fetchChatReportsByIDs(chatList, shouldRedirectIfInaccessible = false) {
    let fetchedReports;
    const simplifiedReports = {};
    return DeprecatedAPI.GetReportSummaryList({reportIDList: chatList.join(',')})
        .then(({reportSummaryList, jsonCode}) => {
            Log.info('[Report] successfully fetched report data', false, {chatList});
            fetchedReports = reportSummaryList;

            // If we receive a 404 response while fetching a single report, treat that report as inaccessible.
            if (jsonCode === 404 && shouldRedirectIfInaccessible) {
                throw new Error(CONST.REPORT.ERROR.INACCESSIBLE_REPORT);
            }

            return Promise.all(_.map(fetchedReports, (chatReport) => {
                // If there aren't any IOU actions, we don't need to fetch any additional data
                if (!chatReport.hasIOUAction) {
                    return;
                }

                // Group chat reports cannot and should not be associated with a specific IOU report
                const participants = getParticipantEmailsFromReport(chatReport);
                if (participants.length > 1) {
                    return;
                }
                if (participants.length === 0) {
                    Log.alert('[Report] Report with IOU action but does not have any participant.', {
                        reportID: chatReport.reportID,
                        participants,
                    });
                    return;
                }

                return fetchIOUReportID(participants[0])
                    .then((iouReportID) => {
                        if (!iouReportID) {
                            return Promise.resolve();
                        }

                        return fetchIOUReport(iouReportID, chatReport.reportID);
                    });
            }));
        })
        .then((iouReportObjects) => {
            // Process the reports and store them in Onyx. At the same time we'll save the simplified reports in this
            // variable called simplifiedReports which hold the participants (minus the current user) for each report.
            // Using this simplifiedReport we can call PersonalDetails.getFromReportParticipants to get the
            // personal details of all the participants and even link up their avatars to report icons.
            const reportIOUData = {};
            _.each(fetchedReports, (report) => {
                const simplifiedReport = getSimplifiedReportObject(report);
                simplifiedReports[`${ONYXKEYS.COLLECTION.REPORT}${report.reportID}`] = simplifiedReport;
            });

            _.each(iouReportObjects, (iouReportObject) => {
                if (!iouReportObject) {
                    return;
                }

                const iouReportKey = `${ONYXKEYS.COLLECTION.REPORT_IOUS}${iouReportObject.reportID}`;
                const reportKey = `${ONYXKEYS.COLLECTION.REPORT}${iouReportObject.chatReportID}`;
                reportIOUData[iouReportKey] = iouReportObject;
                simplifiedReports[reportKey].iouReportID = iouReportObject.reportID;
                simplifiedReports[reportKey].hasOutstandingIOU = iouReportObject.stateNum
                    === CONST.REPORT.STATE_NUM.PROCESSING && iouReportObject.total !== 0;
            });

            // We use mergeCollection such that it updates the collection in one go.
            // Any withOnyx subscribers to this key will also receive the complete updated props just once
            // than updating props for each report and re-rendering had merge been used.
            Onyx.mergeCollection(ONYXKEYS.COLLECTION.REPORT_IOUS, reportIOUData);
            Onyx.mergeCollection(ONYXKEYS.COLLECTION.REPORT, simplifiedReports);

            // Fetch the personal details if there are any
            PersonalDetails.getFromReportParticipants(_.values(simplifiedReports));
            return simplifiedReports;
        })
        .catch((err) => {
            if (err.message !== CONST.REPORT.ERROR.INACCESSIBLE_REPORT) {
                return;
            }

            // eslint-disable-next-line no-use-before-define
            handleInaccessibleReport();
        });
}

/**
 * Given IOU object, save the data to Onyx.
 *
 * @param {Object} iouReportObject
 * @param {Number} iouReportObject.stateNum
 * @param {Number} iouReportObject.total
 * @param {Number} iouReportObject.reportID
 */
function setLocalIOUReportData(iouReportObject) {
    const iouReportKey = `${ONYXKEYS.COLLECTION.REPORT_IOUS}${iouReportObject.reportID}`;
    Onyx.merge(iouReportKey, iouReportObject);
}

/**
 * Update the lastRead actionID and timestamp in local memory and Onyx
 *
 * @param {Number} reportID
 * @param {Number} lastReadSequenceNumber
 */
function setLocalLastRead(reportID, lastReadSequenceNumber) {
    lastReadSequenceNumbers[reportID] = lastReadSequenceNumber;
    const reportMaxSequenceNumber = reportMaxSequenceNumbers[reportID];

    // Determine the number of unread actions by deducting the last read sequence from the total. If, for some reason,
    // the last read sequence is higher than the actual last sequence, let's just assume all actions are read
    const unreadActionCount = Math.max(reportMaxSequenceNumber - lastReadSequenceNumber - ReportActions.getDeletedCommentsCount(reportID, lastReadSequenceNumber), 0);

    // Update the report optimistically.
    Onyx.merge(`${ONYXKEYS.COLLECTION.REPORT}${reportID}`, {
        unreadActionCount,
        lastVisitedTimestamp: Date.now(),
    });
}

/**
 * Remove all optimistic actions from report actions and reset the optimisticReportActionsIDs array. We do this
 * to clear any stuck optimistic actions that have not be updated for whatever reason.
 *
 * @param {Number} reportID
 */
function removeOptimisticActions(reportID) {
    const actionIDs = optimisticReportActionIDs[reportID] || [];
    const actionsToRemove = _.reduce(actionIDs, (actions, actionID) => ({
        ...actions,
        [actionID]: null,
    }), {});
    Onyx.merge(`${ONYXKEYS.COLLECTION.REPORT_ACTIONS}${reportID}`, actionsToRemove);

    // Reset the optimistic report action IDs to an empty array
    Onyx.merge(`${ONYXKEYS.COLLECTION.REPORT}${reportID}`, {
        optimisticReportActionIDs: [],
    });
}

/**
 * Fetch the iouReport and persist the data to Onyx.
 *
 * @param {Number} iouReportID - ID of the report we are fetching
 * @param {Number} chatReportID - associated chatReportID, set as an iouReport field
 * @param {Boolean} [shouldRedirectIfEmpty=false] - Whether to redirect to Active Report Screen if IOUReport is empty
 * @returns {Promise}
 */
function fetchIOUReportByID(iouReportID, chatReportID, shouldRedirectIfEmpty = false) {
    return fetchIOUReport(iouReportID, chatReportID)
        .then((iouReportObject) => {
            if (!iouReportObject && shouldRedirectIfEmpty) {
                Growl.error(Localize.translateLocal('notFound.iouReportNotFound'));
                Navigation.navigate(ROUTES.REPORT);
                return;
            }
            setLocalIOUReportData(iouReportObject);
            return iouReportObject;
        });
}

/**
 * If an iouReport is open (has an IOU, but is not yet paid) then we sync the reportIDs of both chatReport and
 * iouReport in Onyx, simplifying IOU data retrieval and reducing necessary API calls when displaying IOU components:
 * - chatReport: {id: 123, iouReportID: 987, ...}
 * - iouReport: {id: 987, chatReportID: 123, ...}
 *
 * The reports must remain in sync when the iouReport is modified. This function ensures that we sync reportIds after
 * fetching the iouReport and therefore should only be called if we are certain that the fetched iouReport is currently
 * open - else we would overwrite the existing open iouReportID with a closed iouReportID.
 *
 * Examples of correct usage include 'receieving a push notification', or 'paying an IOU', because both of these cases can only
 * occur for an iouReport that is currently open (notifications are not sent for closed iouReports, and you cannot pay a closed
 * IOU). Send Money is an incorrect use case, because these IOUReports are never associated with the chatReport and this would
 * prevent outstanding IOUs from showing.
 *
 * @param {Number} iouReportID - ID of the report we are fetching
 * @param {Number} chatReportID - associated chatReportID, used to sync the reports
 */
function fetchIOUReportByIDAndUpdateChatReport(iouReportID, chatReportID) {
    fetchIOUReportByID(iouReportID, chatReportID)
        .then((iouReportObject) => {
            // Now sync the chatReport data to ensure it has a reference to the updated iouReportID
            const chatReportObject = {
                hasOutstandingIOU: iouReportObject.stateNum === CONST.REPORT.STATE_NUM.PROCESSING
                    && iouReportObject.total !== 0,
                iouReportID: iouReportObject.reportID,
            };

            if (!chatReportObject.hasOutstandingIOU) {
                chatReportObject.iouReportID = null;
            }

            const reportKey = `${ONYXKEYS.COLLECTION.REPORT}${chatReportID}`;
            Onyx.merge(reportKey, chatReportObject);
        });
}

/**
 * @param {Number} reportID
 * @param {Number} sequenceNumber
 */
function setNewMarkerPosition(reportID, sequenceNumber) {
    Onyx.merge(`${ONYXKEYS.COLLECTION.REPORT}${reportID}`, {
        newMarkerSequenceNumber: sequenceNumber,
    });
}

/**
 * Updates a report action's message to be a new value.
 *
 * @param {Number} reportID
 * @param {Number} sequenceNumber
 * @param {Object} message
 */
function updateReportActionMessage(reportID, sequenceNumber, message) {
    const actionToMerge = {};
    actionToMerge[sequenceNumber] = {message: [message]};
    Onyx.merge(`${ONYXKEYS.COLLECTION.REPORT_ACTIONS}${reportID}`, actionToMerge).then(() => {
        // If the message is deleted, update the last read message and the unread counter
        if (!message.html) {
            setLocalLastRead(reportID, lastReadSequenceNumbers[reportID]);
        }

        Onyx.merge(`${ONYXKEYS.COLLECTION.REPORT}${reportID}`, {
            lastMessageText: ReportActions.getLastVisibleMessageText(reportID),
        });
    });
}

/**
 * Get the private pusher channel name for a Report.
 *
 * @param {Number} reportID
 * @returns {String}
 */
function getReportChannelName(reportID) {
    return `${CONST.PUSHER.PRIVATE_REPORT_CHANNEL_PREFIX}${reportID}${CONFIG.PUSHER.SUFFIX}`;
}

/**
 * Initialize our pusher subscriptions to listen for new report comments and pin toggles
 */
function subscribeToUserEvents() {
    // If we don't have the user's accountID yet we can't subscribe so return early
    if (!currentUserAccountID) {
        return;
    }

    const pusherChannelName = `${CONST.PUSHER.PRIVATE_USER_CHANNEL_PREFIX}${currentUserAccountID}${CONFIG.PUSHER.SUFFIX}`;
    if (Pusher.isSubscribed(pusherChannelName) || Pusher.isAlreadySubscribing(pusherChannelName)) {
        return;
    }

<<<<<<< HEAD
=======
    // Live-update a report's actions when a 'report comment' event is received.
    PusherUtils.subscribeToPrivateUserChannelEvent(
        Pusher.TYPE.REPORT_COMMENT,
        currentUserAccountID,
        pushJSON => updateReportWithNewAction(pushJSON.reportID, pushJSON.reportAction, pushJSON.notificationPreference),
    );

>>>>>>> 312c0cc6
    // Live-update a report's actions when an 'edit comment' event is received.
    PusherUtils.subscribeToPrivateUserChannelEvent(Pusher.TYPE.REPORT_COMMENT_EDIT,
        currentUserAccountID,
        pushJSON => updateReportActionMessage(pushJSON.reportID, pushJSON.sequenceNumber, pushJSON.message));
}

/**
 * Setup reportComment push notification callbacks.
 */
function subscribeToReportCommentPushNotifications() {
    PushNotification.onReceived(PushNotification.TYPE.REPORT_COMMENT, ({reportID, onyxData}) => {
        Log.info('[Report] Handled event sent by Airship', false, {reportID});
        Onyx.update(onyxData);
    });

    // Open correct report when push notification is clicked
    PushNotification.onSelected(PushNotification.TYPE.REPORT_COMMENT, ({reportID}) => {
        if (Navigation.canNavigate('navigate')) {
            // If a chat is visible other than the one we are trying to navigate to, then we need to navigate back
            if (Navigation.getActiveRoute().slice(1, 2) === ROUTES.REPORT && !Navigation.isActiveRoute(`r/${reportID}`)) {
                Navigation.goBack();
            }
            Navigation.navigate(ROUTES.getReportRoute(reportID));
        } else {
            // Navigation container is not yet ready, use deeplinking to open to correct report instead
            Navigation.setDidTapNotification();
            Linking.openURL(`${CONST.DEEPLINK_BASE_URL}${ROUTES.getReportRoute(reportID)}`);
        }
    });
}

/**
 * There are 2 possibilities that we can receive via pusher for a user's typing status:
 * 1. The "new" way from New Expensify is passed as {[login]: Boolean} (e.g. {yuwen@expensify.com: true}), where the value
 * is whether the user with that login is typing on the report or not.
 * 2. The "old" way from e.com which is passed as {userLogin: login} (e.g. {userLogin: bstites@expensify.com})
 *
 * This method makes sure that no matter which we get, we return the "new" format
 *
 * @param {Object} typingStatus
 * @returns {Object}
 */
function getNormalizedTypingStatus(typingStatus) {
    let normalizedTypingStatus = typingStatus;

    if (_.first(_.keys(typingStatus)) === 'userLogin') {
        normalizedTypingStatus = {[typingStatus.userLogin]: true};
    }

    return normalizedTypingStatus;
}

/**
 * Initialize our pusher subscriptions to listen for someone typing in a report.
 *
 * @param {Number} reportID
 */
function subscribeToReportTypingEvents(reportID) {
    if (!reportID) {
        return;
    }

    // Make sure we have a clean Typing indicator before subscribing to typing events
    Onyx.set(`${ONYXKEYS.COLLECTION.REPORT_USER_IS_TYPING}${reportID}`, {});

    const pusherChannelName = getReportChannelName(reportID);
    Pusher.subscribe(pusherChannelName, 'client-userIsTyping', (typingStatus) => {
        const normalizedTypingStatus = getNormalizedTypingStatus(typingStatus);
        const login = _.first(_.keys(normalizedTypingStatus));

        if (!login) {
            return;
        }

        // Don't show the typing indicator if a user is typing on another platform
        if (login === currentUserEmail) {
            return;
        }

        // Use a combo of the reportID and the login as a key for holding our timers.
        const reportUserIdentifier = `${reportID}-${login}`;
        clearTimeout(typingWatchTimers[reportUserIdentifier]);
        Onyx.merge(`${ONYXKEYS.COLLECTION.REPORT_USER_IS_TYPING}${reportID}`, normalizedTypingStatus);

        // Wait for 1.5s of no additional typing events before setting the status back to false.
        typingWatchTimers[reportUserIdentifier] = setTimeout(() => {
            const typingStoppedStatus = {};
            typingStoppedStatus[login] = false;
            Onyx.merge(`${ONYXKEYS.COLLECTION.REPORT_USER_IS_TYPING}${reportID}`, typingStoppedStatus);
            delete typingWatchTimers[reportUserIdentifier];
        }, 1500);
    })
        .catch((error) => {
            Log.hmmm('[Report] Failed to initially subscribe to Pusher channel', false, {errorType: error.type, pusherChannelName});
        });
}

/**
 * Remove our pusher subscriptions to listen for someone typing in a report.
 *
 * @param {Number} reportID
 */
function unsubscribeFromReportChannel(reportID) {
    if (!reportID) {
        return;
    }

    const pusherChannelName = getReportChannelName(reportID);
    Onyx.set(`${ONYXKEYS.COLLECTION.REPORT_USER_IS_TYPING}${reportID}`, {});
    Pusher.unsubscribe(pusherChannelName);
}

/**
 * Get the report ID for a chat report for a specific
 * set of participants and navigate to it if wanted.
 *
 * @param {String[]} participants
 * @param {Boolean} shouldNavigate
 * @returns {Promise<Object[]>}
 */
function fetchOrCreateChatReport(participants, shouldNavigate = true) {
    if (participants.length < 2) {
        throw new Error('fetchOrCreateChatReport() must have at least two participants.');
    }

    return DeprecatedAPI.CreateChatReport({
        emailList: participants.join(','),
    })
        .then((data) => {
            if (data.jsonCode !== 200) {
                console.error(data.message);
                Growl.error(data.message);
                return;
            }

            // Merge report into Onyx
            const simplifiedReportObject = getSimplifiedReportObject(data);
            Onyx.merge(`${ONYXKEYS.COLLECTION.REPORT}${data.reportID}`, simplifiedReportObject);

            if (shouldNavigate) {
                // Redirect the logged in person to the new report
                Navigation.navigate(ROUTES.getReportRoute(data.reportID));
            }

            // We are returning an array with a report object here since fetchAllReports calls this method or
            // fetchChatReportsByIDs which returns an array of report objects.
            return [simplifiedReportObject];
        });
}

/**
 * Get the actions of a report
 *
 * @param {Number} reportID
 * @param {Number} [offset]
 * @returns {Promise}
 */
function fetchActions(reportID, offset) {
    const reportActionsOffset = !_.isUndefined(offset) ? offset : -1;

    if (!_.isNumber(reportActionsOffset)) {
        Log.alert('[Report] Offset provided is not a number', {
            offset,
            reportActionsOffset,
        });
        return;
    }

    return DeprecatedAPI.Report_GetHistory({
        reportID,
        reportActionsOffset,
        reportActionsLimit: CONST.REPORT.ACTIONS.LIMIT,
    })
        .then((data) => {
            // We must remove all optimistic actions so there will not be any stuck comments. At this point, we should
            // be caught up and no longer need any optimistic comments.
            removeOptimisticActions(reportID);

            const indexedData = _.indexBy(data.history, 'sequenceNumber');
            Onyx.merge(`${ONYXKEYS.COLLECTION.REPORT_ACTIONS}${reportID}`, indexedData);
        });
}

/**
 * Get the actions of a report
 *
 * @param {Number} reportID
 * @param {Number} [offset]
 */
function fetchActionsWithLoadingState(reportID, offset) {
    Onyx.set(ONYXKEYS.IS_LOADING_REPORT_ACTIONS, true);
    fetchActions(reportID, offset)
        .finally(() => Onyx.set(ONYXKEYS.IS_LOADING_REPORT_ACTIONS, false));
}

/**
 * Get all of our reports
 *
 * @param {Boolean} shouldRecordHomePageTiming whether or not performance timing should be measured
 * @param {Boolean} shouldDelayActionsFetch when the app loads we want to delay the fetching of additional actions
 * @returns {Promise}
 */
function fetchAllReports(
    shouldRecordHomePageTiming = false,
    shouldDelayActionsFetch = false,
) {
    Onyx.set(ONYXKEYS.IS_LOADING_REPORT_DATA, true);
    return DeprecatedAPI.Get({
        returnValueList: 'chatList',
    })
        .then((response) => {
            if (response.jsonCode !== 200) {
                return;
            }

            // The cast here is necessary as Get rvl='chatList' may return an int or Array
            const reportIDs = _.filter(String(response.chatList).split(','), _.identity);

            // Get all the chat reports if they have any, otherwise create one with concierge
            if (reportIDs.length > 0) {
                return fetchChatReportsByIDs(reportIDs);
            }

            return fetchOrCreateChatReport([currentUserEmail, CONST.EMAIL.CONCIERGE], false);
        })
        .then((returnedReports) => {
            Onyx.set(ONYXKEYS.INITIAL_REPORT_DATA_LOADED, true);
            Onyx.set(ONYXKEYS.IS_LOADING_REPORT_DATA, false);

            // If at this point the user still doesn't have a Concierge report, create it for them.
            // This means they were a participant in reports before their account was created (e.g. default rooms)
            const hasConciergeChat = _.some(returnedReports, report => ReportUtils.isConciergeChatReport(report));
            if (!hasConciergeChat) {
                fetchOrCreateChatReport([currentUserEmail, CONST.EMAIL.CONCIERGE], false);
            }

            if (shouldRecordHomePageTiming) {
                Timing.end(CONST.TIMING.HOMEPAGE_REPORTS_LOADED);
            }

            // Delay fetching report history as it significantly increases sign in to interactive time.
            // Register the timer so we can clean it up if the user quickly logs out after logging in. If we don't
            // cancel the timer we'll make unnecessary API requests from the sign in page.
            Timers.register(setTimeout(() => {
                // Filter reports to see which ones have actions we need to fetch so we can preload Onyx with new
                // content and improve chat switching experience by only downloading content we don't have yet.
                // This improves performance significantly when reconnecting by limiting API requests and unnecessary
                // data processing by Onyx.
                const reportIDsWithMissingActions = _.chain(returnedReports)
                    .map(report => report.reportID)
                    .filter(reportID => ReportActions.isReportMissingActions(reportID, reportMaxSequenceNumbers[reportID]))
                    .value();

                // Once we have the reports that are missing actions we will find the intersection between the most
                // recently accessed reports and reports missing actions. Then we'll fetch the history for a small
                // set to avoid making too many network requests at once.
                const reportIDsToFetchActions = _.chain(ReportUtils.sortReportsByLastVisited(allReports))
                    .map(report => report.reportID)
                    .reverse()
                    .intersection(reportIDsWithMissingActions)
                    .slice(0, 10)
                    .value();

                if (_.isEmpty(reportIDsToFetchActions)) {
                    Log.info('[Report] Local reportActions up to date. Not fetching additional actions.');
                    return;
                }

                Log.info('[Report] Fetching reportActions for reportIDs: ', false, {
                    reportIDs: reportIDsToFetchActions,
                });
                _.each(reportIDsToFetchActions, (reportID) => {
                    const offset = ReportActions.dangerouslyGetReportActionsMaxSequenceNumber(reportID, false);
                    fetchActions(reportID, offset);
                });

                // We are waiting a set amount of time to allow the UI to finish loading before bogging it down with
                // more requests and operations. Startup delay is longer since there is a lot more work done to build
                // up the UI when the app first initializes.
            }, shouldDelayActionsFetch ? CONST.FETCH_ACTIONS_DELAY.STARTUP : CONST.FETCH_ACTIONS_DELAY.RECONNECT));
        });
}

/**
 * Add an action item to a report
 *
 * @param {Number} reportID
 * @param {String} text
 * @param {File} [file]
 */
function addComment(reportID, text, file) {
    // For comments shorter than 10k chars, convert the comment from MD into HTML because that's how it is stored in the database
    // For longer comments, skip parsing and display plaintext for performance reasons. It takes over 40s to parse a 100k long string!!
    const parser = new ExpensiMark();
    const commentText = text.length < 10000 ? parser.replace(text) : text;
    const isAttachment = _.isEmpty(text) && file !== undefined;
    const attachmentInfo = isAttachment ? file : {};

    // The new sequence number will be one higher than the highest
    const highestSequenceNumber = reportMaxSequenceNumbers[reportID] || 0;
    const newSequenceNumber = highestSequenceNumber + 1;
    const htmlForNewComment = isAttachment ? 'Uploading Attachment...' : commentText;

    // Remove HTML from text when applying optimistic offline comment
    const textForNewComment = isAttachment ? '[Attachment]'
        : parser.htmlToText(htmlForNewComment);

    // Update the report in Onyx to have the new sequence number
    const optimisticReport = {
        maxSequenceNumber: newSequenceNumber,
        lastMessageTimestamp: moment().unix(),
        lastMessageText: ReportUtils.formatReportLastMessageText(textForNewComment),
        lastActorEmail: currentUserEmail,
    };

    // Generate a clientID so we can save the optimistic action to storage with the clientID as key. Later, we will
    // remove the optimistic action when we add the real action created in the server. We do this because it's not
    // safe to assume that this will use the very next sequenceNumber. An action created by another can overwrite that
    // sequenceNumber if it is created before this one. We use a combination of current epoch timestamp (milliseconds)
    // and a random number so that the probability of someone else having the same optimisticReportActionID is
    // extremely low even if they left the comment at the same moment as another user on the same report. The random
    // number is 3 digits because if we go any higher JS will convert the digits after the 16th position to 0's in
    // optimisticReportActionID.
    const randomNumber = Math.floor((Math.random() * (999 - 100)) + 100);
    const optimisticReportActionID = parseInt(`${Date.now()}${randomNumber}`, 10);

    // Store the optimistic action ID on the report the comment was added to. It will be removed later when refetching
    // report actions in order to clear out any stuck actions (i.e. actions where the client never received a Pusher
    // event, for whatever reason, from the server with the new action data
    optimisticReport.optimisticReportActionIDs = [...(optimisticReportActionIDs[reportID] || []), optimisticReportActionID];

    // Optimistically add the new comment to the store before waiting to save it to the server
    const optimisticReportActions = {
        [optimisticReportActionID]: {
            actionName: CONST.REPORT.ACTIONS.TYPE.ADDCOMMENT,
            actorEmail: currentUserEmail,
            actorAccountID: currentUserAccountID,
            person: [
                {
                    style: 'strong',
                    text: myPersonalDetails.displayName || currentUserEmail,
                    type: 'TEXT',
                },
            ],
            automatic: false,

            // Use the client generated ID as a optimistic action ID so we can remove it later
            sequenceNumber: optimisticReportActionID,
            clientID: optimisticReportActionID,
            avatar: myPersonalDetails.avatar,
            timestamp: moment().unix(),
            message: [
                {
                    type: CONST.REPORT.MESSAGE.TYPE.COMMENT,
                    html: htmlForNewComment,
                    text: textForNewComment,
                },
            ],
            isFirstItem: false,
            isAttachment,
            attachmentInfo,
            isPending: true,
            shouldShow: true,
        },
    };

    const parameters = {
        reportID,
        file,
        reportComment: commentText,
        clientID: optimisticReportActionID,
    };

    const optimisticData = [
        {
            onyxMethod: CONST.ONYX.METHOD.MERGE,
            key: `${ONYXKEYS.COLLECTION.REPORT}${reportID}`,
            value: optimisticReport,
        },
        {
            onyxMethod: CONST.ONYX.METHOD.MERGE,
            key: `${ONYXKEYS.COLLECTION.REPORT_ACTIONS}${reportID}`,
            value: optimisticReportActions,
        },
    ];

    // Update the timezone if it's been 5 minutes from the last time the user added a comment
    if (DateUtils.canUpdateTimezone()) {
        const timezone = DateUtils.getCurrentTimezone();
        parameters.timezone = JSON.stringify(timezone);
        optimisticData.push({
            onyxMethod: CONST.ONYX.METHOD.MERGE,
            key: ONYXKEYS.MY_PERSONAL_DETAILS,
            value: {timezone},
        });
        optimisticData.push({
            onyxMethod: CONST.ONYX.METHOD.MERGE,
            key: ONYXKEYS.PERSONAL_DETAILS,
            value: {[currentUserEmail]: timezone},
        });
        DateUtils.setTimezoneUpdated();
    }

    API.write(isAttachment ? 'AddAttachmentWithOptionalComment' : 'AddComment', parameters, {
        optimisticData,
        failureData: [
            {
                onyxMethod: CONST.ONYX.METHOD.MERGE,
                key: `${ONYXKEYS.COLLECTION.REPORT_ACTIONS}${reportID}`,
                value: {
                    [optimisticReportActionID]: {
                        isPending: false,
                    },
                },
            },
        ],
    });
}

/**
 * @param {Number} reportID
 * @param {Object} file
 */
function addAttachmentWithOptionalComment(reportID, file) {
    addComment(reportID, '', file);
}

/**
 * Get the last read sequence number for a report
 * @param {String|Number} reportID
 * @return {Number}
 */
function getLastReadSequenceNumber(reportID) {
    return lastReadSequenceNumbers[reportID];
}

/**
 * Deletes a comment from the report, basically sets it as empty string
 *
 * @param {Number} reportID
 * @param {Object} reportAction
 */
function deleteReportComment(reportID, reportAction) {
    // Optimistic Response
    const sequenceNumber = reportAction.sequenceNumber;
    const reportActionsToMerge = {};
    const oldMessage = {...reportAction.message};
    reportActionsToMerge[sequenceNumber] = {
        ...reportAction,
        message: [
            {
                type: CONST.REPORT.MESSAGE.TYPE.COMMENT,
                html: '',
                text: '',
            },
        ],
    };

    Onyx.merge(`${ONYXKEYS.COLLECTION.REPORT_ACTIONS}${reportID}`, reportActionsToMerge).then(() => {
        setLocalLastRead(reportID, getLastReadSequenceNumber(reportID));
    });

    // Try to delete the comment by calling the API
    DeprecatedAPI.Report_EditComment({
        reportID,
        reportActionID: reportAction.reportActionID,
        reportComment: '',
        sequenceNumber,
    })
        .then((response) => {
            if (response.jsonCode === 200) {
                return;
            }

            // Reverse Optimistic Response
            reportActionsToMerge[sequenceNumber] = {
                ...reportAction,
                message: oldMessage,
            };
            Onyx.merge(`${ONYXKEYS.COLLECTION.REPORT_ACTIONS}${reportID}`, reportActionsToMerge).then(() => {
                setLocalLastRead(reportID, getLastReadSequenceNumber(reportID));
            });
        });
}

/**
 * Updates the last read action ID on the report. It optimistically makes the change to the store, and then let's the
 * network layer handle the delayed write.
 *
 * @param {Number} reportID
 * @param {Number} [sequenceNumber] This can be used to set the last read actionID to a specific
 * @param {Boolean} [manuallyMarked] If the user manually marked this as unread, we need to tell the API
 *  spot (eg. mark-as-unread). Otherwise, when this param is omitted, the highest sequence number becomes the one that
 *  is last read (meaning that the entire report history has been read)
 */
function updateLastReadActionID(reportID, sequenceNumber, manuallyMarked = false) {
    // If report data is loading, we can't update the last read sequence number because it is obsolete
    if (isReportDataLoading) {
        return;
    }

    // If we aren't specifying a sequenceNumber and have no valid maxSequenceNumber for this report then we should not
    // update the last read. Most likely, we have just created the report and it has no comments. But we should err on
    // the side of caution and do nothing in this case.
    if (_.isUndefined(sequenceNumber)
        && (!reportMaxSequenceNumbers[reportID] && reportMaxSequenceNumbers[reportID] !== 0)) {
        return;
    }

    // Need to subtract 1 from sequenceNumber so that the "New" marker appears in the right spot (the last read
    // action). If 1 isn't subtracted then the "New" marker appears one row below the action (the first unread action)
    // Note: sequenceNumber can be 1 for the first message, so we can't use
    // (sequenceNumber - 1) || reportMaxSequenceNumbers[reportID] because the first expression results in 0 which is falsy.
    const lastReadSequenceNumber = _.isNumber(sequenceNumber) ? (sequenceNumber - 1) : reportMaxSequenceNumbers[reportID];

    setLocalLastRead(reportID, lastReadSequenceNumber);

    // Mark the report as not having any unread items
    DeprecatedAPI.Report_UpdateLastRead({
        reportID,
        sequenceNumber: lastReadSequenceNumber,
        markAsUnread: manuallyMarked,
    });
}

/**
 * Toggles the pinned state of the report.
 *
 * @param {Object} report
 */
function togglePinnedState(report) {
    const pinnedValue = !report.isPinned;

    // Optimistically pin/unpin the report before we send out the command
    const optimisticData = [
        {
            onyxMethod: 'merge',
            key: `${ONYXKEYS.COLLECTION.REPORT}${report.reportID}`,
            value: {isPinned: pinnedValue},
        },
    ];

    API.write('TogglePinnedChat', {
        reportID: report.reportID,
        pinnedValue,
    }, {optimisticData});
}

/**
 * Saves the comment left by the user as they are typing. By saving this data the user can switch between chats, close
 * tab, refresh etc without worrying about loosing what they typed out.
 *
 * @param {Number} reportID
 * @param {String} comment
 */
function saveReportComment(reportID, comment) {
    Onyx.merge(`${ONYXKEYS.COLLECTION.REPORT_DRAFT_COMMENT}${reportID}`, comment);
}

/**
 * Immediate indication whether the report has a draft comment.
 *
 * @param {String} reportID
 * @param {Boolean} hasDraft
 * @returns {Promise}
 */
function setReportWithDraft(reportID, hasDraft) {
    return Onyx.merge(`${ONYXKEYS.COLLECTION.REPORTS_WITH_DRAFT}${reportID}`, hasDraft);
}

/**
 * Broadcasts whether or not a user is typing on a report over the report's private pusher channel.
 *
 * @param {Number} reportID
 */
function broadcastUserIsTyping(reportID) {
    const privateReportChannelName = getReportChannelName(reportID);
    const typingStatus = {};
    typingStatus[currentUserEmail] = true;
    Pusher.sendEvent(privateReportChannelName, 'client-userIsTyping', typingStatus);
}

/**
 * When a report changes in Onyx, this fetches the report from the API if the report doesn't have a name
 * and it keeps track of the max sequence number on the report actions.
 *
 * @param {Object} report
 */
function handleReportChanged(report) {
    if (!report) {
        return;
    }

    if (report && report.reportID) {
        allReports[report.reportID] = report;

        if (ReportUtils.isConciergeChatReport(report)) {
            conciergeChatReportID = report.reportID;
        }
    }

    // A report can be missing a name if a comment is received via pusher event
    // and the report does not yet exist in Onyx (eg. a new DM created with the logged in person)
    if (report.reportID && report.reportName === undefined) {
        fetchChatReportsByIDs([report.reportID]);
    }

    // Store the max sequence number for each report
    reportMaxSequenceNumbers[report.reportID] = report.maxSequenceNumber;

    // Store optimistic actions IDs for each report
    optimisticReportActionIDs[report.reportID] = report.optimisticReportActionIDs;
}

/**
 * @param {Number} reportID
 */
function updateCurrentlyViewedReportID(reportID) {
    Onyx.merge(ONYXKEYS.CURRENTLY_VIEWED_REPORTID, String(reportID));
}

Onyx.connect({
    key: ONYXKEYS.COLLECTION.REPORT,
    callback: handleReportChanged,
});

/**
 * Saves a new message for a comment. Marks the comment as edited, which will be reflected in the UI.
 *
 * @param {Number} reportID
 * @param {Object} originalReportAction
 * @param {String} textForNewComment
 */
function editReportComment(reportID, originalReportAction, textForNewComment) {
    const parser = new ExpensiMark();
    const htmlForNewComment = parser.replace(textForNewComment);

    //  Delete the comment if it's empty
    if (_.isEmpty(htmlForNewComment)) {
        deleteReportComment(reportID, originalReportAction);
        return;
    }

    // Skip the Edit if message is not changed
    if (originalReportAction.message[0].html === htmlForNewComment.trim()) {
        return;
    }

    // Optimistically update the report action with the new message
    const sequenceNumber = originalReportAction.sequenceNumber;
    const newReportAction = {...originalReportAction};
    const actionToMerge = {};
    newReportAction.message[0].isEdited = true;
    newReportAction.message[0].html = htmlForNewComment;
    newReportAction.message[0].text = parser.htmlToText(htmlForNewComment);
    actionToMerge[sequenceNumber] = newReportAction;
    Onyx.merge(`${ONYXKEYS.COLLECTION.REPORT_ACTIONS}${reportID}`, actionToMerge);

    // Persist the updated report comment
    DeprecatedAPI.Report_EditComment({
        reportID,
        reportActionID: originalReportAction.reportActionID,
        reportComment: htmlForNewComment,
        sequenceNumber,
    })
        .then((response) => {
            if (response.jsonCode === 200) {
                return;
            }

            // If it fails, reset Onyx
            actionToMerge[sequenceNumber] = originalReportAction;
            Onyx.merge(`${ONYXKEYS.COLLECTION.REPORT_ACTIONS}${reportID}`, actionToMerge);
        });
}

/**
 * Saves the draft for a comment report action. This will put the comment into "edit mode"
 *
 * @param {Number} reportID
 * @param {Number} reportActionID
 * @param {String} draftMessage
 */
function saveReportActionDraft(reportID, reportActionID, draftMessage) {
    Onyx.set(`${ONYXKEYS.COLLECTION.REPORT_ACTIONS_DRAFTS}${reportID}_${reportActionID}`, draftMessage);
}

/**
 * Syncs up a chat report and an IOU report in Onyx after an IOU transaction has been made
 * by setting the iouReportID and hasOutstandingIOU for the chat report.
 * Even though both reports are updated in the back-end, the API doesn't handle syncing their reportIDs.
 * If we didn't sync these reportIDs, the paid IOU would still be shown to users as unpaid.
 * The iouReport being fetched here must be open, because only an open iouReport can be paid.
 *
 * @param {Object} chatReport
 * @param {Object} iouReport
 */
function syncChatAndIOUReports(chatReport, iouReport) {
    // Return early in case there's a back-end issue preventing the IOU command from returning the report objects.
    if (!chatReport || !iouReport) {
        return;
    }

    const simplifiedIouReport = {};
    const simplifiedReport = {};
    const chatReportKey = `${ONYXKEYS.COLLECTION.REPORT}${chatReport.reportID}`;
    const iouReportKey = `${ONYXKEYS.COLLECTION.REPORT_IOUS}${iouReport.reportID}`;

    // We don't want to sync an iou report that's already been reimbursed with its chat report.
    if (!iouReport.stateNum === CONST.REPORT.STATE_NUM.SUBMITTED) {
        simplifiedReport[chatReportKey].iouReportID = iouReport.reportID;
    }
    simplifiedReport[chatReportKey] = getSimplifiedReportObject(chatReport);
    simplifiedReport[chatReportKey].hasOutstandingIOU = iouReport.stateNum
        === (CONST.REPORT.STATE_NUM.PROCESSING && iouReport.total !== 0);
    simplifiedIouReport[iouReportKey] = getSimplifiedIOUReport(iouReport, chatReport.reportID);

    Onyx.mergeCollection(ONYXKEYS.COLLECTION.REPORT_IOUS, simplifiedIouReport);
    Onyx.mergeCollection(ONYXKEYS.COLLECTION.REPORT, simplifiedReport);
}

/**
 * Updates a user's notification preferences for a chat room
 *
 * @param {Number} reportID
 * @param {String} notificationPreference
 */
function updateNotificationPreference(reportID, notificationPreference) {
    Onyx.merge(`${ONYXKEYS.COLLECTION.REPORT}${reportID}`, {notificationPreference});
    DeprecatedAPI.Report_UpdateNotificationPreference({reportID, notificationPreference});
}

/**
 * Navigates to the 1:1 report with Concierge
 */
function navigateToConciergeChat() {
    // If we don't have a chat with Concierge then create it
    if (!conciergeChatReportID) {
        fetchOrCreateChatReport([currentUserEmail, CONST.EMAIL.CONCIERGE], true);
        return;
    }

    Navigation.navigate(ROUTES.getReportRoute(conciergeChatReportID));
}

/**
 * Handle the navigation when report is inaccessible
 */
function handleInaccessibleReport() {
    Growl.error(Localize.translateLocal('notFound.chatYouLookingForCannotBeFound'));
    navigateToConciergeChat();
}

/**
 * Creates a policy room, fetches it, and navigates to it.
 * @param {String} policyID
 * @param {String} reportName
 * @param {String} visibility
 * @return {Promise}
 */
function createPolicyRoom(policyID, reportName, visibility) {
    Onyx.set(ONYXKEYS.IS_LOADING_CREATE_POLICY_ROOM, true);
    return DeprecatedAPI.CreatePolicyRoom({policyID, reportName, visibility})
        .then((response) => {
            if (response.jsonCode === CONST.JSON_CODE.UNABLE_TO_RETRY) {
                Growl.error(Localize.translateLocal('newRoomPage.growlMessageOnError'));
                return;
            }

            if (response.jsonCode !== CONST.JSON_CODE.SUCCESS) {
                Growl.error(response.message);
                return;
            }

            return fetchChatReportsByIDs([response.reportID]);
        })
        .then((chatReports) => {
            const reportID = lodashGet(_.first(_.values(chatReports)), 'reportID', '');
            if (!reportID) {
                Log.error('Unable to grab policy room after creation', reportID);
                return;
            }
            Navigation.navigate(ROUTES.getReportRoute(reportID));
        })
        .finally(() => Onyx.set(ONYXKEYS.IS_LOADING_CREATE_POLICY_ROOM, false));
}

/**
 * Renames a user created Policy Room.
 * @param {String} reportID
 * @param {String} reportName
 */
function renameReport(reportID, reportName) {
    Onyx.set(ONYXKEYS.IS_LOADING_RENAME_POLICY_ROOM, true);
    DeprecatedAPI.RenameReport({reportID, reportName})
        .then((response) => {
            if (response.jsonCode === CONST.JSON_CODE.UNABLE_TO_RETRY) {
                Growl.error(Localize.translateLocal('newRoomPage.growlMessageOnRenameError'));
                return;
            }

            if (response.jsonCode !== CONST.JSON_CODE.SUCCESS) {
                Growl.error(response.message);
                return;
            }

            Growl.success(Localize.translateLocal('newRoomPage.policyRoomRenamed'));

            // Update the report name so that the LHN and header display the updated name
            Onyx.merge(`${ONYXKEYS.COLLECTION.REPORT}${reportID}`, {reportName});
        })
        .finally(() => Onyx.set(ONYXKEYS.IS_LOADING_RENAME_POLICY_ROOM, false));
}

/**
 * @param {Number} reportID
 * @param {Boolean} isComposerFullSize
 */
function setIsComposerFullSize(reportID, isComposerFullSize) {
    Onyx.merge(`${ONYXKEYS.COLLECTION.REPORT_IS_COMPOSER_FULL_SIZE}${reportID}`, isComposerFullSize);
}

/**
 * @param {Number} reportID
 * @param {Object} action
 */
function viewNewReportAction(reportID, action) {
    const newMaxSequenceNumber = action.sequenceNumber;
    const isFromCurrentUser = action.actorAccountID === currentUserAccountID;

    // When handling an action from the current users we can assume that their
    // last read actionID has been updated in the server but not necessarily reflected
    // locally so we must first update it and then calculate the unread (which should be 0)
    if (isFromCurrentUser) {
        setLocalLastRead(reportID, newMaxSequenceNumber);
    }

    const updatedReportObject = {
        // Use updated lastReadSequenceNumber, value may have been modified by setLocalLastRead
        // Here deletedComments count does not include the new action being added. We can safely assume that newly received action is not deleted.
        unreadActionCount: newMaxSequenceNumber - (lastReadSequenceNumbers[reportID] || 0) - ReportActions.getDeletedCommentsCount(reportID, lastReadSequenceNumbers[reportID] || 0),
    };

    Onyx.merge(`${ONYXKEYS.COLLECTION.REPORT}${reportID}`, updatedReportObject);

    // If chat report receives an action with IOU and we have an IOUReportID, update IOU object
    if (action.actionName === CONST.REPORT.ACTIONS.TYPE.IOU && action.originalMessage.IOUReportID) {
        const iouReportID = action.originalMessage.IOUReportID;

        // If the IOUDetails object exists we are in the Send Money flow, and we should not fetch and update the chatReport
        // as this would overwrite any existing IOUs. For all other cases we must update the chatReport with the iouReportID as
        // if we don't, new IOUs would not be displayed and paid IOUs would still show as unpaid.
        if (action.originalMessage.IOUDetails === undefined) {
            fetchIOUReportByIDAndUpdateChatReport(iouReportID, reportID);
        }
    }

    const notificationPreference = lodashGet(allReports, [reportID, 'notificationPreference'], CONST.REPORT.NOTIFICATION_PREFERENCE.ALWAYS);
    if (!ActiveClientManager.isClientTheLeader()) {
        Log.info('[LOCAL_NOTIFICATION] Skipping notification because this client is not the leader');
        return;
    }

    // We don't want to send a local notification if the user preference is daily or mute
    if (notificationPreference === CONST.REPORT.NOTIFICATION_PREFERENCE.MUTE || notificationPreference === CONST.REPORT.NOTIFICATION_PREFERENCE.DAILY) {
        Log.info(`[LOCAL_NOTIFICATION] No notification because user preference is to be notified: ${notificationPreference}`);
        return;
    }

    // If this comment is from the current user we don't want to parrot whatever they wrote back to them.
    if (isFromCurrentUser) {
        Log.info('[LOCAL_NOTIFICATION] No notification because comment is from the currently logged in user');
        return;
    }

    // If we are currently viewing this report do not show a notification.
    if (reportID === lastViewedReportID && Visibility.isVisible()) {
        Log.info('[LOCAL_NOTIFICATION] No notification because it was a comment for the current report');
        return;
    }

    // If the comment came from Concierge let's not show a notification since we already show one for expensify.com
    if (lodashGet(action, 'actorEmail') === CONST.EMAIL.CONCIERGE) {
        return;
    }

    // When a new message comes in, if the New marker is not already set (newMarkerSequenceNumber === 0), set the marker above the incoming message.
    const report = lodashGet(allReports, 'reportID', {});
    if (lodashGet(report, 'newMarkerSequenceNumber', 0) === 0 && report.unreadActionCount > 0) {
        const oldestUnreadSeq = (report.maxSequenceNumber - report.unreadActionCount) + 1;
        setNewMarkerPosition(reportID, oldestUnreadSeq);
    }

    Log.info('[LOCAL_NOTIFICATION] Creating notification');
    LocalNotification.showCommentNotification({
        reportAction: action,
        onClick: () => {
            // Navigate to this report onClick
            Navigation.navigate(ROUTES.getReportRoute(reportID));
        },
    });
}

Onyx.connect({
    key: ONYXKEYS.COLLECTION.REPORT_ACTIONS,
    initWithStoredValues: false,
    callback: (actions, key) => {
        // reportID can be derived from the Onyx key
        const reportID = parseInt(key.split('_')[1], 10);
        if (!reportID) {
            return;
        }

        _.each(actions, (action) => {
            if (!action.timestamp) {
                return;
            }

            // If we are past the deadline to notify for this comment don't do it
            if (moment.utc(action.timestamp * 1000).isBefore(moment.utc().subtract(10, 'seconds'))) {
                return;
            }

            viewNewReportAction(reportID, action);
        });
    },
});

export {
    fetchAllReports,
    fetchActions,
    fetchOrCreateChatReport,
    fetchChatReportsByIDs,
    fetchIOUReportByID,
    fetchIOUReportByIDAndUpdateChatReport,
    addComment,
    addAttachmentWithOptionalComment,
    updateLastReadActionID,
    updateNotificationPreference,
    setNewMarkerPosition,
    subscribeToReportTypingEvents,
    subscribeToUserEvents,
    subscribeToReportCommentPushNotifications,
    unsubscribeFromReportChannel,
    saveReportComment,
    broadcastUserIsTyping,
    togglePinnedState,
    updateCurrentlyViewedReportID,
    editReportComment,
    saveReportActionDraft,
    deleteReportComment,
    getSimplifiedIOUReport,
    syncChatAndIOUReports,
    navigateToConciergeChat,
    handleInaccessibleReport,
    setReportWithDraft,
    fetchActionsWithLoadingState,
    createPolicyRoom,
    renameReport,
    getLastReadSequenceNumber,
    setIsComposerFullSize,
};<|MERGE_RESOLUTION|>--- conflicted
+++ resolved
@@ -558,16 +558,6 @@
         return;
     }
 
-<<<<<<< HEAD
-=======
-    // Live-update a report's actions when a 'report comment' event is received.
-    PusherUtils.subscribeToPrivateUserChannelEvent(
-        Pusher.TYPE.REPORT_COMMENT,
-        currentUserAccountID,
-        pushJSON => updateReportWithNewAction(pushJSON.reportID, pushJSON.reportAction, pushJSON.notificationPreference),
-    );
-
->>>>>>> 312c0cc6
     // Live-update a report's actions when an 'edit comment' event is received.
     PusherUtils.subscribeToPrivateUserChannelEvent(Pusher.TYPE.REPORT_COMMENT_EDIT,
         currentUserAccountID,
