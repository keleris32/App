--- conflicted
+++ resolved
@@ -26,7 +26,6 @@
 import * as ReportActions from './ReportActions';
 import Growl from '../Growl';
 import * as Localize from '../Localize';
-import * as OptionsListUtils from '../OptionsListUtils';
 
 let currentUserEmail;
 let currentUserAccountID;
@@ -624,14 +623,11 @@
         setLocalLastRead(reportID, newMaxSequenceNumber);
     }
 
-<<<<<<< HEAD
-=======
     let messageText = lodashGet(reportAction, ['message', 0, 'text'], '');
     if (reportAction.actionName === CONST.REPORT.ACTIONS.TYPE.RENAMED) {
         messageText = lodashGet(reportAction, 'originalMessage.html', '');
     }
 
->>>>>>> 729a951e
     // Always merge the reportID into Onyx
     // If the report doesn't exist in Onyx yet, then all the rest of the data will be filled out
     // by handleReportChanged
