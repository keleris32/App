import moment from 'moment';
import _ from 'underscore';
import lodashGet from 'lodash.get';
import ExpensiMark from 'js-libs/lib/ExpensiMark';
import Onyx from 'react-native-onyx';
import * as API from '../API';
import ONYXKEYS from '../../ONYXKEYS';
import * as Pusher from '../Pusher/pusher';
import LocalNotification from '../Notification/LocalNotification';
import PushNotification from '../Notification/PushNotification';
import * as PersonalDetails from './PersonalDetails';
import {redirect} from './App';
import * as ActiveClientManager from '../ActiveClientManager';
import Visibility from '../Visibility';
import ROUTES from '../../ROUTES';
import NetworkConnection from '../NetworkConnection';
import {hide as hideSidebar} from './Sidebar';

let currentUserEmail;
let currentUserAccountID;
Onyx.connect({
    key: ONYXKEYS.SESSION,
    callback: (val) => {
        // When signed out, val is undefined
        if (val) {
            currentUserEmail = val.email;
            currentUserAccountID = val.accountID;
        }
    }
});

let currentURL;
Onyx.connect({
    key: ONYXKEYS.CURRENT_URL,
    callback: val => currentURL = val,
});

let lastViewedReportID;
Onyx.connect({
    key: ONYXKEYS.CURRENTLY_VIEWED_REPORTID,
    callback: val => lastViewedReportID = val ? Number(val) : null,
});

let myPersonalDetails;
Onyx.connect({
    key: ONYXKEYS.MY_PERSONAL_DETAILS,
    callback: val => myPersonalDetails = val,
});

const typingWatchTimers = {};

// Keeps track of the max sequence number for each report
const reportMaxSequenceNumbers = {};

// Keeps track of the last read for each report
const lastReadActionIDs = {};

/**
 * Checks the report to see if there are any unread action items
 *
 * @param {object} report
 * @returns {boolean}
 */
function getUnreadActionCount(report) {
    // @todo remove the first check as part of cleanup https://github.com/Expensify/Expensify/issues/145243
    const usersLastReadActionID = lodashGet(report, [
        'reportNameValuePairs',
        `lastReadActionID_${currentUserAccountID}`,
    ]) || lodashGet(report, [
        'reportNameValuePairs',
        `lastAccessed_${currentUserAccountID}`,
        'readActionID',
    ]);

    // Save the lastReadActionID locally so we can access this later
    lastReadActionIDs[report.reportID] = usersLastReadActionID;

    if (report.reportActionList.length === 0) {
        return 0;
    }

    if (!usersLastReadActionID) {
        return report.reportActionList.length;
    }

    // There are unread items if the last one the user has read is less
    // than the highest sequence number we have
    const unreadActionCount = report.reportActionList.length - usersLastReadActionID;
    return Math.max(0, unreadActionCount);
}

/**
 * @param {Object} report
 * @return {String[]}
 */
function getParticipantEmailsFromReport({sharedReportList}) {
    const emailArray = _.map(sharedReportList, participant => participant.email);
    return _.without(emailArray, currentUserEmail);
}

/**
 * Only store the minimal amount of data in Onyx that needs to be stored
 * because space is limited
 *
 * @param {object} report
 * @param {number} report.reportID
 * @param {string} report.reportName
 * @param {object} report.reportNameValuePairs
 * @returns {object}
 */
function getSimplifiedReportObject(report) {
    return {
        reportID: report.reportID,
        reportName: report.reportName,
        unreadActionCount: getUnreadActionCount(report),
        maxSequenceNumber: report.reportActionList.length,
        participants: getParticipantEmailsFromReport(report),
        isPinned: report.isPinned,
        lastVisited: lodashGet(report, [
            'reportNameValuePairs',
            `lastAccessed_${currentUserAccountID}`,
            'timestamp'
        ], 0)
    };
}

/**
 * Returns a generated report title based on the participants
 *
 * @param {array} sharedReportList
 * @return {string}
 */
function getChatReportName(sharedReportList) {
    return _.chain(sharedReportList)
        .map(participant => participant.email)
        .filter(participant => participant !== currentUserEmail)
        .map(participant => PersonalDetails.getDisplayName(participant))
        .value()
        .join(', ');
}

/**
 * Fetches chat reports when provided a list of
 * chat report IDs
 *
 * @param {Array} chatList
 * @return {Promise} only used internally when fetchAll() is called
 */
function fetchChatReportsByIDs(chatList) {
    let fetchedReports;
    return API.get({
        returnValueList: 'reportStuff',
        reportIDList: chatList.join(','),
        shouldLoadOptionalKeys: true,
        includePinnedReports: true,
    })
        .then(({reports}) => {
            fetchedReports = reports;

            // Build array of all participant emails so we can
            // get the personal details.
            let participantEmails = [];

<<<<<<< HEAD
            // Process the reports and store them in Ion
            const simplifiedReports = [];
=======
            // Process the reports and store them in Onyx
>>>>>>> 5d6a99f8
            _.each(fetchedReports, (report) => {
                const newReport = getSimplifiedReportObject(report);

                simplifiedReports.push(newReport);
                participantEmails.push(newReport.participants);

                if (lodashGet(report, 'reportNameValuePairs.type') === 'chat') {
                    newReport.reportName = getChatReportName(report.sharedReportList);
                }

                // Merge the data into Onyx
                Onyx.merge(`${ONYXKEYS.COLLECTION.REPORT}${report.reportID}`, newReport);
            });

            // Fetch the person details if there are any
            participantEmails = _.unique(participantEmails);
            if (participantEmails && participantEmails.length !== 0) {
                PersonalDetails.getForEmails(participantEmails.join(','))
                    .then((data) => {
                        const details = _.pick(data, participantEmails);
                        Ion.merge(IONKEYS.PERSONAL_DETAILS, PersonalDetails.formatPersonalDetails(details));

                        // The personalDetails of the participants contain their avatar images. Here we'll go over each
                        // report and based on the participants we'll link up their avatars to report icons.
                        _.each(simplifiedReports, (report) => {
                            if (lodashGet(report, 'participants', []).length === 1) {
                                const dmParticipant = report.participants[0];
                                const icon = lodashGet(details, [dmParticipant, 'avatar']);
                                if (!_.isEmpty(icon)) {
                                    Ion.merge(`${IONKEYS.COLLECTION.REPORT}${report.reportID}`, {icon});
                                }
                            }
                        });
                    });
            }

            return _.map(fetchedReports, report => report.reportID);
        });
}

/**
<<<<<<< HEAD
 * Update the lastReadActionID in local memory
=======
 * Update the lastReadActionID in Onyx and local memory.
>>>>>>> 5d6a99f8
 *
 * @param {Number} reportID
 * @param {Number} sequenceNumber
 */
function setLocalLastReadActionID(reportID, sequenceNumber) {
    lastReadActionIDs[reportID] = sequenceNumber;

<<<<<<< HEAD
    // Update the report optimistically
    Ion.merge(`${IONKEYS.COLLECTION.REPORT}${reportID}`, {
=======
    // Update the lastReadActionID on the report optimistically
    Onyx.merge(`${ONYXKEYS.COLLECTION.REPORT}${reportID}`, {
>>>>>>> 5d6a99f8
        unreadActionCount: 0,
        lastVisited: Date.now(),
    });
}

/**
 * Updates a report in the store with a new report action
 *
 * @param {number} reportID
 * @param {object} reportAction
 */
function updateReportWithNewAction(reportID, reportAction) {
    const newMaxSequenceNumber = reportAction.sequenceNumber;
    const isFromCurrentUser = reportAction.actorAccountID === currentUserAccountID;

    // When handling an action from the current users we can assume that their
    // last read actionID has been updated in the server but not necessarily reflected
    // locally so we must first update it and then calculate the unread (which should be 0)
    if (isFromCurrentUser) {
        setLocalLastReadActionID(reportID, newMaxSequenceNumber);
    }

    // Always merge the reportID into Onyx
    // If the report doesn't exist in Onyx yet, then all the rest of the data will be filled out
    // by handleReportChanged
    Onyx.merge(`${ONYXKEYS.COLLECTION.REPORT}${reportID}`, {
        reportID,
        unreadActionCount: newMaxSequenceNumber - (lastReadActionIDs[reportID] || 0),
        maxSequenceNumber: reportAction.sequenceNumber,
    });

    // Add the action into Onyx
    const messageText = lodashGet(reportAction, ['message', 0, 'text'], '');
    Onyx.merge(`${ONYXKEYS.COLLECTION.REPORT_ACTIONS}${reportID}`, {
        [reportAction.sequenceNumber]: {
            ...reportAction,
            isAttachment: messageText === '[Attachment]',
            loading: false,
        },
    });

    if (!ActiveClientManager.isClientTheLeader()) {
        console.debug('[LOCAL_NOTIFICATION] Skipping notification because this client is not the leader');
        return;
    }

    // If this comment is from the current user we don't want to parrot whatever they wrote back to them.
    if (isFromCurrentUser) {
        console.debug('[LOCAL_NOTIFICATION] No notification because comment is from the currently logged in user');
        return;
    }

    // If we are currently viewing this report do not show a notification.
    if (reportID === lastViewedReportID && Visibility.isVisible()) {
        console.debug('[LOCAL_NOTIFICATION] No notification because it was a comment for the current report');
        return;
    }

    // If the comment came from Concierge let's not show a notification since we already show one for expensify.com
    if (lodashGet(reportAction, 'actorEmail') === 'concierge@expensify.com') {
        return;
    }
    console.debug('[LOCAL_NOTIFICATION] Creating notification');
    LocalNotification.showCommentNotification({
        reportAction,
        onClick: () => {
            // Navigate to this report onClick
            redirect(ROUTES.getReportRoute(reportID));
        }
    });
}

/**
 * Get the private pusher channel name for a Report.
 *
 * @param {number} reportID
 * @returns {string}
 */
function getReportChannelName(reportID) {
    return `private-report-reportID-${reportID}`;
}

/**
 * Initialize our pusher subscriptions to listen for new report comments
 */
function subscribeToReportCommentEvents() {
    // If we don't have the user's accountID yet we can't subscribe so return early
    if (!currentUserAccountID) {
        return;
    }

    const pusherChannelName = `private-user-accountID-${currentUserAccountID}`;
    if (Pusher.isSubscribed(pusherChannelName) || Pusher.isAlreadySubscribing(pusherChannelName)) {
        return;
    }

    Pusher.subscribe(pusherChannelName, 'reportComment', (pushJSON) => {
        updateReportWithNewAction(pushJSON.reportID, pushJSON.reportAction);
    });

    PushNotification.onReceived(PushNotification.TYPE.REPORT_COMMENT, ({reportID, reportAction}) => {
        updateReportWithNewAction(reportID, reportAction);
    });

    // Open correct report when push notification is clicked
    PushNotification.onSelected(PushNotification.TYPE.REPORT_COMMENT, ({reportID}) => {
        redirect(ROUTES.getReportRoute(reportID));
        hideSidebar();
    });
}

/**
 * Initialize our pusher subscriptions to listen for someone typing in a report.
 *
 * @param {number} reportID
 */
function subscribeToReportTypingEvents(reportID) {
    if (!reportID) {
        return;
    }

    const pusherChannelName = getReportChannelName(reportID);

    // Typing status is an object with the shape {[login]: Boolean} (e.g. {yuwen@expensify.com: true}), where the value
    // is whether the user with that login is typing on the report or not.
    Pusher.subscribe(pusherChannelName, 'client-userIsTyping', (typingStatus) => {
        const login = _.first(_.keys(typingStatus));
        if (!login) {
            return;
        }

        // Use a combo of the reportID and the login as a key for holding our timers.
        const reportUserIdentifier = `${reportID}-${login}`;
        clearTimeout(typingWatchTimers[reportUserIdentifier]);
        Onyx.merge(`${ONYXKEYS.COLLECTION.REPORT_USER_IS_TYPING}${reportID}`, typingStatus);

        // Wait for 1.5s of no additional typing events before setting the status back to false.
        typingWatchTimers[reportUserIdentifier] = setTimeout(() => {
            const typingStoppedStatus = {};
            typingStoppedStatus[login] = false;
            Onyx.merge(`${ONYXKEYS.COLLECTION.REPORT_USER_IS_TYPING}${reportID}`, typingStoppedStatus);
            delete typingWatchTimers[reportUserIdentifier];
        }, 1500);
    });
}

/**
 * Remove our pusher subscriptions to listen for someone typing in a report.
 *
 * @param {number} reportID
 */
function unsubscribeFromReportChannel(reportID) {
    if (!reportID) {
        return;
    }

    const pusherChannelName = getReportChannelName(reportID);
    Onyx.set(`${ONYXKEYS.COLLECTION.REPORT_USER_IS_TYPING}${reportID}`, {});
    Pusher.unsubscribe(pusherChannelName);
}

/**
 * Get all chat reports and provide the proper report name
 * by fetching sharedReportList and personalDetails
 *
 * @returns {Promise} only used internally when fetchAll() is called
 */
function fetchChatReports() {
    return API.get({
        returnValueList: 'chatList',
    })

        // The string cast below is necessary as Get rvl='chatList' may return an int
        .then(({chatList}) => fetchChatReportsByIDs(String(chatList).split(',')));
}

/**
 * Get the actions of a report
 *
 * @param {number} reportID
 */
function fetchActions(reportID) {
    API.getReportHistory({reportID})
        .then((data) => {
            const indexedData = _.indexBy(data.history, 'sequenceNumber');
            const maxSequenceNumber = _.chain(data.history)
                .pluck('sequenceNumber')
                .max()
                .value();
            Onyx.merge(`${ONYXKEYS.COLLECTION.REPORT_ACTIONS}${reportID}`, indexedData);
            Onyx.merge(`${ONYXKEYS.COLLECTION.REPORT}${reportID}`, {maxSequenceNumber});
        });
}

/**
 * Get all of our reports
 *
 * @param {boolean} shouldRedirectToReport this is set to false when the network reconnect
 *     code runs
 * @param {boolean} shouldFetchActions whether or not the actions of the reports should also be fetched
 */
function fetchAll(shouldRedirectToReport = true, shouldFetchActions = false) {
    fetchChatReports()
        .then((reportIDs) => {
            if (shouldRedirectToReport && (currentURL === ROUTES.ROOT || currentURL === ROUTES.HOME)) {
                // Redirect to either the last viewed report ID or the first report ID from our report collection
                if (lastViewedReportID) {
                    redirect(ROUTES.getReportRoute(lastViewedReportID));
                } else {
                    redirect(ROUTES.getReportRoute(_.first(reportIDs)));
                }
            }

            if (shouldFetchActions) {
                _.each(reportIDs, (reportID) => {
                    console.debug(`[RECONNECT] Fetching report actions for report ${reportID}`);
                    fetchActions(reportID);
                });
            }
        });
}

/**
 * Get the report ID, and then the actions, for a chat report for a specific
 * set of participants
 *
 * @param {string[]} participants
 */
function fetchOrCreateChatReport(participants) {
    let reportID;

    if (participants.length < 2) {
        throw new Error('fetchOrCreateChatReport() must have at least two participants');
    }

    API.createChatReport({
        emailList: participants.join(','),
    })

        .then((data) => {
            // Set aside the reportID in a local variable so it can be accessed in the rest of the chain
            reportID = data.reportID;

            // Make a request to get all the information about the report
            return API.get({
                returnValueList: 'reportStuff',
                reportIDList: reportID,
                shouldLoadOptionalKeys: true,
            });
        })

        // Put the report object into Onyx
        .then((data) => {
            const report = data.reports[reportID];

            // Store only the absolute bare minimum of data in Onyx because space is limited
            const newReport = getSimplifiedReportObject(report);
            newReport.reportName = getChatReportName(report.sharedReportList);
            newReport.lastVisited = Date.now();

            // Merge the data into Onyx. Don't use set() here or multiSet() because then that would
            // overwrite any existing data (like if they have unread messages)
            Onyx.merge(`${ONYXKEYS.COLLECTION.REPORT}${reportID}`, newReport);

            // Redirect the logged in person to the new report
            redirect(ROUTES.getReportRoute(reportID));
        });
}

/**
 * Add an action item to a report
 *
 * @param {number} reportID
 * @param {string} text
 * @param {object} file
 */
function addAction(reportID, text, file) {
    const actionKey = `${ONYXKEYS.COLLECTION.REPORT_ACTIONS}${reportID}`;

    // Convert the comment from MD into HTML because that's how it is stored in the database
    const parser = new ExpensiMark();
    const htmlComment = parser.replace(text);
    const isAttachment = _.isEmpty(text) && file !== undefined;

    // The new sequence number will be one higher than the highest
    const highestSequenceNumber = reportMaxSequenceNumbers[reportID] || 0;
    const newSequenceNumber = highestSequenceNumber + 1;

    // Update the report in Onyx to have the new sequence number
    Onyx.merge(`${ONYXKEYS.COLLECTION.REPORT}${reportID}`, {
        maxSequenceNumber: newSequenceNumber,
    });

    // Optimistically add the new comment to the store before waiting to save it to the server
    Onyx.merge(actionKey, {
        [newSequenceNumber]: {
            actionName: 'ADDCOMMENT',
            actorEmail: currentUserEmail,
            person: [
                {
                    style: 'strong',
                    text: myPersonalDetails.displayName || currentUserEmail,
                    type: 'TEXT'
                }
            ],
            automatic: false,
            sequenceNumber: newSequenceNumber,
            avatar: myPersonalDetails.avatarURL,
            timestamp: moment().unix(),
            message: [
                {
                    type: 'COMMENT',
                    html: isAttachment ? 'Uploading Attachment...' : htmlComment,

                    // Remove HTML from text when applying optimistic offline comment
                    text: isAttachment ? '[Attachment]'
                        : htmlComment.replace(/<[^>]*>?/gm, ''),
                }
            ],
            isFirstItem: false,
            isAttachment,
            loading: true,
        }
    });

    API.addReportComment({
        reportID,
        reportComment: htmlComment,
        file
    });
}

/**
 * Updates the last read action ID on the report. It optimistically makes the change to the store, and then let's the
 * network layer handle the delayed write.
 *
 * @param {number} reportID
 * @param {number} sequenceNumber
 */
function updateLastReadActionID(reportID, sequenceNumber) {
    const currentMaxSequenceNumber = reportMaxSequenceNumbers[reportID];
    if (sequenceNumber < currentMaxSequenceNumber) {
        return;
    }

    setLocalLastReadActionID(reportID, sequenceNumber);

    // Mark the report as not having any unread items
    API.updateLastAccessed({
        accountID: currentUserAccountID,
        reportID,
        sequenceNumber,
    });
}

/**
 * Toggles the pinned state of the report
 *
 * @param {object} report
 */
function togglePinnedState(report) {
    const pinnedValue = !report.isPinned;
    Onyx.merge(`${ONYXKEYS.COLLECTION.REPORT}${report.reportID}`, {isPinned: pinnedValue});
    API.togglePinnedReport({
        reportID: report.reportID,
        pinnedValue,
    });
}

/**
 * Saves the comment left by the user as they are typing. By saving this data the user can switch between chats, close
 * tab, refresh etc without worrying about loosing what they typed out.
 *
 * @param {number} reportID
 * @param {string} comment
 */
function saveReportComment(reportID, comment) {
    Onyx.merge(`${ONYXKEYS.COLLECTION.REPORT_DRAFT_COMMENT}${reportID}`, comment);
}

/**
 * Broadcasts whether or not a user is typing on a report over the report's private pusher channel.
 *
 * @param {number} reportID
 */
function broadcastUserIsTyping(reportID) {
    const privateReportChannelName = getReportChannelName(reportID);
    const typingStatus = {};
    typingStatus[currentUserEmail] = true;
    Pusher.sendEvent(privateReportChannelName, 'client-userIsTyping', typingStatus);
}

/**
 * When a report changes in Onyx, this fetches the report from the API if the report doesn't have a name
 * and it keeps track of the max sequence number on the report actions.
 *
 * @param {object} report
 */
function handleReportChanged(report) {
    if (!report) {
        return;
    }

    // A report can be missing a name if a comment is received via pusher event
    // and the report does not yet exist in Onyx (eg. a new DM created with the logged in person)
    if (report.reportName === undefined) {
        fetchChatReportsByIDs([report.reportID]);
    }

    // Store the max sequence number for each report
    reportMaxSequenceNumbers[report.reportID] = report.maxSequenceNumber;
}

Onyx.connect({
    key: ONYXKEYS.COLLECTION.REPORT,
    callback: handleReportChanged
});

// When the app reconnects from being offline, fetch all of the reports and their actions
NetworkConnection.onReconnect(() => {
    fetchAll(false, true);
});

export {
    fetchAll,
    fetchActions,
    fetchOrCreateChatReport,
    addAction,
    updateLastReadActionID,
    subscribeToReportCommentEvents,
    subscribeToReportTypingEvents,
    unsubscribeFromReportChannel,
    saveReportComment,
    broadcastUserIsTyping,
    togglePinnedState,
};<|MERGE_RESOLUTION|>--- conflicted
+++ resolved
@@ -161,12 +161,8 @@
             // get the personal details.
             let participantEmails = [];
 
-<<<<<<< HEAD
-            // Process the reports and store them in Ion
+            // Process the reports and store them in Onyx
             const simplifiedReports = [];
-=======
-            // Process the reports and store them in Onyx
->>>>>>> 5d6a99f8
             _.each(fetchedReports, (report) => {
                 const newReport = getSimplifiedReportObject(report);
 
@@ -187,7 +183,7 @@
                 PersonalDetails.getForEmails(participantEmails.join(','))
                     .then((data) => {
                         const details = _.pick(data, participantEmails);
-                        Ion.merge(IONKEYS.PERSONAL_DETAILS, PersonalDetails.formatPersonalDetails(details));
+                        Onyx.merge(ONYXKEYS.PERSONAL_DETAILS, PersonalDetails.formatPersonalDetails(details));
 
                         // The personalDetails of the participants contain their avatar images. Here we'll go over each
                         // report and based on the participants we'll link up their avatars to report icons.
@@ -208,11 +204,7 @@
 }
 
 /**
-<<<<<<< HEAD
  * Update the lastReadActionID in local memory
-=======
- * Update the lastReadActionID in Onyx and local memory.
->>>>>>> 5d6a99f8
  *
  * @param {Number} reportID
  * @param {Number} sequenceNumber
@@ -220,13 +212,8 @@
 function setLocalLastReadActionID(reportID, sequenceNumber) {
     lastReadActionIDs[reportID] = sequenceNumber;
 
-<<<<<<< HEAD
     // Update the report optimistically
-    Ion.merge(`${IONKEYS.COLLECTION.REPORT}${reportID}`, {
-=======
-    // Update the lastReadActionID on the report optimistically
     Onyx.merge(`${ONYXKEYS.COLLECTION.REPORT}${reportID}`, {
->>>>>>> 5d6a99f8
         unreadActionCount: 0,
         lastVisited: Date.now(),
     });
