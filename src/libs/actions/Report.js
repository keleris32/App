import {Linking} from 'react-native';
import moment from 'moment';
import _ from 'underscore';
import lodashGet from 'lodash/get';
import ExpensiMark from 'expensify-common/lib/ExpensiMark';
import Str from 'expensify-common/lib/str';
import Onyx from 'react-native-onyx';
import ONYXKEYS from '../../ONYXKEYS';
import * as Pusher from '../Pusher/pusher';
import LocalNotification from '../Notification/LocalNotification';
import PushNotification from '../Notification/PushNotification';
import * as PersonalDetails from './PersonalDetails';
import Navigation from '../Navigation/Navigation';
import * as ActiveClientManager from '../ActiveClientManager';
import Visibility from '../Visibility';
import ROUTES from '../../ROUTES';
import NetworkConnection from '../NetworkConnection';
import Timing from './Timing';
import * as API from '../API';
import CONST from '../../CONST';
import Log from '../Log';
import * as ReportUtils from '../reportUtils';
import Timers from '../Timers';
import * as ReportActions from './ReportActions';
import Growl from '../Growl';
import * as Localize from '../Localize';

let currentUserEmail;
let currentUserAccountID;
Onyx.connect({
    key: ONYXKEYS.SESSION,
    callback: (val) => {
        // When signed out, val is undefined
        if (!val) {
            return;
        }

        currentUserEmail = val.email;
        currentUserAccountID = val.accountID;
    },
});

let lastViewedReportID;
Onyx.connect({
    key: ONYXKEYS.CURRENTLY_VIEWED_REPORTID,
    callback: val => lastViewedReportID = val ? Number(val) : null,
});

let myPersonalDetails;
Onyx.connect({
    key: ONYXKEYS.MY_PERSONAL_DETAILS,
    callback: val => myPersonalDetails = val,
});

const allReports = {};
let conciergeChatReportID;
const typingWatchTimers = {};

/**
 * Map of the most recent sequenceNumber for a reports_* key in Onyx by reportID.
 *
 * There are several sources that can set the most recent reportAction's sequenceNumber for a report:
 *
 *     - Fetching the report object
 *     - Fetching the report history
 *     - Optimistically creating a report action
 *     - Handling a report action via Pusher
 *
 * Those values are stored in reportMaxSequenceNumbers and treated as the main source of truth for each report's max
 * sequenceNumber.
 */
const reportMaxSequenceNumbers = {};

// Keeps track of the last read for each report
const lastReadSequenceNumbers = {};

// Map of optimistic report action IDs. These should be cleared when replaced by a recent fetch of report history
// since we will then be up to date and any optimistic actions that are still waiting to be replaced can be removed.
const optimisticReportActionIDs = {};

// Boolean to indicate if report data is loading from the API or not.
let isReportDataLoading = true;
Onyx.connect({
    key: ONYXKEYS.IS_LOADING_REPORT_DATA,
    callback: val => isReportDataLoading = val,
});

/**
 * Checks the report to see if there are any unread action items
 *
 * @param {Object} report
 * @returns {Boolean}
 */
function getUnreadActionCount(report) {
    const lastReadSequenceNumber = lodashGet(report, [
        'reportNameValuePairs',
        `lastRead_${currentUserAccountID}`,
        'sequenceNumber',
    ]);

    // Save the lastReadActionID locally so we can access this later
    lastReadSequenceNumbers[report.reportID] = lastReadSequenceNumber;

    if (report.reportActionCount === 0) {
        return 0;
    }

    if (!lastReadSequenceNumber) {
        return report.reportActionCount;
    }

    // There are unread items if the last one the user has read is less
    // than the highest sequence number we have
    const unreadActionCount = report.reportActionCount - lastReadSequenceNumber - ReportActions.getDeletedCommentsCount(report.reportID, lastReadSequenceNumber);
    return Math.max(0, unreadActionCount);
}

/**
 * @param {Object} report
 * @return {String[]}
 */
function getParticipantEmailsFromReport({sharedReportList}) {
    const emailArray = _.map(sharedReportList, participant => participant.email);
    return _.without(emailArray, currentUserEmail);
}

/**
 * Returns the title for a default room or generates one based on the participants
 *
 * @param {Object} fullReport
 * @param {String} chatType
 * @return {String}
 */
function getChatReportName(fullReport, chatType) {
    if (ReportUtils.isDefaultRoom({chatType})) {
        return `#${fullReport.reportName}${(ReportUtils.isArchivedRoom({
            chatType,
            stateNum: fullReport.state,
            statusNum: fullReport.status,
        })
            ? ` (${Localize.translateLocal('common.deleted')})`
            : '')}`;
    }

    const {sharedReportList} = fullReport;
    return _.chain(sharedReportList)
        .map(participant => participant.email)
        .filter(participant => participant !== currentUserEmail)
        .map(participant => PersonalDetails.getDisplayName(participant))
        .value()
        .join(', ');
}

/**
 * Only store the minimal amount of data in Onyx that needs to be stored
 * because space is limited
 *
 * @param {Object} report
 * @param {Number} report.reportID
 * @param {String} report.reportName
 * @param {Object} report.reportNameValuePairs
 * @returns {Object}
 */
function getSimplifiedReportObject(report) {
    const createTimestamp = lodashGet(report, 'lastActionCreated', 0);
    const lastMessageTimestamp = moment.utc(createTimestamp).unix();
    const lastActionMessage = lodashGet(report, ['lastActionMessage', 'html'], '');
    const isLastMessageAttachment = /<img([^>]+)\/>/gi.test(lastActionMessage);
    const chatType = lodashGet(report, ['reportNameValuePairs', 'chatType'], '');

    let lastMessageText = null;
    if (report.reportActionCount > 0) {
        // We are removing any html tags from the message html since we cannot access the text version of any comments as
        // the report only has the raw reportActionList and not the processed version returned by Report_GetHistory
        // We convert the line-breaks in html to space ' ' before striping the tags
        lastMessageText = lastActionMessage
            .replace(/((<br[^>]*>)+)/gi, ' ')
<<<<<<< HEAD
            .replace(/(<([^>]+)>)/gi, '') || `[${translateLocal('common.deletedCommentMessage')}]`;
    }
=======
            .replace(/(<([^>]+)>)/gi, '') || `[${Localize.translateLocal('common.deletedCommentMessage')}]`;
    }

>>>>>>> 387cf230
    const reportName = lodashGet(report, ['reportNameValuePairs', 'type']) === 'chat'
        ? getChatReportName(report, chatType)
        : report.reportName;
    const lastActorEmail = lodashGet(report, 'lastActionActorEmail', '');
    const notificationPreference = ReportUtils.isDefaultRoom({chatType})
        ? lodashGet(report, ['reportNameValuePairs', 'notificationPreferences', currentUserAccountID], 'daily')
        : '';

    // Used for archived rooms, will store the policy name that the room used to belong to.
    const oldPolicyName = lodashGet(report, ['reportNameValuePairs', 'oldPolicyName'], '');

    return {
        reportID: report.reportID,
        reportName,
        chatType,
        ownerEmail: lodashGet(report, ['ownerEmail'], ''),
        policyID: lodashGet(report, ['reportNameValuePairs', 'expensify_policyID'], ''),
        unreadActionCount: getUnreadActionCount(report),
        maxSequenceNumber: lodashGet(report, 'reportActionCount', 0),
        participants: getParticipantEmailsFromReport(report),
        isPinned: report.isPinned,
        lastVisitedTimestamp: lodashGet(report, [
            'reportNameValuePairs',
            `lastRead_${currentUserAccountID}`,
            'timestamp',
        ], 0),
        lastMessageTimestamp,
        lastMessageText: isLastMessageAttachment ? '[Attachment]' : lastMessageText,
        lastActorEmail,
        hasOutstandingIOU: false,
        notificationPreference,
        stateNum: report.state,
        statusNum: report.status,
        oldPolicyName,
    };
}

/**
 * Get a simplified version of an IOU report
 *
 * @param {Object} reportData
 * @param {String} reportData.transactionID
 * @param {Number} reportData.amount
 * @param {String} reportData.currency
 * @param {String} reportData.created
 * @param {String} reportData.comment
 * @param {Object[]} reportData.transactionList
 * @param {String} reportData.ownerEmail
 * @param {String} reportData.managerEmail
 * @param {Number} reportData.reportID
 * @param {Number|String} chatReportID
 * @returns {Object}
 */
function getSimplifiedIOUReport(reportData, chatReportID) {
    return {
        reportID: reportData.reportID,
        ownerEmail: reportData.ownerEmail,
        managerEmail: reportData.managerEmail,
        currency: reportData.currency,
        chatReportID: Number(chatReportID),
        state: reportData.state,
        cachedTotal: reportData.cachedTotal,
        total: reportData.total,
        status: reportData.status,
        stateNum: reportData.stateNum,
        submitterPayPalMeAddress: reportData.submitterPayPalMeAddress,
        submitterPhoneNumbers: reportData.submitterPhoneNumbers,
        hasOutstandingIOU: reportData.stateNum === CONST.REPORT.STATE_NUM.PROCESSING && reportData.total !== 0,
    };
}

/**
 * Given IOU and chat report ID fetches most recent IOU data from API.
 *
 * @param {Number} iouReportID
 * @param {Number} chatReportID
 * @returns {Promise}
 */
function fetchIOUReport(iouReportID, chatReportID) {
    return API.Get({
        returnValueList: 'reportStuff',
        reportIDList: iouReportID,
        shouldLoadOptionalKeys: true,
        includePinnedReports: true,
    }).then((response) => {
        if (!response) {
            return;
        }
        if (response.jsonCode !== 200) {
            console.error(response.message);
            return;
        }
        const iouReportData = response.reports[iouReportID];
        if (!iouReportData) {
            // IOU data for a report will be missing when the IOU report has already been paid.
            // This is expected and we return early as no further processing can be done.
            return;
        }
        return getSimplifiedIOUReport(iouReportData, chatReportID);
    }).catch((error) => {
        Log.hmmm('[Report] Failed to populate IOU Collection:', error.message);
    });
}

/**
 * Given debtorEmail finds active IOU report ID via GetIOUReport API call
 *
 * @param {String} debtorEmail
 * @returns {Promise}
 */
function fetchIOUReportID(debtorEmail) {
    return API.GetIOUReport({
        debtorEmail,
    }).then((response) => {
        const iouReportID = response.reportID || 0;
        if (response.jsonCode !== 200) {
            console.error(response.message);
            return;
        }
        if (iouReportID === 0) {
            // If there is no IOU report for this user then we will assume it has been paid and do nothing here.
            // All reports are initialized with hasOutstandingIOU: false. Since the IOU report we were looking for has
            // been settled then there's nothing more to do.
            Log.info('GetIOUReport returned a reportID of 0, not fetching IOU report data');
            return;
        }
        return iouReportID;
    });
}

/**
 * Fetches chat reports when provided a list of chat report IDs.
 * If the shouldRedirectIfInaccessible flag is set, we redirect to the Concierge chat
 * when we find an inaccessible chat
 * @param {Array} chatList
 * @param {Boolean} shouldRedirectIfInaccessible
 * @returns {Promise<Object[]>} only used internally when fetchAllReports() is called
 */
function fetchChatReportsByIDs(chatList, shouldRedirectIfInaccessible = false) {
    let fetchedReports;
    const simplifiedReports = {};
    return API.GetReportSummaryList({reportIDList: chatList.join(',')})
        .then(({reportSummaryList, jsonCode}) => {
            Log.info('[Report] successfully fetched report data', false, {chatList});
            fetchedReports = reportSummaryList;

            // If we receive a 404 response while fetching a single report, treat that report as inaccessible.
            if (jsonCode === 404 && shouldRedirectIfInaccessible) {
                throw new Error(CONST.REPORT.ERROR.INACCESSIBLE_REPORT);
            }

            return Promise.all(_.map(fetchedReports, (chatReport) => {
                // If there aren't any IOU actions, we don't need to fetch any additional data
                if (!chatReport.hasIOUAction) {
                    return;
                }

                // Group chat reports cannot and should not be associated with a specific IOU report
                const participants = getParticipantEmailsFromReport(chatReport);
                if (participants.length > 1) {
                    return;
                }
                if (participants.length === 0) {
                    Log.alert('[Report] Report with IOU action but does not have any participant.', {
                        reportID: chatReport.reportID,
                        participants,
                    });
                    return;
                }

                return fetchIOUReportID(participants[0])
                    .then((iouReportID) => {
                        if (!iouReportID) {
                            return Promise.resolve();
                        }

                        return fetchIOUReport(iouReportID, chatReport.reportID);
                    });
            }));
        })
        .then((iouReportObjects) => {
            // Process the reports and store them in Onyx. At the same time we'll save the simplified reports in this
            // variable called simplifiedReports which hold the participants (minus the current user) for each report.
            // Using this simplifiedReport we can call PersonalDetails.getFromReportParticipants to get the
            // personal details of all the participants and even link up their avatars to report icons.
            const reportIOUData = {};
            _.each(fetchedReports, (report) => {
                const simplifiedReport = getSimplifiedReportObject(report);
                simplifiedReports[`${ONYXKEYS.COLLECTION.REPORT}${report.reportID}`] = simplifiedReport;
            });

            _.each(iouReportObjects, (iouReportObject) => {
                if (!iouReportObject) {
                    return;
                }

                const iouReportKey = `${ONYXKEYS.COLLECTION.REPORT_IOUS}${iouReportObject.reportID}`;
                const reportKey = `${ONYXKEYS.COLLECTION.REPORT}${iouReportObject.chatReportID}`;
                reportIOUData[iouReportKey] = iouReportObject;
                simplifiedReports[reportKey].iouReportID = iouReportObject.reportID;
                simplifiedReports[reportKey].hasOutstandingIOU = iouReportObject.stateNum
                    === CONST.REPORT.STATE_NUM.PROCESSING && iouReportObject.total !== 0;
            });

            // We use mergeCollection such that it updates the collection in one go.
            // Any withOnyx subscribers to this key will also receive the complete updated props just once
            // than updating props for each report and re-rendering had merge been used.
            Onyx.mergeCollection(ONYXKEYS.COLLECTION.REPORT_IOUS, reportIOUData);
            Onyx.mergeCollection(ONYXKEYS.COLLECTION.REPORT, simplifiedReports);

            // Fetch the personal details if there are any
            PersonalDetails.getFromReportParticipants(_.values(simplifiedReports));
            return fetchedReports;
        })
        .catch((err) => {
            if (err.message !== CONST.REPORT.ERROR.INACCESSIBLE_REPORT) {
                return;
            }

            // eslint-disable-next-line no-use-before-define
            handleInaccessibleReport();
        });
}

/**
 * Given IOU object, save the data to Onyx.
 *
 * @param {Object} iouReportObject
 * @param {Number} iouReportObject.stateNum
 * @param {Number} iouReportObject.total
 * @param {Number} iouReportObject.reportID
 */
function setLocalIOUReportData(iouReportObject) {
    const iouReportKey = `${ONYXKEYS.COLLECTION.REPORT_IOUS}${iouReportObject.reportID}`;
    Onyx.merge(iouReportKey, iouReportObject);
}

/**
 * Update the lastRead actionID and timestamp in local memory and Onyx
 *
 * @param {Number} reportID
 * @param {Number} lastReadSequenceNumber
 */
function setLocalLastRead(reportID, lastReadSequenceNumber) {
    lastReadSequenceNumbers[reportID] = lastReadSequenceNumber;
    const reportMaxSequenceNumber = reportMaxSequenceNumbers[reportID];

    // Determine the number of unread actions by deducting the last read sequence from the total. If, for some reason,
    // the last read sequence is higher than the actual last sequence, let's just assume all actions are read
    const unreadActionCount = Math.max(reportMaxSequenceNumber - lastReadSequenceNumber - ReportActions.getDeletedCommentsCount(reportID, lastReadSequenceNumber), 0);

    // Update the report optimistically.
    Onyx.merge(`${ONYXKEYS.COLLECTION.REPORT}${reportID}`, {
        unreadActionCount,
        lastVisitedTimestamp: Date.now(),
    });
}

/**
 * Remove all optimistic actions from report actions and reset the optimisticReportActionsIDs array. We do this
 * to clear any stuck optimistic actions that have not be updated for whatever reason.
 *
 * @param {Number} reportID
 */
function removeOptimisticActions(reportID) {
    const actionIDs = optimisticReportActionIDs[reportID] || [];
    const actionsToRemove = _.reduce(actionIDs, (actions, actionID) => ({
        ...actions,
        [actionID]: null,
    }), {});
    Onyx.merge(`${ONYXKEYS.COLLECTION.REPORT_ACTIONS}${reportID}`, actionsToRemove);

    // Reset the optimistic report action IDs to an empty array
    Onyx.merge(`${ONYXKEYS.COLLECTION.REPORT}${reportID}`, {
        optimisticReportActionIDs: [],
    });
}

/**
 * Fetch the iouReport and persist the data to Onyx.
 *
 * @param {Number} iouReportID - ID of the report we are fetching
 * @param {Number} chatReportID - associated chatReportID, set as an iouReport field
 * @param {Boolean} [shouldRedirectIfEmpty=false] - Whether to redirect to Active Report Screen if IOUReport is empty
 * @returns {Promise}
 */
function fetchIOUReportByID(iouReportID, chatReportID, shouldRedirectIfEmpty = false) {
    return fetchIOUReport(iouReportID, chatReportID)
        .then((iouReportObject) => {
            if (!iouReportObject && shouldRedirectIfEmpty) {
                Growl.error(Localize.translateLocal('notFound.iouReportNotFound'));
                Navigation.navigate(ROUTES.REPORT);
                return;
            }
            setLocalIOUReportData(iouReportObject);
            return iouReportObject;
        });
}

/**
 * If an iouReport is open (has an IOU, but is not yet paid) then we sync the reportIDs of both chatReport and
 * iouReport in Onyx, simplifying IOU data retrieval and reducing necessary API calls when displaying IOU components:
 * - chatReport: {id: 123, iouReportID: 987, ...}
 * - iouReport: {id: 987, chatReportID: 123, ...}
 *
 * The reports must remain in sync when the iouReport is modified. This function ensures that we sync reportIds after
 * fetching the iouReport and therefore should only be called if we are certain that the fetched iouReport is currently
 * open - else we would overwrite the existing open iouReportID with a closed iouReportID.
 *
 * Examples of usage include 'receieving a push notification', or 'paying an IOU', because both of these cases can only
 * occur for an iouReport that is currently open (notifications are not sent for closed iouReports, and you cannot pay a
 * closed IOU).
 *
 * @param {Number} iouReportID - ID of the report we are fetching
 * @param {Number} chatReportID - associated chatReportID, used to sync the reports
 */
function fetchIOUReportByIDAndUpdateChatReport(iouReportID, chatReportID) {
    fetchIOUReportByID(iouReportID, chatReportID)
        .then((iouReportObject) => {
            // Now sync the chatReport data to ensure it has a reference to the updated iouReportID
            const chatReportObject = {
                hasOutstandingIOU: iouReportObject.stateNum === CONST.REPORT.STATE_NUM.PROCESSING
                    && iouReportObject.total !== 0,
                iouReportID: iouReportObject.reportID,
            };

            if (!chatReportObject.hasOutstandingIOU) {
                chatReportObject.iouReportID = null;
            }

            const reportKey = `${ONYXKEYS.COLLECTION.REPORT}${chatReportID}`;
            Onyx.merge(reportKey, chatReportObject);
        });
}

/**
 * @param {Number} reportID
 * @param {Number} sequenceNumber
 */
function setNewMarkerPosition(reportID, sequenceNumber) {
    Onyx.merge(`${ONYXKEYS.COLLECTION.REPORT}${reportID}`, {
        newMarkerSequenceNumber: sequenceNumber,
    });
}

/**
 * Updates a report action's message to be a new value.
 *
 * @param {Number} reportID
 * @param {Number} sequenceNumber
 * @param {Object} message
 */
function updateReportActionMessage(reportID, sequenceNumber, message) {
    const actionToMerge = {};
    actionToMerge[sequenceNumber] = {message: [message]};
    Onyx.merge(`${ONYXKEYS.COLLECTION.REPORT_ACTIONS}${reportID}`, actionToMerge);

    // If this is the most recent message, update the lastMessageText in the report object as well
    if (sequenceNumber === reportMaxSequenceNumbers[reportID]) {
        Onyx.merge(`${ONYXKEYS.COLLECTION.REPORT}${reportID}`, {
            lastMessageText: message.text || `[${Localize.translateLocal('common.deletedCommentMessage')}]`,
        });
    }
}

/**
 * Updates a report in the store with a new report action
 *
 * @param {Number} reportID
 * @param {Object} reportAction
 * @param {String} [notificationPreference] On what cadence the user would like to be notified
 */
function updateReportWithNewAction(
    reportID,
    reportAction,
    notificationPreference = CONST.REPORT.NOTIFICATION_PREFERENCE.ALWAYS,
) {
    const newMaxSequenceNumber = reportAction.sequenceNumber;
    const isFromCurrentUser = reportAction.actorAccountID === currentUserAccountID;
    const initialLastReadSequenceNumber = lastReadSequenceNumbers[reportID] || 0;

    // When handling an action from the current users we can assume that their
    // last read actionID has been updated in the server but not necessarily reflected
    // locally so we must first update it and then calculate the unread (which should be 0)
    if (isFromCurrentUser) {
        setLocalLastRead(reportID, newMaxSequenceNumber);
    }

    const messageText = lodashGet(reportAction, ['message', 0, 'text'], '');

    // Always merge the reportID into Onyx
    // If the report doesn't exist in Onyx yet, then all the rest of the data will be filled out
    // by handleReportChanged
    const updatedReportObject = {
        reportID,

        // Use updated lastReadSequenceNumber, value may have been modified by setLocalLastRead
        // Here deletedComments count does not include the new action being added. We can safely assume that newly received action is not deleted.
        unreadActionCount: newMaxSequenceNumber - (lastReadSequenceNumbers[reportID] || 0) - ReportActions.getDeletedCommentsCount(reportID, lastReadSequenceNumbers[reportID] || 0),
        maxSequenceNumber: reportAction.sequenceNumber,
    };

    // If the report action from pusher is a higher sequence number than we know about (meaning it has come from
    // a chat participant in another application), then the last message text and author needs to be updated as well
    if (newMaxSequenceNumber > initialLastReadSequenceNumber) {
        updatedReportObject.lastMessageTimestamp = reportAction.timestamp;
        updatedReportObject.lastMessageText = messageText;
        updatedReportObject.lastActorEmail = reportAction.actorEmail;
    }

    Onyx.merge(`${ONYXKEYS.COLLECTION.REPORT}${reportID}`, updatedReportObject);

    const reportActionsToMerge = {};
    if (reportAction.clientID) {
        // Remove the optimistic action from the report since we are about to replace it
        // with the real one (which has the true sequenceNumber)
        reportActionsToMerge[reportAction.clientID] = null;
    }

    // Add the action into Onyx
    reportActionsToMerge[reportAction.sequenceNumber] = {
        ...reportAction,
        isAttachment: ReportUtils.isReportMessageAttachment(messageText),
        loading: false,
    };

    Onyx.merge(`${ONYXKEYS.COLLECTION.REPORT_ACTIONS}${reportID}`, reportActionsToMerge);

    // If chat report receives an action with IOU and we have an IOUReportID, update IOU object
    if (reportAction.actionName === CONST.REPORT.ACTIONS.TYPE.IOU && reportAction.originalMessage.IOUReportID) {
        const iouReportID = reportAction.originalMessage.IOUReportID;

        // We know this iouReport is open because reportActions of type CONST.REPORT.ACTIONS.TYPE.IOU can only be
        // triggered for an open iouReport (an open iouReport has an IOU, but is not yet paid). After fetching the
        // iouReport we must update the chatReport with the correct iouReportID. If we don't, then new IOUs would not
        // be displayed and paid IOUs would show as unpaid.
        fetchIOUReportByIDAndUpdateChatReport(iouReportID, reportID);
    }

    if (!ActiveClientManager.isClientTheLeader()) {
        Log.info('[LOCAL_NOTIFICATION] Skipping notification because this client is not the leader');
        return;
    }

    // We don't want to send a local notification if the user preference is daily or mute
    if (notificationPreference === 'mute' || notificationPreference === 'daily') {
        // eslint-disable-next-line max-len
        Log.info(`[LOCAL_NOTIFICATION] No notification because user preference is to be notified: ${notificationPreference}`);
        return;
    }

    // If this comment is from the current user we don't want to parrot whatever they wrote back to them.
    if (isFromCurrentUser) {
        Log.info('[LOCAL_NOTIFICATION] No notification because comment is from the currently logged in user');
        return;
    }

    // If we are currently viewing this report do not show a notification.
    if (reportID === lastViewedReportID && Visibility.isVisible()) {
        Log.info('[LOCAL_NOTIFICATION] No notification because it was a comment for the current report');
        return;
    }

    // If the comment came from Concierge let's not show a notification since we already show one for expensify.com
    if (lodashGet(reportAction, 'actorEmail') === CONST.EMAIL.CONCIERGE) {
        return;
    }

    // When a new message comes in, if the New marker is not already set (newMarkerSequenceNumber === 0), set the
    // marker above the incoming message.
    if (lodashGet(allReports, [reportID, 'newMarkerSequenceNumber'], 0) === 0
        && updatedReportObject.unreadActionCount > 0) {
        const oldestUnreadSeq = (updatedReportObject.maxSequenceNumber - updatedReportObject.unreadActionCount) + 1;
        setNewMarkerPosition(reportID, oldestUnreadSeq);
    }
    Log.info('[LOCAL_NOTIFICATION] Creating notification');
    LocalNotification.showCommentNotification({
        reportAction,
        onClick: () => {
            // Navigate to this report onClick
            Navigation.navigate(ROUTES.getReportRoute(reportID));
        },
    });
}

/**
 * Updates a report in Onyx with a new pinned state.
 *
 * @param {Number} reportID
 * @param {Boolean} isPinned
 */
function updateReportPinnedState(reportID, isPinned) {
    Onyx.merge(`${ONYXKEYS.COLLECTION.REPORT}${reportID}`, {isPinned});
}

/**
 * Get the private pusher channel name for a Report.
 *
 * @param {Number} reportID
 * @returns {String}
 */
function getReportChannelName(reportID) {
    return `private-report-reportID-${reportID}`;
}

/**
 * Initialize our pusher subscriptions to listen for new report comments and pin toggles
 */
function subscribeToUserEvents() {
    // If we don't have the user's accountID yet we can't subscribe so return early
    if (!currentUserAccountID) {
        return;
    }

    const pusherChannelName = `private-user-accountID-${currentUserAccountID}`;
    if (Pusher.isSubscribed(pusherChannelName) || Pusher.isAlreadySubscribing(pusherChannelName)) {
        return;
    }

    // Live-update a report's actions when a 'report comment' event is received.
    Pusher.subscribe(pusherChannelName, Pusher.TYPE.REPORT_COMMENT, (pushJSON) => {
        Log.info(
            `[Report] Handled ${Pusher.TYPE.REPORT_COMMENT} event sent by Pusher`, false, {reportID: pushJSON.reportID},
        );
        updateReportWithNewAction(pushJSON.reportID, pushJSON.reportAction, pushJSON.notificationPreference);
    }, false,
    () => {
        NetworkConnection.triggerReconnectionCallbacks('pusher re-subscribed to private user channel');
    })
        .catch((error) => {
            Log.info(
                '[Report] Failed to subscribe to Pusher channel',
                false,
                {error, pusherChannelName, eventName: Pusher.TYPE.REPORT_COMMENT},
            );
        });

    // Live-update a report's actions when an 'edit comment' event is received.
    Pusher.subscribe(pusherChannelName, Pusher.TYPE.REPORT_COMMENT_EDIT, (pushJSON) => {
        Log.info(
            `[Report] Handled ${Pusher.TYPE.REPORT_COMMENT_EDIT} event sent by Pusher`, false, {
                reportActionID: pushJSON.reportActionID,
            },
        );
        updateReportActionMessage(pushJSON.reportID, pushJSON.sequenceNumber, pushJSON.message);
    }, false,
    () => {
        NetworkConnection.triggerReconnectionCallbacks('pusher re-subscribed to private user channel');
    })
        .catch((error) => {
            Log.info(
                '[Report] Failed to subscribe to Pusher channel',
                false,
                {error, pusherChannelName, eventName: Pusher.TYPE.REPORT_COMMENT_EDIT},
            );
        });

    // Live-update a report's pinned state when a 'report toggle pinned' event is received.
    Pusher.subscribe(pusherChannelName, Pusher.TYPE.REPORT_TOGGLE_PINNED, (pushJSON) => {
        Log.info(
            `[Report] Handled ${Pusher.TYPE.REPORT_TOGGLE_PINNED} event sent by Pusher`,
            false,
            {reportID: pushJSON.reportID},
        );
        updateReportPinnedState(pushJSON.reportID, pushJSON.isPinned);
    }, false,
    () => {
        NetworkConnection.triggerReconnectionCallbacks('pusher re-subscribed to private user channel');
    })
        .catch((error) => {
            Log.info(
                '[Report] Failed to subscribe to Pusher channel',
                false,
                {error, pusherChannelName, eventName: Pusher.TYPE.REPORT_TOGGLE_PINNED},
            );
        });
}

/**
 * Setup reportComment push notification callbacks.
 */
function subscribeToReportCommentPushNotifications() {
    PushNotification.onReceived(PushNotification.TYPE.REPORT_COMMENT, ({reportID, reportAction}) => {
        Log.info('[Report] Handled event sent by Airship', false, {reportID});
        updateReportWithNewAction(reportID, reportAction);
    });

    // Open correct report when push notification is clicked
    PushNotification.onSelected(PushNotification.TYPE.REPORT_COMMENT, ({reportID}) => {
        Navigation.setDidTapNotification();
        Linking.openURL(`${CONST.DEEPLINK_BASE_URL}${ROUTES.getReportRoute(reportID)}`);
    });
}

/**
 * There are 2 possibilities that we can receive via pusher for a user's typing status:
 * 1. The "new" way from New Expensify is passed as {[login]: Boolean} (e.g. {yuwen@expensify.com: true}), where the value
 * is whether the user with that login is typing on the report or not.
 * 2. The "old" way from e.com which is passed as {userLogin: login} (e.g. {userLogin: bstites@expensify.com})
 *
 * This method makes sure that no matter which we get, we return the "new" format
 *
 * @param {Object} typingStatus
 * @returns {Object}
 */
function getNormalizedTypingStatus(typingStatus) {
    let normalizedTypingStatus = typingStatus;

    if (_.first(_.keys(typingStatus)) === 'userLogin') {
        normalizedTypingStatus = {[typingStatus.userLogin]: true};
    }

    return normalizedTypingStatus;
}

/**
 * Initialize our pusher subscriptions to listen for someone typing in a report.
 *
 * @param {Number} reportID
 */
function subscribeToReportTypingEvents(reportID) {
    if (!reportID) {
        return;
    }

    // Make sure we have a clean Typing indicator before subscribing to typing events
    Onyx.set(`${ONYXKEYS.COLLECTION.REPORT_USER_IS_TYPING}${reportID}`, {});

    const pusherChannelName = getReportChannelName(reportID);
    Pusher.subscribe(pusherChannelName, 'client-userIsTyping', (typingStatus) => {
        const normalizedTypingStatus = getNormalizedTypingStatus(typingStatus);
        const login = _.first(_.keys(normalizedTypingStatus));

        if (!login) {
            return;
        }

        // Don't show the typing indicator if a user is typing on another platform
        if (login === currentUserEmail) {
            return;
        }

        // Use a combo of the reportID and the login as a key for holding our timers.
        const reportUserIdentifier = `${reportID}-${login}`;
        clearTimeout(typingWatchTimers[reportUserIdentifier]);
        Onyx.merge(`${ONYXKEYS.COLLECTION.REPORT_USER_IS_TYPING}${reportID}`, normalizedTypingStatus);

        // Wait for 1.5s of no additional typing events before setting the status back to false.
        typingWatchTimers[reportUserIdentifier] = setTimeout(() => {
            const typingStoppedStatus = {};
            typingStoppedStatus[login] = false;
            Onyx.merge(`${ONYXKEYS.COLLECTION.REPORT_USER_IS_TYPING}${reportID}`, typingStoppedStatus);
            delete typingWatchTimers[reportUserIdentifier];
        }, 1500);
    })
        .catch((error) => {
            Log.info('[Report] Failed to initially subscribe to Pusher channel', false, {error, pusherChannelName});
        });
}

/**
 * Remove our pusher subscriptions to listen for someone typing in a report.
 *
 * @param {Number} reportID
 */
function unsubscribeFromReportChannel(reportID) {
    if (!reportID) {
        return;
    }

    const pusherChannelName = getReportChannelName(reportID);
    Onyx.set(`${ONYXKEYS.COLLECTION.REPORT_USER_IS_TYPING}${reportID}`, {});
    Pusher.unsubscribe(pusherChannelName);
}

/**
 * Get the report ID for a chat report for a specific
 * set of participants and navigate to it if wanted.
 *
 * @param {String[]} participants
 * @param {Boolean} shouldNavigate
 * @returns {Promise<Object[]>}
 */
function fetchOrCreateChatReport(participants, shouldNavigate = true) {
    if (participants.length < 2) {
        throw new Error('fetchOrCreateChatReport() must have at least two participants.');
    }

    return API.CreateChatReport({
        emailList: participants.join(','),
    })
        .then((data) => {
            if (data.jsonCode !== 200) {
                console.error(data.message);
                Growl.error(data.message);
                return;
            }

            // Merge report into Onyx
            Onyx.merge(`${ONYXKEYS.COLLECTION.REPORT}${data.reportID}`, {reportID: data.reportID});

            if (shouldNavigate) {
                // Redirect the logged in person to the new report
                Navigation.navigate(ROUTES.getReportRoute(data.reportID));
            }

            // We are returning an array with a report object here since fetchAllReports calls this method or
            // fetchChatReportsByIDs which returns an array of report objects.
            return [data];
        });
}

/**
 * Get the actions of a report
 *
 * @param {Number} reportID
 * @param {Number} [offset]
 * @returns {Promise}
 */
function fetchActions(reportID, offset) {
    const reportActionsOffset = !_.isUndefined(offset) ? offset : -1;

    if (!_.isNumber(reportActionsOffset)) {
        Log.alert('[Report] Offset provided is not a number', {
            offset,
            reportActionsOffset,
        });
        return;
    }

    return API.Report_GetHistory({
        reportID,
        reportActionsOffset,
        reportActionsLimit: CONST.REPORT.ACTIONS.LIMIT,
    })
        .then((data) => {
            // We must remove all optimistic actions so there will not be any stuck comments. At this point, we should
            // be caught up and no longer need any optimistic comments.
            removeOptimisticActions(reportID);

            const indexedData = _.indexBy(data.history, 'sequenceNumber');
            Onyx.merge(`${ONYXKEYS.COLLECTION.REPORT_ACTIONS}${reportID}`, indexedData);
        });
}

/**
 * Get the actions of a report
 *
 * @param {Number} reportID
 * @param {Number} [offset]
 */
function fetchActionsWithLoadingState(reportID, offset) {
    Onyx.set(ONYXKEYS.IS_LOADING_REPORT_ACTIONS, true);
    fetchActions(reportID, offset)
        .finally(() => Onyx.set(ONYXKEYS.IS_LOADING_REPORT_ACTIONS, false));
}

/**
 * Get all of our reports
 *
 * @param {Boolean} shouldRecordHomePageTiming whether or not performance timing should be measured
 * @param {Boolean} shouldDelayActionsFetch when the app loads we want to delay the fetching of additional actions
 * @returns {Promise}
 */
function fetchAllReports(
    shouldRecordHomePageTiming = false,
    shouldDelayActionsFetch = false,
) {
    Onyx.set(ONYXKEYS.IS_LOADING_REPORT_DATA, true);
    return API.Get({
        returnValueList: 'chatList',
    })
        .then((response) => {
            if (response.jsonCode !== 200) {
                return;
            }

            // The cast here is necessary as Get rvl='chatList' may return an int or Array
            const reportIDs = _.filter(String(response.chatList).split(','), _.identity);

            // Get all the chat reports if they have any, otherwise create one with concierge
            if (reportIDs.length > 0) {
                return fetchChatReportsByIDs(reportIDs);
            }

            return fetchOrCreateChatReport([currentUserEmail, CONST.EMAIL.CONCIERGE], false);
        })
        .then((returnedReports) => {
            Onyx.set(ONYXKEYS.INITIAL_REPORT_DATA_LOADED, true);
            Onyx.set(ONYXKEYS.IS_LOADING_REPORT_DATA, false);

            // If at this point the user still doesn't have a Concierge report, create it for them.
            // This means they were a participant in reports before their account was created (e.g. default rooms)
            const hasConciergeChat = _.some(returnedReports, report => ReportUtils.isConciergeChatReport(report));
            if (!hasConciergeChat) {
                fetchOrCreateChatReport([currentUserEmail, CONST.EMAIL.CONCIERGE], false);
            }

            if (shouldRecordHomePageTiming) {
                Timing.end(CONST.TIMING.HOMEPAGE_REPORTS_LOADED);
            }

            // Delay fetching report history as it significantly increases sign in to interactive time.
            // Register the timer so we can clean it up if the user quickly logs out after logging in. If we don't
            // cancel the timer we'll make unnecessary API requests from the sign in page.
            Timers.register(setTimeout(() => {
                // Filter reports to see which ones have actions we need to fetch so we can preload Onyx with new
                // content and improve chat switching experience by only downloading content we don't have yet.
                // This improves performance significantly when reconnecting by limiting API requests and unnecessary
                // data processing by Onyx.
                const reportIDsWithMissingActions = _.chain(returnedReports)
                    .map(report => report.reportID)
                    .filter(reportID => ReportActions.isReportMissingActions(reportID, reportMaxSequenceNumbers[reportID]))
                    .value();

                // Once we have the reports that are missing actions we will find the intersection between the most
                // recently accessed reports and reports missing actions. Then we'll fetch the history for a small
                // set to avoid making too many network requests at once.
                const reportIDsToFetchActions = _.chain(ReportUtils.sortReportsByLastVisited(allReports))
                    .map(report => report.reportID)
                    .reverse()
                    .intersection(reportIDsWithMissingActions)
                    .slice(0, 10)
                    .value();

                if (_.isEmpty(reportIDsToFetchActions)) {
                    Log.info('[Report] Local reportActions up to date. Not fetching additional actions.');
                    return;
                }

                Log.info('[Report] Fetching reportActions for reportIDs: ', false, {
                    reportIDs: reportIDsToFetchActions,
                });
                _.each(reportIDsToFetchActions, (reportID) => {
                    const offset = ReportActions.dangerouslyGetReportActionsMaxSequenceNumber(reportID, false);
                    fetchActions(reportID, offset);
                });

                // We are waiting a set amount of time to allow the UI to finish loading before bogging it down with
                // more requests and operations. Startup delay is longer since there is a lot more work done to build
                // up the UI when the app first initializes.
            }, shouldDelayActionsFetch ? CONST.FETCH_ACTIONS_DELAY.STARTUP : CONST.FETCH_ACTIONS_DELAY.RECONNECT));
        });
}

/**
 * Add an action item to a report
 *
 * @param {Number} reportID
 * @param {String} text
 * @param {Object} [file]
 */
function addAction(reportID, text, file) {
    // Convert the comment from MD into HTML because that's how it is stored in the database
    const parser = new ExpensiMark();
    const commentText = parser.replace(text);
    const isAttachment = _.isEmpty(text) && file !== undefined;

    // The new sequence number will be one higher than the highest
    const highestSequenceNumber = reportMaxSequenceNumbers[reportID] || 0;
    const newSequenceNumber = highestSequenceNumber + 1;
    const htmlForNewComment = isAttachment ? 'Uploading Attachment...' : commentText;

    // Remove HTML from text when applying optimistic offline comment
    const textForNewComment = isAttachment ? '[Attachment]'
        : htmlForNewComment.replace(/((<br[^>]*>)+)/gi, ' ').replace(/<[^>]*>?/gm, '');

    // Update the report in Onyx to have the new sequence number
    Onyx.merge(`${ONYXKEYS.COLLECTION.REPORT}${reportID}`, {
        maxSequenceNumber: newSequenceNumber,
        lastMessageTimestamp: moment().unix(),
        lastMessageText: textForNewComment,
        lastActorEmail: currentUserEmail,
    });

    // Generate a clientID so we can save the optimistic action to storage with the clientID as key. Later, we will
    // remove the optimistic action when we add the real action created in the server. We do this because it's not
    // safe to assume that this will use the very next sequenceNumber. An action created by another can overwrite that
    // sequenceNumber if it is created before this one. We use a combination of current epoch timestamp (milliseconds)
    // and a random number so that the probability of someone else having the same optimisticReportActionID is
    // extremely low even if they left the comment at the same moment as another user on the same report. The random
    // number is 3 digits because if we go any higher JS will convert the digits after the 16th position to 0's in
    // optimisticReportActionID.
    const randomNumber = Math.floor((Math.random() * (999 - 100)) + 100);
    const optimisticReportActionID = parseInt(`${Date.now()}${randomNumber}`, 10);

    // Store the optimistic action ID on the report the comment was added to. It will be removed later when refetching
    // report actions in order to clear out any stuck actions (i.e. actions where the client never received a Pusher
    // event, for whatever reason, from the server with the new action data
    Onyx.merge(`${ONYXKEYS.COLLECTION.REPORT}${reportID}`, {
        optimisticReportActionIDs: [...(optimisticReportActionIDs[reportID] || []), optimisticReportActionID],
    });

    // Optimistically add the new comment to the store before waiting to save it to the server
    Onyx.merge(`${ONYXKEYS.COLLECTION.REPORT_ACTIONS}${reportID}`, {
        [optimisticReportActionID]: {
            actionName: CONST.REPORT.ACTIONS.TYPE.ADDCOMMENT,
            actorEmail: currentUserEmail,
            actorAccountID: currentUserAccountID,
            person: [
                {
                    style: 'strong',
                    text: myPersonalDetails.displayName || currentUserEmail,
                    type: 'TEXT',
                },
            ],
            automatic: false,

            // Use the client generated ID as a optimistic action ID so we can remove it later
            sequenceNumber: optimisticReportActionID,
            clientID: optimisticReportActionID,
            avatar: myPersonalDetails.avatar,
            timestamp: moment().unix(),
            message: [
                {
                    type: CONST.REPORT.MESSAGE.TYPE.COMMENT,
                    html: htmlForNewComment,
                    text: textForNewComment,
                },
            ],
            isFirstItem: false,
            isAttachment,
            loading: true,
            shouldShow: true,
        },
    });

    API.Report_AddComment({
        reportID,
        reportComment: commentText,
        file,
        clientID: optimisticReportActionID,

        // The persist flag enables this request to be retried if we are offline and the app is completely killed. We do
        // not retry attachments as we have no solution for storing them persistently and attachments can't be "lost" in
        // the same way report actions can.
        persist: !isAttachment,
    })
        .then((response) => {
            if (response.jsonCode === 408) {
                Growl.error(Localize.translateLocal('reportActionCompose.fileUploadFailed'));
                Onyx.merge(`${ONYXKEYS.COLLECTION.REPORT_ACTIONS}${reportID}`, {
                    [optimisticReportActionID]: null,
                });
                console.error(response.message);
                return;
            }
            updateReportWithNewAction(reportID, response.reportAction);
        });
}

/**
 * Get the last read sequence number for a report
 * @param {String|Number} reportID
 * @return {Number}
 */
function getLastReadSequenceNumber(reportID) {
    return lastReadSequenceNumbers[reportID];
}

/**
 * Deletes a comment from the report, basically sets it as empty string
 *
 * @param {Number} reportID
 * @param {Object} reportAction
 */
function deleteReportComment(reportID, reportAction) {
    // Optimistic Response
    const sequenceNumber = reportAction.sequenceNumber;
    const reportActionsToMerge = {};
    const oldMessage = {...reportAction.message};
    reportActionsToMerge[sequenceNumber] = {
        ...reportAction,
        message: [
            {
                type: CONST.REPORT.MESSAGE.TYPE.COMMENT,
                html: '',
                text: '',
            },
        ],
    };

    Onyx.merge(`${ONYXKEYS.COLLECTION.REPORT_ACTIONS}${reportID}`, reportActionsToMerge).then(() => {
        setLocalLastRead(reportID, getLastReadSequenceNumber(reportID));
    });

    // Try to delete the comment by calling the API
    API.Report_EditComment({
        reportID,
        reportActionID: reportAction.reportActionID,
        reportComment: '',
        sequenceNumber,
    })
        .then((response) => {
            if (response.jsonCode === 200) {
                return;
            }

            // Reverse Optimistic Response
            reportActionsToMerge[sequenceNumber] = {
                ...reportAction,
                message: oldMessage,
            };
            Onyx.merge(`${ONYXKEYS.COLLECTION.REPORT_ACTIONS}${reportID}`, reportActionsToMerge).then(() => {
                setLocalLastRead(reportID, getLastReadSequenceNumber(reportID));
            });
        });
}

/**
 * Updates the last read action ID on the report. It optimistically makes the change to the store, and then let's the
 * network layer handle the delayed write.
 *
 * @param {Number} reportID
 * @param {Number} [sequenceNumber] This can be used to set the last read actionID to a specific
 *  spot (eg. mark-as-unread). Otherwise, when this param is omitted, the highest sequence number becomes the one that
 *  is last read (meaning that the entire report history has been read)
 */
function updateLastReadActionID(reportID, sequenceNumber) {
    // If report data is loading, we can't update the last read sequence number because it is obsolete
    if (isReportDataLoading) {
        return;
    }

    // If we aren't specifying a sequenceNumber and have no valid maxSequenceNumber for this report then we should not
    // update the last read. Most likely, we have just created the report and it has no comments. But we should err on
    // the side of caution and do nothing in this case.
    if (_.isUndefined(sequenceNumber)
        && (!reportMaxSequenceNumbers[reportID] && reportMaxSequenceNumbers[reportID] !== 0)) {
        return;
    }

    // Need to subtract 1 from sequenceNumber so that the "New" marker appears in the right spot (the last read
    // action). If 1 isn't subtracted then the "New" marker appears one row below the action (the first unread action)
    // Note: sequenceNumber can be 1 for the first message, so we can't use
    // (sequenceNumber - 1) || reportMaxSequenceNumbers[reportID] because the first expression results in 0 which is falsy.
    const lastReadSequenceNumber = _.isNumber(sequenceNumber) ? (sequenceNumber - 1) : reportMaxSequenceNumbers[reportID];

    // We call this method in many cases where there's nothing to update because we already updated it, so we avoid
    // doing an unnecessary server call if the last read is the same one we had already
    if (lastReadSequenceNumbers[reportID] === lastReadSequenceNumber) {
        return;
    }
    setLocalLastRead(reportID, lastReadSequenceNumber);

    // Mark the report as not having any unread items
    API.Report_UpdateLastRead({
        accountID: currentUserAccountID,
        reportID,
        sequenceNumber: lastReadSequenceNumber,
    });
}

/**
 * Toggles the pinned state of the report.
 *
 * @param {Object} report
 */
function togglePinnedState(report) {
    const pinnedValue = !report.isPinned;
    updateReportPinnedState(report.reportID, pinnedValue);
    API.Report_TogglePinned({
        reportID: report.reportID,
        pinnedValue,
    });
}

/**
 * Saves the comment left by the user as they are typing. By saving this data the user can switch between chats, close
 * tab, refresh etc without worrying about loosing what they typed out.
 *
 * @param {Number} reportID
 * @param {String} comment
 */
function saveReportComment(reportID, comment) {
    Onyx.merge(`${ONYXKEYS.COLLECTION.REPORT_DRAFT_COMMENT}${reportID}`, comment);
}

/**
 * Immediate indication whether the report has a draft comment.
 *
 * @param {String} reportID
 * @param {Boolean} hasDraft
 * @returns {Promise}
 */
function setReportWithDraft(reportID, hasDraft) {
    return Onyx.merge(`${ONYXKEYS.COLLECTION.REPORTS_WITH_DRAFT}${reportID}`, hasDraft);
}

/**
 * Broadcasts whether or not a user is typing on a report over the report's private pusher channel.
 *
 * @param {Number} reportID
 */
function broadcastUserIsTyping(reportID) {
    const privateReportChannelName = getReportChannelName(reportID);
    const typingStatus = {};
    typingStatus[currentUserEmail] = true;
    Pusher.sendEvent(privateReportChannelName, 'client-userIsTyping', typingStatus);
}

/**
 * When a report changes in Onyx, this fetches the report from the API if the report doesn't have a name
 * and it keeps track of the max sequence number on the report actions.
 *
 * @param {Object} report
 */
function handleReportChanged(report) {
    if (!report) {
        return;
    }

    if (report && report.reportID) {
        allReports[report.reportID] = report;

        if (ReportUtils.isConciergeChatReport(report)) {
            conciergeChatReportID = report.reportID;
        }
    }

    // A report can be missing a name if a comment is received via pusher event
    // and the report does not yet exist in Onyx (eg. a new DM created with the logged in person)
    if (report.reportID && report.reportName === undefined) {
        fetchChatReportsByIDs([report.reportID]);
    }

    // Store the max sequence number for each report
    reportMaxSequenceNumbers[report.reportID] = report.maxSequenceNumber;

    // Store optimistic actions IDs for each report
    optimisticReportActionIDs[report.reportID] = report.optimisticReportActionIDs;
}

/**
 * @param {Number} reportID
 */
function updateCurrentlyViewedReportID(reportID) {
    Onyx.merge(ONYXKEYS.CURRENTLY_VIEWED_REPORTID, String(reportID));
}

Onyx.connect({
    key: ONYXKEYS.COLLECTION.REPORT,
    callback: handleReportChanged,
});

// When the app reconnects from being offline, fetch all of the reports and their actions
NetworkConnection.onReconnect(fetchAllReports);

/**
 * Saves a new message for a comment. Marks the comment as edited, which will be reflected in the UI.
 *
 * @param {Number} reportID
 * @param {Object} originalReportAction
 * @param {String} textForNewComment
 */
function editReportComment(reportID, originalReportAction, textForNewComment) {
    const parser = new ExpensiMark();
    const htmlForNewComment = parser.replace(textForNewComment);

    //  Delete the comment if it's empty
    if (_.isEmpty(htmlForNewComment)) {
        deleteReportComment(reportID, originalReportAction);
        return;
    }

    // Skip the Edit if message is not changed
    if (originalReportAction.message[0].html === htmlForNewComment.trim()) {
        return;
    }

    // Optimistically update the report action with the new message
    const sequenceNumber = originalReportAction.sequenceNumber;
    const newReportAction = {...originalReportAction};
    const actionToMerge = {};
    newReportAction.message[0].isEdited = true;
    newReportAction.message[0].html = htmlForNewComment;
    newReportAction.message[0].text = Str.stripHTML(htmlForNewComment.replace(/((<br[^>]*>)+)/gi, ' '));
    actionToMerge[sequenceNumber] = newReportAction;
    Onyx.merge(`${ONYXKEYS.COLLECTION.REPORT_ACTIONS}${reportID}`, actionToMerge);

    // Persist the updated report comment
    API.Report_EditComment({
        reportID,
        reportActionID: originalReportAction.reportActionID,
        reportComment: htmlForNewComment,
        sequenceNumber,
    })
        .catch(() => {
            // If it fails, reset Onyx
            actionToMerge[sequenceNumber] = originalReportAction;
            Onyx.merge(`${ONYXKEYS.COLLECTION.REPORT_ACTIONS}${reportID}`, actionToMerge);
        });
}

/**
 * Saves the draft for a comment report action. This will put the comment into "edit mode"
 *
 * @param {Number} reportID
 * @param {Number} reportActionID
 * @param {String} draftMessage
 */
function saveReportActionDraft(reportID, reportActionID, draftMessage) {
    Onyx.set(`${ONYXKEYS.COLLECTION.REPORT_ACTIONS_DRAFTS}${reportID}_${reportActionID}`, draftMessage);
}

/**
 * Syncs up a chat report and an IOU report in Onyx after an IOU transaction has been made
 * by setting the iouReportID and hasOutstandingIOU for the chat report.
 * Even though both reports are updated in the back-end, the API doesn't handle syncing their reportIDs.
 * If we didn't sync these reportIDs, the paid IOU would still be shown to users as unpaid.
 * The iouReport being fetched here must be open, because only an open iouReport can be paid.
 *
 * @param {Object} chatReport
 * @param {Object} iouReport
 */
function syncChatAndIOUReports(chatReport, iouReport) {
    // Return early in case there's a back-end issue preventing the IOU command from returning the report objects.
    if (!chatReport || !iouReport) {
        return;
    }

    const simplifiedIouReport = {};
    const simplifiedReport = {};
    const chatReportKey = `${ONYXKEYS.COLLECTION.REPORT}${chatReport.reportID}`;
    const iouReportKey = `${ONYXKEYS.COLLECTION.REPORT_IOUS}${iouReport.reportID}`;

    // We don't want to sync an iou report that's already been reimbursed with its chat report.
    if (!iouReport.stateNum === CONST.REPORT.STATE_NUM.SUBMITTED) {
        simplifiedReport[chatReportKey].iouReportID = iouReport.reportID;
    }
    simplifiedReport[chatReportKey] = getSimplifiedReportObject(chatReport);
    simplifiedReport[chatReportKey].hasOutstandingIOU = iouReport.stateNum
        === (CONST.REPORT.STATE_NUM.PROCESSING && iouReport.total !== 0);
    simplifiedIouReport[iouReportKey] = getSimplifiedIOUReport(iouReport, chatReport.reportID);

    Onyx.mergeCollection(ONYXKEYS.COLLECTION.REPORT_IOUS, simplifiedIouReport);
    Onyx.mergeCollection(ONYXKEYS.COLLECTION.REPORT, simplifiedReport);
}

/**
 * Updates a user's notification preferences for a chat room
 *
 * @param {Number} reportID
 * @param {String} notificationPreference
 */
function updateNotificationPreference(reportID, notificationPreference) {
    Onyx.merge(`${ONYXKEYS.COLLECTION.REPORT}${reportID}`, {notificationPreference});
    API.Report_UpdateNotificationPreference({reportID, notificationPreference});
}

/**
 * Navigates to the 1:1 report with Concierge
 */
function navigateToConciergeChat() {
    // If we don't have a chat with Concierge then create it
    if (!conciergeChatReportID) {
        fetchOrCreateChatReport([currentUserEmail, CONST.EMAIL.CONCIERGE], true);
        return;
    }

    Navigation.navigate(ROUTES.getReportRoute(conciergeChatReportID));
    Navigation.closeDrawer();
}

/**
 * Handle the navigation when report is inaccessible
 */
function handleInaccessibleReport() {
    Growl.error(Localize.translateLocal('notFound.chatYouLookingForCannotBeFound'));
    navigateToConciergeChat();
}

/**
 * Creates a policy room and fetches it
 * @param {String} policyID
 * @param {String} reportName
 * @param {String} visibility
 * @return {Promise}
 */
function createPolicyRoom(policyID, reportName, visibility) {
    return API.CreatePolicyRoom({policyID, reportName, visibility})
        .then((response) => {
            if (response.jsonCode !== 200) {
                Log.hmmm(response.message);
                return;
            }
            return fetchChatReportsByIDs([response.reportID]);
        })
        .then(([{reportID}]) => {
            if (!reportID) {
                Log.hmmm('Unable to grab policy room after creation');
                return;
            }
            Navigation.navigate(ROUTES.getReportRoute(reportID));
        });
}

export {
    fetchAllReports,
    fetchActions,
    fetchOrCreateChatReport,
    fetchChatReportsByIDs,
    fetchIOUReportByID,
    fetchIOUReportByIDAndUpdateChatReport,
    addAction,
    updateLastReadActionID,
    updateNotificationPreference,
    setNewMarkerPosition,
    subscribeToReportTypingEvents,
    subscribeToUserEvents,
    subscribeToReportCommentPushNotifications,
    unsubscribeFromReportChannel,
    saveReportComment,
    broadcastUserIsTyping,
    togglePinnedState,
    updateCurrentlyViewedReportID,
    editReportComment,
    saveReportActionDraft,
    deleteReportComment,
    getSimplifiedIOUReport,
    syncChatAndIOUReports,
    navigateToConciergeChat,
    handleInaccessibleReport,
    setReportWithDraft,
    fetchActionsWithLoadingState,
    createPolicyRoom,
    getLastReadSequenceNumber,
};<|MERGE_RESOLUTION|>--- conflicted
+++ resolved
@@ -175,14 +175,9 @@
         // We convert the line-breaks in html to space ' ' before striping the tags
         lastMessageText = lastActionMessage
             .replace(/((<br[^>]*>)+)/gi, ' ')
-<<<<<<< HEAD
-            .replace(/(<([^>]+)>)/gi, '') || `[${translateLocal('common.deletedCommentMessage')}]`;
-    }
-=======
             .replace(/(<([^>]+)>)/gi, '') || `[${Localize.translateLocal('common.deletedCommentMessage')}]`;
     }
 
->>>>>>> 387cf230
     const reportName = lodashGet(report, ['reportNameValuePairs', 'type']) === 'chat'
         ? getChatReportName(report, chatType)
         : report.reportName;
