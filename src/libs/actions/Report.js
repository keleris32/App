--- conflicted
+++ resolved
@@ -194,15 +194,7 @@
         lastMessageText: isLastMessageAttachment ? '[Attachment]' : lastMessageText,
         lastActorEmail,
         hasOutstandingIOU: false,
-<<<<<<< HEAD
-        notificationPreference: lodashGet(
-            report,
-            ['reportNameValuePairs', 'notificationPreferences', currentUserAccountID],
-            'always',
-        ),
-=======
         notificationPreference,
->>>>>>> 00379e55
     };
 }
 
@@ -1085,10 +1077,9 @@
  */
 function deleteReportComment(reportID, reportAction) {
     // Optimistic Response
-    const sequenceNumber = reportAction.sequenceNumber;
     const reportActionsToMerge = {};
     const oldMessage = {...reportAction.message};
-    reportActionsToMerge[sequenceNumber] = {
+    reportActionsToMerge[reportAction.sequenceNumber] = {
         ...reportAction,
         message: [
             {
