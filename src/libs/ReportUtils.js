--- conflicted
+++ resolved
@@ -531,17 +531,12 @@
     }
 
     const participantDetails = [];
-<<<<<<< HEAD
-    for (let i = 0; i < report.participants.length; i++) {
-        const login = report.participants[i];
-
-        const avatarSource = getCorrectAvatar(lodashGet(personalDetails, [login, 'avatar'], ''), login);
-
-=======
     const participants = report.participants || [];
+
     for (let i = 0; i < participants.length; i++) {
         const login = participants[i];
->>>>>>> 9a7b0273
+
+        const avatarSource = getCorrectAvatar(lodashGet(personalDetails, [login, 'avatar'], ''), login);
         participantDetails.push([
             login,
             lodashGet(personalDetails, [login, 'firstName'], ''),
