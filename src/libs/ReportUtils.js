--- conflicted
+++ resolved
@@ -577,11 +577,7 @@
  * @returns {String}
  */
 function generateReportID() {
-<<<<<<< HEAD
-    return String((Math.floor(Math.random() * (2 ** 21)) * (2 ** 32)) + Math.floor(Math.random() * (2 ** 32)));
-=======
     return ((Math.floor(Math.random() * (2 ** 21)) * (2 ** 32)) + Math.floor(Math.random() * (2 ** 32))).toString();
->>>>>>> 58a263d1
 }
 
 /**
