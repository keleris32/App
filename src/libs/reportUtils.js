--- conflicted
+++ resolved
@@ -237,13 +237,10 @@
 
 export {
     getReportParticipantsTitle,
-<<<<<<< HEAD
     getReportActionMessageText,
     isReportActionAttachment,
-=======
     isDeletedAction,
     isReportMessageAttachment,
->>>>>>> 021ad5d5
     findLastAccessedReport,
     canEditReportAction,
     canDeleteReportAction,
