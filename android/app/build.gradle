--- conflicted
+++ resolved
@@ -152,13 +152,8 @@
         minSdkVersion rootProject.ext.minSdkVersion
         targetSdkVersion rootProject.ext.targetSdkVersion
         multiDexEnabled rootProject.ext.multiDexEnabled
-<<<<<<< HEAD
-        versionCode 1001013803
-        versionName "1.1.38-3"
-=======
         versionCode 1001013900
         versionName "1.1.39-0"
->>>>>>> 9af88a3b
     }
     splits {
         abi {
