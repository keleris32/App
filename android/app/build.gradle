--- conflicted
+++ resolved
@@ -152,13 +152,8 @@
         minSdkVersion rootProject.ext.minSdkVersion
         targetSdkVersion rootProject.ext.targetSdkVersion
         multiDexEnabled rootProject.ext.multiDexEnabled
-<<<<<<< HEAD
-        versionCode 1001014302
-        versionName "1.1.43-2"
-=======
         versionCode 1001014400
         versionName "1.1.44-0"
->>>>>>> ef48b11c
     }
     splits {
         abi {
