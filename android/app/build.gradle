apply plugin: "com.android.application"
apply plugin: "com.google.firebase.firebase-perf"
apply from: '../../node_modules/react-native-unimodules/gradle.groovy'
apply from: project(':react-native-config').projectDir.getPath() + "/dotenv.gradle"

import com.android.build.OutputFile

/**
 * The react.gradle file registers a task for each build variant (e.g. bundleDebugJsAndAssets
 * and bundleReleaseJsAndAssets).
 * These basically call `react-native bundle` with the correct arguments during the Android build
 * cycle. By default, bundleDebugJsAndAssets is skipped, as in debug/dev mode we prefer to load the
 * bundle directly from the development server. Below you can see all the possible configurations
 * and their defaults. If you decide to add a configuration block, make sure to add it before the
 * `apply from: "../../node_modules/react-native/react.gradle"` line.
 *
 * project.ext.react = [
 *   // the name of the generated asset file containing your JS bundle
 *   bundleAssetName: "index.android.bundle",
 *
 *   // the entry file for bundle generation. If none specified and
 *   // "index.android.js" exists, it will be used. Otherwise "index.js" is
 *   // default. Can be overridden with ENTRY_FILE environment variable.
 *   entryFile: "index.android.js",
 *
 *   // https://reactnative.dev/docs/performance#enable-the-ram-format
 *   bundleCommand: "ram-bundle",
 *
 *   // whether to bundle JS and assets in debug mode
 *   bundleInDebug: false,
 *
 *   // whether to bundle JS and assets in release mode
 *   bundleInRelease: true,
 *
 *   // whether to bundle JS and assets in another build variant (if configured).
 *   // See http://tools.android.com/tech-docs/new-build-system/user-guide#TOC-Build-Variants
 *   // The configuration property can be in the following formats
 *   //         'bundleIn${productFlavor}${buildType}'
 *   //         'bundleIn${buildType}'
 *   // bundleInFreeDebug: true,
 *   // bundleInPaidRelease: true,
 *   // bundleInBeta: true,
 *
 *   // whether to disable dev mode in custom build variants (by default only disabled in release)
 *   // for example: to disable dev mode in the staging build type (if configured)
 *   devDisabledInStaging: true,
 *   // The configuration property can be in the following formats
 *   //         'devDisabledIn${productFlavor}${buildType}'
 *   //         'devDisabledIn${buildType}'
 *
 *   // the root of your project, i.e. where "package.json" lives
 *   root: "../../",
 *
 *   // where to put the JS bundle asset in debug mode
 *   jsBundleDirDebug: "$buildDir/intermediates/assets/debug",
 *
 *   // where to put the JS bundle asset in release mode
 *   jsBundleDirRelease: "$buildDir/intermediates/assets/release",
 *
 *   // where to put drawable resources / React Native assets, e.g. the ones you use via
 *   // require('./image.png')), in debug mode
 *   resourcesDirDebug: "$buildDir/intermediates/res/merged/debug",
 *
 *   // where to put drawable resources / React Native assets, e.g. the ones you use via
 *   // require('./image.png')), in release mode
 *   resourcesDirRelease: "$buildDir/intermediates/res/merged/release",
 *
 *   // by default the gradle tasks are skipped if none of the JS files or assets change; this means
 *   // that we don't look at files in android/ or ios/ to determine whether the tasks are up to
 *   // date; if you have any other folders that you want to ignore for performance reasons (gradle
 *   // indexes the entire tree), add them here. Alternatively, if you have JS files in android/
 *   // for example, you might want to remove it from here.
 *   inputExcludes: ["android/**", "ios/**"],
 *
 *   // override which node gets called and with what additional arguments
 *   nodeExecutableAndArgs: ["node"],
 *
 *   // supply additional arguments to the packager
 *   extraPackagerArgs: []
 * ]
 */

project.ext.react = [
    enableHermes: true,  // clean and rebuild if changing
]

project.ext.envConfigFiles = [
    debug: ".env",
    release: ".env.production",
]

apply from: "../../node_modules/react-native/react.gradle"

/**
 * Set this to true to create two separate APKs instead of one:
 *   - An APK that only works on ARM devices
 *   - An APK that only works on x86 devices
 * The advantage is the size of the APK is reduced by about 4MB.
 * Upload all the APKs to the Play Store and people will download
 * the correct one based on the CPU architecture of their device.
 */
def enableSeparateBuildPerCPUArchitecture = false

/**
 * Run Proguard to shrink the Java bytecode in release builds.
 */
def enableProguardInReleaseBuilds = false

/**
 * The preferred build flavor of JavaScriptCore.
 *
 * For example, to use the international variant, you can use:
 * `def jscFlavor = 'org.webkit:android-jsc-intl:+'`
 *
 * The international variant includes ICU i18n library and necessary data
 * allowing to use e.g. `Date.toLocaleString` and `String.localeCompare` that
 * give correct results when using with locales other than en-US.  Note that
 * this variant is about 6MiB larger per architecture than default.
 */
def jscFlavor = 'org.webkit:android-jsc:+'

/**
 * Whether to enable the Hermes VM.
 *
 * This should be set on project.ext.react and mirrored here.  If it is not set
 * on project.ext.react, JavaScript will not be compiled to Hermes Bytecode
 * and the benefits of using Hermes will therefore be sharply reduced.
 */
def enableHermes = project.ext.react.get("enableHermes", false);

android {
    compileSdkVersion rootProject.ext.compileSdkVersion

    compileOptions {
        sourceCompatibility JavaVersion.VERSION_1_8
        targetCompatibility JavaVersion.VERSION_1_8
    }

    packagingOptions {
        pickFirst 'lib/x86/libc++_shared.so'
        pickFirst 'lib/x86_64/libjsc.so'
        pickFirst 'lib/arm64-v8a/libjsc.so'
        pickFirst 'lib/arm64-v8a/libc++_shared.so'
        pickFirst 'lib/x86_64/libc++_shared.so'
        pickFirst 'lib/armeabi-v7a/libc++_shared.so'
    }

    defaultConfig {
        applicationId "com.expensify.chat"
        minSdkVersion rootProject.ext.minSdkVersion
        targetSdkVersion rootProject.ext.targetSdkVersion
        multiDexEnabled rootProject.ext.multiDexEnabled
<<<<<<< HEAD
        versionCode 1001010809
        versionName "1.1.8-9"
=======
        versionCode 1001010810
        versionName "1.1.8-10"
>>>>>>> 4439f46d
    }
    splits {
        abi {
            reset()
            enable enableSeparateBuildPerCPUArchitecture
            universalApk false  // If true, also generate a universal APK
            include "armeabi-v7a", "x86", "arm64-v8a", "x86_64"
        }
    }
    signingConfigs {
        release {
            if (project.hasProperty('MYAPP_UPLOAD_STORE_FILE')) {
                storeFile file(MYAPP_UPLOAD_STORE_FILE)
                storePassword MYAPP_UPLOAD_STORE_PASSWORD
                keyAlias MYAPP_UPLOAD_KEY_ALIAS
                keyPassword MYAPP_UPLOAD_KEY_PASSWORD
            }
        }
        debug {
            storeFile file('debug.keystore')
            storePassword 'android'
            keyAlias 'androiddebugkey'
            keyPassword 'android'
        }
    }
    buildTypes {
        debug {
            signingConfig signingConfigs.debug
        }
        release {
            signingConfig signingConfigs.release
            minifyEnabled enableProguardInReleaseBuilds
            proguardFiles getDefaultProguardFile("proguard-android.txt"), "proguard-rules.pro"
        }
    }

    // applicationVariants are e.g. debug, release
    applicationVariants.all { variant ->
        variant.outputs.each { output ->
            // For each separate APK per architecture, set a unique version code as described here:
            // https://developer.android.com/studio/build/configure-apk-splits.html
            def versionCodes = ["armeabi-v7a": 1, "x86": 2, "arm64-v8a": 3, "x86_64": 4]
            def abi = output.getFilter(OutputFile.ABI)
            if (abi != null) {  // null for the universal-debug, universal-release variants
                output.versionCodeOverride =
                        versionCodes.get(abi) * 1048576 + defaultConfig.versionCode
            }

        }
    }
}

dependencies {
    implementation fileTree(dir: "libs", include: ["*.jar"])
    //noinspection GradleDynamicVersion
    implementation "com.facebook.react:react-native:+"  // From node_modules

    implementation "androidx.swiperefreshlayout:swiperefreshlayout:1.0.0"

    addUnimodulesDependencies()

    debugImplementation("com.facebook.flipper:flipper:${FLIPPER_VERSION}") {
      exclude group:'com.facebook.fbjni'
    }

    debugImplementation("com.facebook.flipper:flipper-network-plugin:${FLIPPER_VERSION}") {
        exclude group:'com.facebook.flipper'
        exclude group:'com.squareup.okhttp3', module:'okhttp'
    }

    debugImplementation("com.facebook.flipper:flipper-fresco-plugin:${FLIPPER_VERSION}") {
        exclude group:'com.facebook.flipper'
    }

    if (enableHermes) {
        def hermesPath = "../../node_modules/hermes-engine/android/";
        debugImplementation files(hermesPath + "hermes-debug.aar")
        releaseImplementation files(hermesPath + "hermes-release.aar")
    } else {
        implementation jscFlavor
    }

    implementation platform("com.google.firebase:firebase-bom:20.0.2")
    implementation "com.google.firebase:firebase-perf"

    // GIF support
    implementation 'com.facebook.fresco:fresco:2.5.0'
    implementation 'com.facebook.fresco:animated-gif:2.5.0'

    // Android support library
    implementation 'com.android.support:support-core-utils:28.0.0'

    // Multi Dex Support: https://developer.android.com/studio/build/multidex#mdex-gradle
    implementation 'com.android.support:multidex:1.0.3'

    // Crashlytics
    implementation 'com.google.firebase:firebase-crashlytics:17.2.2'

    // Plaid SDK
    implementation project(':react-native-plaid-link-sdk')
    // This okhttp3 dependency prevents the app from crashing - See https://github.com/plaid/react-native-plaid-link-sdk/issues/74#issuecomment-648435002
    implementation "com.squareup.okhttp3:okhttp-urlconnection:4.+"
}

// Run this once to be able to run the application with BUCK
// puts all compile dependencies into folder libs for BUCK to use
task copyDownloadableDepsToLibs(type: Copy) {
    from configurations.compile
    into 'libs'
}

apply from: file("../../node_modules/@react-native-community/cli-platform-android/native_modules.gradle"); applyNativeModulesAppBuildGradle(project)
def googleServicesFile = rootProject.file('app/google-services.json')
if (googleServicesFile.exists()) {
    apply plugin: 'com.google.gms.google-services'  // Google Play services Gradle plugin
}
apply plugin: 'com.google.firebase.crashlytics'

<|MERGE_RESOLUTION|>--- conflicted
+++ resolved
@@ -150,13 +150,8 @@
         minSdkVersion rootProject.ext.minSdkVersion
         targetSdkVersion rootProject.ext.targetSdkVersion
         multiDexEnabled rootProject.ext.multiDexEnabled
-<<<<<<< HEAD
-        versionCode 1001010809
-        versionName "1.1.8-9"
-=======
         versionCode 1001010810
         versionName "1.1.8-10"
->>>>>>> 4439f46d
     }
     splits {
         abi {
