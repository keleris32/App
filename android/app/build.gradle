--- conflicted
+++ resolved
@@ -150,13 +150,8 @@
         minSdkVersion rootProject.ext.minSdkVersion
         targetSdkVersion rootProject.ext.targetSdkVersion
         multiDexEnabled rootProject.ext.multiDexEnabled
-<<<<<<< HEAD
-        versionCode 1001008807
-        versionName "1.0.88-7"
-=======
         versionCode 1001008900
         versionName "1.0.89-0"
->>>>>>> 93ee9e5c
     }
     splits {
         abi {
