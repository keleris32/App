--- conflicted
+++ resolved
@@ -149,13 +149,8 @@
         minSdkVersion rootProject.ext.minSdkVersion
         targetSdkVersion rootProject.ext.targetSdkVersion
         multiDexEnabled rootProject.ext.multiDexEnabled
-<<<<<<< HEAD
-        versionCode 1001012501
-        versionName "1.1.25-1"
-=======
         versionCode 1001012502
         versionName "1.1.25-2"
->>>>>>> 88c178f1
     }
     splits {
         abi {
