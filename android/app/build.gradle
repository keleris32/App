--- conflicted
+++ resolved
@@ -150,13 +150,8 @@
         minSdkVersion rootProject.ext.minSdkVersion
         targetSdkVersion rootProject.ext.targetSdkVersion
         multiDexEnabled rootProject.ext.multiDexEnabled
-<<<<<<< HEAD
-        versionCode 1001009401
-        versionName "1.0.94-1"
-=======
         versionCode 1001009402
         versionName "1.0.94-2"
->>>>>>> 99333a04
     }
     splits {
         abi {
