--- conflicted
+++ resolved
@@ -149,13 +149,8 @@
         minSdkVersion rootProject.ext.minSdkVersion
         targetSdkVersion rootProject.ext.targetSdkVersion
         multiDexEnabled rootProject.ext.multiDexEnabled
-<<<<<<< HEAD
-        versionCode 1001011101
-        versionName "1.1.11-1"
-=======
         versionCode 1001011102
         versionName "1.1.11-2"
->>>>>>> e48c2c76
     }
     splits {
         abi {
