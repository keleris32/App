apply plugin: "com.android.application"
apply plugin: "com.google.firebase.firebase-perf"
apply from: project(':react-native-config').projectDir.getPath() + "/dotenv.gradle"

import com.android.build.OutputFile

/**
 * The react.gradle file registers a task for each build variant (e.g. bundleDebugJsAndAssets
 * and bundleReleaseJsAndAssets).
 * These basically call `react-native bundle` with the correct arguments during the Android build
 * cycle. By default, bundleDebugJsAndAssets is skipped, as in debug/dev mode we prefer to load the
 * bundle directly from the development server. Below you can see all the possible configurations
 * and their defaults. If you decide to add a configuration block, make sure to add it before the
 * `apply from: "../../node_modules/react-native/react.gradle"` line.
 *
 * project.ext.react = [
 *   // the name of the generated asset file containing your JS bundle
 *   bundleAssetName: "index.android.bundle",
 *
 *   // the entry file for bundle generation. If none specified and
 *   // "index.android.js" exists, it will be used. Otherwise "index.js" is
 *   // default. Can be overridden with ENTRY_FILE environment variable.
 *   entryFile: "index.android.js",
 *
 *   // https://reactnative.dev/docs/performance#enable-the-ram-format
 *   bundleCommand: "ram-bundle",
 *
 *   // whether to bundle JS and assets in debug mode
 *   bundleInDebug: false,
 *
 *   // whether to bundle JS and assets in release mode
 *   bundleInRelease: true,
 *
 *   // whether to bundle JS and assets in another build variant (if configured).
 *   // See http://tools.android.com/tech-docs/new-build-system/user-guide#TOC-Build-Variants
 *   // The configuration property can be in the following formats
 *   //         'bundleIn${productFlavor}${buildType}'
 *   //         'bundleIn${buildType}'
 *   // bundleInFreeDebug: true,
 *   // bundleInPaidRelease: true,
 *   // bundleInBeta: true,
 *
 *   // whether to disable dev mode in custom build variants (by default only disabled in release)
 *   // for example: to disable dev mode in the staging build type (if configured)
 *   devDisabledInStaging: true,
 *   // The configuration property can be in the following formats
 *   //         'devDisabledIn${productFlavor}${buildType}'
 *   //         'devDisabledIn${buildType}'
 *
 *   // the root of your project, i.e. where "package.json" lives
 *   root: "../../",
 *
 *   // where to put the JS bundle asset in debug mode
 *   jsBundleDirDebug: "$buildDir/intermediates/assets/debug",
 *
 *   // where to put the JS bundle asset in release mode
 *   jsBundleDirRelease: "$buildDir/intermediates/assets/release",
 *
 *   // where to put drawable resources / React Native assets, e.g. the ones you use via
 *   // require('./image.png')), in debug mode
 *   resourcesDirDebug: "$buildDir/intermediates/res/merged/debug",
 *
 *   // where to put drawable resources / React Native assets, e.g. the ones you use via
 *   // require('./image.png')), in release mode
 *   resourcesDirRelease: "$buildDir/intermediates/res/merged/release",
 *
 *   // by default the gradle tasks are skipped if none of the JS files or assets change; this means
 *   // that we don't look at files in android/ or ios/ to determine whether the tasks are up to
 *   // date; if you have any other folders that you want to ignore for performance reasons (gradle
 *   // indexes the entire tree), add them here. Alternatively, if you have JS files in android/
 *   // for example, you might want to remove it from here.
 *   inputExcludes: ["android/**", "ios/**"],
 *
 *   // override which node gets called and with what additional arguments
 *   nodeExecutableAndArgs: ["node"],
 *
 *   // supply additional arguments to the packager
 *   extraPackagerArgs: []
 * ]
 */

project.ext.react = [
    enableHermes: true,  // clean and rebuild if changing
]

project.ext.envConfigFiles = [
    debug: ".env",
    release: ".env.production",
]

apply from: "../../node_modules/react-native/react.gradle"

/**
 * Set this to true to create two separate APKs instead of one:
 *   - An APK that only works on ARM devices
 *   - An APK that only works on x86 devices
 * The advantage is the size of the APK is reduced by about 4MB.
 * Upload all the APKs to the Play Store and people will download
 * the correct one based on the CPU architecture of their device.
 */
def enableSeparateBuildPerCPUArchitecture = false

/**
 * Run Proguard to shrink the Java bytecode in release builds.
 */
def enableProguardInReleaseBuilds = false

/**
 * The preferred build flavor of JavaScriptCore.
 *
 * For example, to use the international variant, you can use:
 * `def jscFlavor = 'org.webkit:android-jsc-intl:+'`
 *
 * The international variant includes ICU i18n library and necessary data
 * allowing to use e.g. `Date.toLocaleString` and `String.localeCompare` that
 * give correct results when using with locales other than en-US.  Note that
 * this variant is about 6MiB larger per architecture than default.
 */
def jscFlavor = 'org.webkit:android-jsc:+'

/**
 * Whether to enable the Hermes VM.
 *
 * This should be set on project.ext.react and mirrored here.  If it is not set
 * on project.ext.react, JavaScript will not be compiled to Hermes Bytecode
 * and the benefits of using Hermes will therefore be sharply reduced.
 */
def enableHermes = project.ext.react.get("enableHermes", false);

android {
    compileSdkVersion rootProject.ext.compileSdkVersion

    compileOptions {
        sourceCompatibility JavaVersion.VERSION_1_8
        targetCompatibility JavaVersion.VERSION_1_8
    }

    packagingOptions {
        pickFirst 'lib/x86/libc++_shared.so'
        pickFirst 'lib/x86_64/libjsc.so'
        pickFirst 'lib/arm64-v8a/libjsc.so'
        pickFirst 'lib/arm64-v8a/libc++_shared.so'
        pickFirst 'lib/x86_64/libc++_shared.so'
        pickFirst 'lib/armeabi-v7a/libc++_shared.so'
    }

    defaultConfig {
        applicationId "com.expensify.chat"
        minSdkVersion rootProject.ext.minSdkVersion
        targetSdkVersion rootProject.ext.targetSdkVersion
        multiDexEnabled rootProject.ext.multiDexEnabled
<<<<<<< HEAD
        versionCode 1001011707
        versionName "1.1.17-7"
=======
        versionCode 1001011708
        versionName "1.1.17-8"
>>>>>>> 1a4024d2
    }
    splits {
        abi {
            reset()
            enable enableSeparateBuildPerCPUArchitecture
            universalApk false  // If true, also generate a universal APK
            include "armeabi-v7a", "x86", "arm64-v8a", "x86_64"
        }
    }
    signingConfigs {
        release {
            if (project.hasProperty('MYAPP_UPLOAD_STORE_FILE')) {
                storeFile file(MYAPP_UPLOAD_STORE_FILE)
                storePassword MYAPP_UPLOAD_STORE_PASSWORD
                keyAlias MYAPP_UPLOAD_KEY_ALIAS
                keyPassword MYAPP_UPLOAD_KEY_PASSWORD
            }
        }
        debug {
            storeFile file('debug.keystore')
            storePassword 'android'
            keyAlias 'androiddebugkey'
            keyPassword 'android'
        }
    }
    buildTypes {
        debug {
            signingConfig signingConfigs.debug
        }
        release {
            signingConfig signingConfigs.release
            minifyEnabled enableProguardInReleaseBuilds
            proguardFiles getDefaultProguardFile("proguard-android.txt"), "proguard-rules.pro"
        }
    }

    // applicationVariants are e.g. debug, release
    applicationVariants.all { variant ->
        variant.outputs.each { output ->
            // For each separate APK per architecture, set a unique version code as described here:
            // https://developer.android.com/studio/build/configure-apk-splits.html
            def versionCodes = ["armeabi-v7a": 1, "x86": 2, "arm64-v8a": 3, "x86_64": 4]
            def abi = output.getFilter(OutputFile.ABI)
            if (abi != null) {  // null for the universal-debug, universal-release variants
                output.versionCodeOverride =
                        versionCodes.get(abi) * 1048576 + defaultConfig.versionCode
            }

        }
    }
}

dependencies {
    implementation fileTree(dir: "libs", include: ["*.jar"])
    //noinspection GradleDynamicVersion
    implementation "com.facebook.react:react-native:+"  // From node_modules

    implementation "androidx.swiperefreshlayout:swiperefreshlayout:1.0.0"

    debugImplementation("com.facebook.flipper:flipper:${FLIPPER_VERSION}") {
      exclude group:'com.facebook.fbjni'
    }

    debugImplementation("com.facebook.flipper:flipper-network-plugin:${FLIPPER_VERSION}") {
        exclude group:'com.facebook.flipper'
        exclude group:'com.squareup.okhttp3', module:'okhttp'
    }

    debugImplementation("com.facebook.flipper:flipper-fresco-plugin:${FLIPPER_VERSION}") {
        exclude group:'com.facebook.flipper'
    }

    if (enableHermes) {
        def hermesPath = "../../node_modules/hermes-engine/android/";
        debugImplementation files(hermesPath + "hermes-debug.aar")
        releaseImplementation files(hermesPath + "hermes-release.aar")
    } else {
        implementation jscFlavor
    }

    implementation platform("com.google.firebase:firebase-bom:20.0.2")
    implementation "com.google.firebase:firebase-perf"

    // GIF support
    implementation 'com.facebook.fresco:fresco:2.5.0'
    implementation 'com.facebook.fresco:animated-gif:2.5.0'

    // Android support library
    implementation 'com.android.support:support-core-utils:28.0.0'

    // Multi Dex Support: https://developer.android.com/studio/build/multidex#mdex-gradle
    implementation 'com.android.support:multidex:1.0.3'

    // Crashlytics
    implementation 'com.google.firebase:firebase-crashlytics:17.2.2'

    // Plaid SDK
    implementation project(':react-native-plaid-link-sdk')
    // This okhttp3 dependency prevents the app from crashing - See https://github.com/plaid/react-native-plaid-link-sdk/issues/74#issuecomment-648435002
    implementation "com.squareup.okhttp3:okhttp-urlconnection:4.+"
}

// Run this once to be able to run the application with BUCK
// puts all compile dependencies into folder libs for BUCK to use
task copyDownloadableDepsToLibs(type: Copy) {
    from configurations.compile
    into 'libs'
}

apply from: file("../../node_modules/@react-native-community/cli-platform-android/native_modules.gradle"); applyNativeModulesAppBuildGradle(project)
def googleServicesFile = rootProject.file('app/google-services.json')
if (googleServicesFile.exists()) {
    apply plugin: 'com.google.gms.google-services'  // Google Play services Gradle plugin
}
apply plugin: 'com.google.firebase.crashlytics'

<|MERGE_RESOLUTION|>--- conflicted
+++ resolved
@@ -149,13 +149,8 @@
         minSdkVersion rootProject.ext.minSdkVersion
         targetSdkVersion rootProject.ext.targetSdkVersion
         multiDexEnabled rootProject.ext.multiDexEnabled
-<<<<<<< HEAD
-        versionCode 1001011707
-        versionName "1.1.17-7"
-=======
         versionCode 1001011708
         versionName "1.1.17-8"
->>>>>>> 1a4024d2
     }
     splits {
         abi {
