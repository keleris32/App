--- conflicted
+++ resolved
@@ -152,13 +152,8 @@
         minSdkVersion rootProject.ext.minSdkVersion
         targetSdkVersion rootProject.ext.targetSdkVersion
         multiDexEnabled rootProject.ext.multiDexEnabled
-<<<<<<< HEAD
-        versionCode 1001014206
-        versionName "1.1.42-6"
-=======
         versionCode 1001014300
         versionName "1.1.43-0"
->>>>>>> 4ec8a0c4
     }
     splits {
         abi {
