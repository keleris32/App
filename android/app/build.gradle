apply plugin: "com.android.application"
apply plugin: "com.google.firebase.firebase-perf"
apply from: '../../node_modules/react-native-unimodules/gradle.groovy'
apply from: project(':react-native-config').projectDir.getPath() + "/dotenv.gradle"

import com.android.build.OutputFile

/**
 * The react.gradle file registers a task for each build variant (e.g. bundleDebugJsAndAssets
 * and bundleReleaseJsAndAssets).
 * These basically call `react-native bundle` with the correct arguments during the Android build
 * cycle. By default, bundleDebugJsAndAssets is skipped, as in debug/dev mode we prefer to load the
 * bundle directly from the development server. Below you can see all the possible configurations
 * and their defaults. If you decide to add a configuration block, make sure to add it before the
 * `apply from: "../../node_modules/react-native/react.gradle"` line.
 *
 * project.ext.react = [
 *   // the name of the generated asset file containing your JS bundle
 *   bundleAssetName: "index.android.bundle",
 *
 *   // the entry file for bundle generation. If none specified and
 *   // "index.android.js" exists, it will be used. Otherwise "index.js" is
 *   // default. Can be overridden with ENTRY_FILE environment variable.
 *   entryFile: "index.android.js",
 *
 *   // https://reactnative.dev/docs/performance#enable-the-ram-format
 *   bundleCommand: "ram-bundle",
 *
 *   // whether to bundle JS and assets in debug mode
 *   bundleInDebug: false,
 *
 *   // whether to bundle JS and assets in release mode
 *   bundleInRelease: true,
 *
 *   // whether to bundle JS and assets in another build variant (if configured).
 *   // See http://tools.android.com/tech-docs/new-build-system/user-guide#TOC-Build-Variants
 *   // The configuration property can be in the following formats
 *   //         'bundleIn${productFlavor}${buildType}'
 *   //         'bundleIn${buildType}'
 *   // bundleInFreeDebug: true,
 *   // bundleInPaidRelease: true,
 *   // bundleInBeta: true,
 *
 *   // whether to disable dev mode in custom build variants (by default only disabled in release)
 *   // for example: to disable dev mode in the staging build type (if configured)
 *   devDisabledInStaging: true,
 *   // The configuration property can be in the following formats
 *   //         'devDisabledIn${productFlavor}${buildType}'
 *   //         'devDisabledIn${buildType}'
 *
 *   // the root of your project, i.e. where "package.json" lives
 *   root: "../../",
 *
 *   // where to put the JS bundle asset in debug mode
 *   jsBundleDirDebug: "$buildDir/intermediates/assets/debug",
 *
 *   // where to put the JS bundle asset in release mode
 *   jsBundleDirRelease: "$buildDir/intermediates/assets/release",
 *
 *   // where to put drawable resources / React Native assets, e.g. the ones you use via
 *   // require('./image.png')), in debug mode
 *   resourcesDirDebug: "$buildDir/intermediates/res/merged/debug",
 *
 *   // where to put drawable resources / React Native assets, e.g. the ones you use via
 *   // require('./image.png')), in release mode
 *   resourcesDirRelease: "$buildDir/intermediates/res/merged/release",
 *
 *   // by default the gradle tasks are skipped if none of the JS files or assets change; this means
 *   // that we don't look at files in android/ or ios/ to determine whether the tasks are up to
 *   // date; if you have any other folders that you want to ignore for performance reasons (gradle
 *   // indexes the entire tree), add them here. Alternatively, if you have JS files in android/
 *   // for example, you might want to remove it from here.
 *   inputExcludes: ["android/**", "ios/**"],
 *
 *   // override which node gets called and with what additional arguments
 *   nodeExecutableAndArgs: ["node"],
 *
 *   // supply additional arguments to the packager
 *   extraPackagerArgs: []
 * ]
 */

project.ext.react = [
    enableHermes: true,  // clean and rebuild if changing
]

project.ext.envConfigFiles = [
    debug: ".env",
    release: ".env.production",
]

apply from: "../../node_modules/react-native/react.gradle"

/**
 * Set this to true to create two separate APKs instead of one:
 *   - An APK that only works on ARM devices
 *   - An APK that only works on x86 devices
 * The advantage is the size of the APK is reduced by about 4MB.
 * Upload all the APKs to the Play Store and people will download
 * the correct one based on the CPU architecture of their device.
 */
def enableSeparateBuildPerCPUArchitecture = false

/**
 * Run Proguard to shrink the Java bytecode in release builds.
 */
def enableProguardInReleaseBuilds = false

/**
 * The preferred build flavor of JavaScriptCore.
 *
 * For example, to use the international variant, you can use:
 * `def jscFlavor = 'org.webkit:android-jsc-intl:+'`
 *
 * The international variant includes ICU i18n library and necessary data
 * allowing to use e.g. `Date.toLocaleString` and `String.localeCompare` that
 * give correct results when using with locales other than en-US.  Note that
 * this variant is about 6MiB larger per architecture than default.
 */
def jscFlavor = 'org.webkit:android-jsc:+'

/**
 * Whether to enable the Hermes VM.
 *
 * This should be set on project.ext.react and mirrored here.  If it is not set
 * on project.ext.react, JavaScript will not be compiled to Hermes Bytecode
 * and the benefits of using Hermes will therefore be sharply reduced.
 */
def enableHermes = project.ext.react.get("enableHermes", false);

android {
    compileSdkVersion rootProject.ext.compileSdkVersion

    compileOptions {
        sourceCompatibility JavaVersion.VERSION_1_8
        targetCompatibility JavaVersion.VERSION_1_8
    }

    packagingOptions {
        pickFirst 'lib/x86/libc++_shared.so'
        pickFirst 'lib/x86_64/libjsc.so'
        pickFirst 'lib/arm64-v8a/libjsc.so'
        pickFirst 'lib/arm64-v8a/libc++_shared.so'
        pickFirst 'lib/x86_64/libc++_shared.so'
        pickFirst 'lib/armeabi-v7a/libc++_shared.so'
    }

    defaultConfig {
        applicationId "com.expensify.chat"
        minSdkVersion rootProject.ext.minSdkVersion
        targetSdkVersion rootProject.ext.targetSdkVersion
        multiDexEnabled rootProject.ext.multiDexEnabled
<<<<<<< HEAD
        versionCode 1001008002
        versionName "1.0.80-2"
=======
        versionCode 1001008003
        versionName "1.0.80-3"
>>>>>>> 331dde5b
    }
    splits {
        abi {
            reset()
            enable enableSeparateBuildPerCPUArchitecture
            universalApk false  // If true, also generate a universal APK
            include "armeabi-v7a", "x86", "arm64-v8a", "x86_64"
        }
    }
    signingConfigs {
        release {
            if (project.hasProperty('MYAPP_UPLOAD_STORE_FILE')) {
                storeFile file(MYAPP_UPLOAD_STORE_FILE)
                storePassword MYAPP_UPLOAD_STORE_PASSWORD
                keyAlias MYAPP_UPLOAD_KEY_ALIAS
                keyPassword MYAPP_UPLOAD_KEY_PASSWORD
            }
        }
        debug {
            storeFile file('debug.keystore')
            storePassword 'android'
            keyAlias 'androiddebugkey'
            keyPassword 'android'
        }
    }
    buildTypes {
        debug {
            signingConfig signingConfigs.debug
        }
        release {
            signingConfig signingConfigs.release
            minifyEnabled enableProguardInReleaseBuilds
            proguardFiles getDefaultProguardFile("proguard-android.txt"), "proguard-rules.pro"
        }
    }

    // applicationVariants are e.g. debug, release
    applicationVariants.all { variant ->
        variant.outputs.each { output ->
            // For each separate APK per architecture, set a unique version code as described here:
            // https://developer.android.com/studio/build/configure-apk-splits.html
            def versionCodes = ["armeabi-v7a": 1, "x86": 2, "arm64-v8a": 3, "x86_64": 4]
            def abi = output.getFilter(OutputFile.ABI)
            if (abi != null) {  // null for the universal-debug, universal-release variants
                output.versionCodeOverride =
                        versionCodes.get(abi) * 1048576 + defaultConfig.versionCode
            }

        }
    }
}

dependencies {
    implementation fileTree(dir: "libs", include: ["*.jar"])
    //noinspection GradleDynamicVersion
    implementation "com.facebook.react:react-native:+"  // From node_modules

    implementation "androidx.swiperefreshlayout:swiperefreshlayout:1.0.0"

    addUnimodulesDependencies()

    debugImplementation("com.facebook.flipper:flipper:${FLIPPER_VERSION}") {
      exclude group:'com.facebook.fbjni'
    }

    debugImplementation("com.facebook.flipper:flipper-network-plugin:${FLIPPER_VERSION}") {
        exclude group:'com.facebook.flipper'
        exclude group:'com.squareup.okhttp3', module:'okhttp'
    }

    debugImplementation("com.facebook.flipper:flipper-fresco-plugin:${FLIPPER_VERSION}") {
        exclude group:'com.facebook.flipper'
    }

    if (enableHermes) {
        def hermesPath = "../../node_modules/hermes-engine/android/";
        debugImplementation files(hermesPath + "hermes-debug.aar")
        releaseImplementation files(hermesPath + "hermes-release.aar")
    } else {
        implementation jscFlavor
    }

    implementation platform("com.google.firebase:firebase-bom:20.0.2")
    implementation "com.google.firebase:firebase-perf"

    // GIF support
    implementation 'com.facebook.fresco:fresco:2.3.0'
    implementation 'com.facebook.fresco:animated-gif:2.3.0'

    // Android support library
    implementation 'com.android.support:support-core-utils:28.0.0'

    // Multi Dex Support: https://developer.android.com/studio/build/multidex#mdex-gradle
    implementation 'com.android.support:multidex:1.0.3'

    // Crashlytics
    implementation 'com.google.firebase:firebase-crashlytics:17.2.2'

    // Plaid SDK
    implementation project(':react-native-plaid-link-sdk')
    // This okhttp3 dependency prevents the app from crashing - See https://github.com/plaid/react-native-plaid-link-sdk/issues/74#issuecomment-648435002
    implementation "com.squareup.okhttp3:okhttp-urlconnection:4.+"
}

// Run this once to be able to run the application with BUCK
// puts all compile dependencies into folder libs for BUCK to use
task copyDownloadableDepsToLibs(type: Copy) {
    from configurations.compile
    into 'libs'
}

apply from: file("../../node_modules/@react-native-community/cli-platform-android/native_modules.gradle"); applyNativeModulesAppBuildGradle(project)
def googleServicesFile = rootProject.file('app/google-services.json')
if (googleServicesFile.exists()) {
    apply plugin: 'com.google.gms.google-services'  // Google Play services Gradle plugin
}
apply plugin: 'com.google.firebase.crashlytics'

<|MERGE_RESOLUTION|>--- conflicted
+++ resolved
@@ -150,13 +150,8 @@
         minSdkVersion rootProject.ext.minSdkVersion
         targetSdkVersion rootProject.ext.targetSdkVersion
         multiDexEnabled rootProject.ext.multiDexEnabled
-<<<<<<< HEAD
-        versionCode 1001008002
-        versionName "1.0.80-2"
-=======
         versionCode 1001008003
         versionName "1.0.80-3"
->>>>>>> 331dde5b
     }
     splits {
         abi {
