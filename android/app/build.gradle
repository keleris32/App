--- conflicted
+++ resolved
@@ -152,13 +152,8 @@
         minSdkVersion rootProject.ext.minSdkVersion
         targetSdkVersion rootProject.ext.targetSdkVersion
         multiDexEnabled rootProject.ext.multiDexEnabled
-<<<<<<< HEAD
-        versionCode 1001013101
-        versionName "1.1.31-1"
-=======
         versionCode 1001013102
         versionName "1.1.31-2"
->>>>>>> 56ef0693
     }
     splits {
         abi {
