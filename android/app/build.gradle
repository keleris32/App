--- conflicted
+++ resolved
@@ -149,13 +149,8 @@
         minSdkVersion rootProject.ext.minSdkVersion
         targetSdkVersion rootProject.ext.targetSdkVersion
         multiDexEnabled rootProject.ext.multiDexEnabled
-<<<<<<< HEAD
-        versionCode 1001012002
-        versionName "1.1.20-2"
-=======
         versionCode 1001012003
         versionName "1.1.20-3"
->>>>>>> 25dd56e2
     }
     splits {
         abi {
