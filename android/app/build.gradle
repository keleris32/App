apply plugin: "com.android.application"
apply plugin: "com.google.firebase.firebase-perf"
apply from: '../../node_modules/react-native-unimodules/gradle.groovy'
apply from: project(':react-native-config').projectDir.getPath() + "/dotenv.gradle"

import com.android.build.OutputFile

/**
 * The react.gradle file registers a task for each build variant (e.g. bundleDebugJsAndAssets
 * and bundleReleaseJsAndAssets).
 * These basically call `react-native bundle` with the correct arguments during the Android build
 * cycle. By default, bundleDebugJsAndAssets is skipped, as in debug/dev mode we prefer to load the
 * bundle directly from the development server. Below you can see all the possible configurations
 * and their defaults. If you decide to add a configuration block, make sure to add it before the
 * `apply from: "../../node_modules/react-native/react.gradle"` line.
 *
 * project.ext.react = [
 *   // the name of the generated asset file containing your JS bundle
 *   bundleAssetName: "index.android.bundle",
 *
 *   // the entry file for bundle generation. If none specified and
 *   // "index.android.js" exists, it will be used. Otherwise "index.js" is
 *   // default. Can be overridden with ENTRY_FILE environment variable.
 *   entryFile: "index.android.js",
 *
 *   // https://reactnative.dev/docs/performance#enable-the-ram-format
 *   bundleCommand: "ram-bundle",
 *
 *   // whether to bundle JS and assets in debug mode
 *   bundleInDebug: false,
 *
 *   // whether to bundle JS and assets in release mode
 *   bundleInRelease: true,
 *
 *   // whether to bundle JS and assets in another build variant (if configured).
 *   // See http://tools.android.com/tech-docs/new-build-system/user-guide#TOC-Build-Variants
 *   // The configuration property can be in the following formats
 *   //         'bundleIn${productFlavor}${buildType}'
 *   //         'bundleIn${buildType}'
 *   // bundleInFreeDebug: true,
 *   // bundleInPaidRelease: true,
 *   // bundleInBeta: true,
 *
 *   // whether to disable dev mode in custom build variants (by default only disabled in release)
 *   // for example: to disable dev mode in the staging build type (if configured)
 *   devDisabledInStaging: true,
 *   // The configuration property can be in the following formats
 *   //         'devDisabledIn${productFlavor}${buildType}'
 *   //         'devDisabledIn${buildType}'
 *
 *   // the root of your project, i.e. where "package.json" lives
 *   root: "../../",
 *
 *   // where to put the JS bundle asset in debug mode
 *   jsBundleDirDebug: "$buildDir/intermediates/assets/debug",
 *
 *   // where to put the JS bundle asset in release mode
 *   jsBundleDirRelease: "$buildDir/intermediates/assets/release",
 *
 *   // where to put drawable resources / React Native assets, e.g. the ones you use via
 *   // require('./image.png')), in debug mode
 *   resourcesDirDebug: "$buildDir/intermediates/res/merged/debug",
 *
 *   // where to put drawable resources / React Native assets, e.g. the ones you use via
 *   // require('./image.png')), in release mode
 *   resourcesDirRelease: "$buildDir/intermediates/res/merged/release",
 *
 *   // by default the gradle tasks are skipped if none of the JS files or assets change; this means
 *   // that we don't look at files in android/ or ios/ to determine whether the tasks are up to
 *   // date; if you have any other folders that you want to ignore for performance reasons (gradle
 *   // indexes the entire tree), add them here. Alternatively, if you have JS files in android/
 *   // for example, you might want to remove it from here.
 *   inputExcludes: ["android/**", "ios/**"],
 *
 *   // override which node gets called and with what additional arguments
 *   nodeExecutableAndArgs: ["node"],
 *
 *   // supply additional arguments to the packager
 *   extraPackagerArgs: []
 * ]
 */

project.ext.react = [
    enableHermes: true,  // clean and rebuild if changing
]

project.ext.envConfigFiles = [
    debug: ".env",
    release: ".env.production",
]

apply from: "../../node_modules/react-native/react.gradle"

/**
 * Set this to true to create two separate APKs instead of one:
 *   - An APK that only works on ARM devices
 *   - An APK that only works on x86 devices
 * The advantage is the size of the APK is reduced by about 4MB.
 * Upload all the APKs to the Play Store and people will download
 * the correct one based on the CPU architecture of their device.
 */
def enableSeparateBuildPerCPUArchitecture = false

/**
 * Run Proguard to shrink the Java bytecode in release builds.
 */
def enableProguardInReleaseBuilds = false

/**
 * The preferred build flavor of JavaScriptCore.
 *
 * For example, to use the international variant, you can use:
 * `def jscFlavor = 'org.webkit:android-jsc-intl:+'`
 *
 * The international variant includes ICU i18n library and necessary data
 * allowing to use e.g. `Date.toLocaleString` and `String.localeCompare` that
 * give correct results when using with locales other than en-US.  Note that
 * this variant is about 6MiB larger per architecture than default.
 */
def jscFlavor = 'org.webkit:android-jsc:+'

/**
 * Whether to enable the Hermes VM.
 *
 * This should be set on project.ext.react and mirrored here.  If it is not set
 * on project.ext.react, JavaScript will not be compiled to Hermes Bytecode
 * and the benefits of using Hermes will therefore be sharply reduced.
 */
def enableHermes = project.ext.react.get("enableHermes", false);

android {
    compileSdkVersion rootProject.ext.compileSdkVersion

    compileOptions {
        sourceCompatibility JavaVersion.VERSION_1_8
        targetCompatibility JavaVersion.VERSION_1_8
    }

    packagingOptions {
        pickFirst 'lib/x86/libc++_shared.so'
        pickFirst 'lib/x86_64/libjsc.so'
        pickFirst 'lib/arm64-v8a/libjsc.so'
        pickFirst 'lib/arm64-v8a/libc++_shared.so'
        pickFirst 'lib/x86_64/libc++_shared.so'
        pickFirst 'lib/armeabi-v7a/libc++_shared.so'
    }

    defaultConfig {
        applicationId "com.expensify.chat"
        minSdkVersion rootProject.ext.minSdkVersion
        targetSdkVersion rootProject.ext.targetSdkVersion
        multiDexEnabled rootProject.ext.multiDexEnabled
<<<<<<< HEAD
        versionCode 1001010108
        versionName "1.1.1-8"
=======
        versionCode 1001010109
        versionName "1.1.1-9"
>>>>>>> 1962cc9b
    }
    splits {
        abi {
            reset()
            enable enableSeparateBuildPerCPUArchitecture
            universalApk false  // If true, also generate a universal APK
            include "armeabi-v7a", "x86", "arm64-v8a", "x86_64"
        }
    }
    signingConfigs {
        release {
            if (project.hasProperty('MYAPP_UPLOAD_STORE_FILE')) {
                storeFile file(MYAPP_UPLOAD_STORE_FILE)
                storePassword MYAPP_UPLOAD_STORE_PASSWORD
                keyAlias MYAPP_UPLOAD_KEY_ALIAS
                keyPassword MYAPP_UPLOAD_KEY_PASSWORD
            }
        }
        debug {
            storeFile file('debug.keystore')
            storePassword 'android'
            keyAlias 'androiddebugkey'
            keyPassword 'android'
        }
    }
    buildTypes {
        debug {
            signingConfig signingConfigs.debug
        }
        release {
            signingConfig signingConfigs.release
            minifyEnabled enableProguardInReleaseBuilds
            proguardFiles getDefaultProguardFile("proguard-android.txt"), "proguard-rules.pro"
        }
    }

    // applicationVariants are e.g. debug, release
    applicationVariants.all { variant ->
        variant.outputs.each { output ->
            // For each separate APK per architecture, set a unique version code as described here:
            // https://developer.android.com/studio/build/configure-apk-splits.html
            def versionCodes = ["armeabi-v7a": 1, "x86": 2, "arm64-v8a": 3, "x86_64": 4]
            def abi = output.getFilter(OutputFile.ABI)
            if (abi != null) {  // null for the universal-debug, universal-release variants
                output.versionCodeOverride =
                        versionCodes.get(abi) * 1048576 + defaultConfig.versionCode
            }

        }
    }
}

dependencies {
    implementation fileTree(dir: "libs", include: ["*.jar"])
    //noinspection GradleDynamicVersion
    implementation "com.facebook.react:react-native:+"  // From node_modules

    implementation "androidx.swiperefreshlayout:swiperefreshlayout:1.0.0"

    addUnimodulesDependencies()

    debugImplementation("com.facebook.flipper:flipper:${FLIPPER_VERSION}") {
      exclude group:'com.facebook.fbjni'
    }

    debugImplementation("com.facebook.flipper:flipper-network-plugin:${FLIPPER_VERSION}") {
        exclude group:'com.facebook.flipper'
        exclude group:'com.squareup.okhttp3', module:'okhttp'
    }

    debugImplementation("com.facebook.flipper:flipper-fresco-plugin:${FLIPPER_VERSION}") {
        exclude group:'com.facebook.flipper'
    }

    if (enableHermes) {
        def hermesPath = "../../node_modules/hermes-engine/android/";
        debugImplementation files(hermesPath + "hermes-debug.aar")
        releaseImplementation files(hermesPath + "hermes-release.aar")
    } else {
        implementation jscFlavor
    }

    implementation platform("com.google.firebase:firebase-bom:20.0.2")
    implementation "com.google.firebase:firebase-perf"

    // GIF support
    implementation 'com.facebook.fresco:fresco:2.5.0'
    implementation 'com.facebook.fresco:animated-gif:2.5.0'

    // Android support library
    implementation 'com.android.support:support-core-utils:28.0.0'

    // Multi Dex Support: https://developer.android.com/studio/build/multidex#mdex-gradle
    implementation 'com.android.support:multidex:1.0.3'

    // Crashlytics
    implementation 'com.google.firebase:firebase-crashlytics:17.2.2'

    // Plaid SDK
    implementation project(':react-native-plaid-link-sdk')
    // This okhttp3 dependency prevents the app from crashing - See https://github.com/plaid/react-native-plaid-link-sdk/issues/74#issuecomment-648435002
    implementation "com.squareup.okhttp3:okhttp-urlconnection:4.+"
}

// Run this once to be able to run the application with BUCK
// puts all compile dependencies into folder libs for BUCK to use
task copyDownloadableDepsToLibs(type: Copy) {
    from configurations.compile
    into 'libs'
}

apply from: file("../../node_modules/@react-native-community/cli-platform-android/native_modules.gradle"); applyNativeModulesAppBuildGradle(project)
def googleServicesFile = rootProject.file('app/google-services.json')
if (googleServicesFile.exists()) {
    apply plugin: 'com.google.gms.google-services'  // Google Play services Gradle plugin
}
apply plugin: 'com.google.firebase.crashlytics'

<|MERGE_RESOLUTION|>--- conflicted
+++ resolved
@@ -150,13 +150,8 @@
         minSdkVersion rootProject.ext.minSdkVersion
         targetSdkVersion rootProject.ext.targetSdkVersion
         multiDexEnabled rootProject.ext.multiDexEnabled
-<<<<<<< HEAD
-        versionCode 1001010108
-        versionName "1.1.1-8"
-=======
         versionCode 1001010109
         versionName "1.1.1-9"
->>>>>>> 1962cc9b
     }
     splits {
         abi {
