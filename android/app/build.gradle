--- conflicted
+++ resolved
@@ -149,13 +149,8 @@
         minSdkVersion rootProject.ext.minSdkVersion
         targetSdkVersion rootProject.ext.targetSdkVersion
         multiDexEnabled rootProject.ext.multiDexEnabled
-<<<<<<< HEAD
-        versionCode 1001011803
-        versionName "1.1.18-3"
-=======
         versionCode 1001011804
         versionName "1.1.18-4"
->>>>>>> 3e5c62d9
     }
     splits {
         abi {
