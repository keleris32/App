apply plugin: "com.android.application"
apply plugin: "com.google.firebase.firebase-perf"
apply from: '../../node_modules/react-native-unimodules/gradle.groovy'
apply from: project(':react-native-config').projectDir.getPath() + "/dotenv.gradle"

import com.android.build.OutputFile

/**
 * The react.gradle file registers a task for each build variant (e.g. bundleDebugJsAndAssets
 * and bundleReleaseJsAndAssets).
 * These basically call `react-native bundle` with the correct arguments during the Android build
 * cycle. By default, bundleDebugJsAndAssets is skipped, as in debug/dev mode we prefer to load the
 * bundle directly from the development server. Below you can see all the possible configurations
 * and their defaults. If you decide to add a configuration block, make sure to add it before the
 * `apply from: "../../node_modules/react-native/react.gradle"` line.
 *
 * project.ext.react = [
 *   // the name of the generated asset file containing your JS bundle
 *   bundleAssetName: "index.android.bundle",
 *
 *   // the entry file for bundle generation. If none specified and
 *   // "index.android.js" exists, it will be used. Otherwise "index.js" is
 *   // default. Can be overridden with ENTRY_FILE environment variable.
 *   entryFile: "index.android.js",
 *
 *   // https://reactnative.dev/docs/performance#enable-the-ram-format
 *   bundleCommand: "ram-bundle",
 *
 *   // whether to bundle JS and assets in debug mode
 *   bundleInDebug: false,
 *
 *   // whether to bundle JS and assets in release mode
 *   bundleInRelease: true,
 *
 *   // whether to bundle JS and assets in another build variant (if configured).
 *   // See http://tools.android.com/tech-docs/new-build-system/user-guide#TOC-Build-Variants
 *   // The configuration property can be in the following formats
 *   //         'bundleIn${productFlavor}${buildType}'
 *   //         'bundleIn${buildType}'
 *   // bundleInFreeDebug: true,
 *   // bundleInPaidRelease: true,
 *   // bundleInBeta: true,
 *
 *   // whether to disable dev mode in custom build variants (by default only disabled in release)
 *   // for example: to disable dev mode in the staging build type (if configured)
 *   devDisabledInStaging: true,
 *   // The configuration property can be in the following formats
 *   //         'devDisabledIn${productFlavor}${buildType}'
 *   //         'devDisabledIn${buildType}'
 *
 *   // the root of your project, i.e. where "package.json" lives
 *   root: "../../",
 *
 *   // where to put the JS bundle asset in debug mode
 *   jsBundleDirDebug: "$buildDir/intermediates/assets/debug",
 *
 *   // where to put the JS bundle asset in release mode
 *   jsBundleDirRelease: "$buildDir/intermediates/assets/release",
 *
 *   // where to put drawable resources / React Native assets, e.g. the ones you use via
 *   // require('./image.png')), in debug mode
 *   resourcesDirDebug: "$buildDir/intermediates/res/merged/debug",
 *
 *   // where to put drawable resources / React Native assets, e.g. the ones you use via
 *   // require('./image.png')), in release mode
 *   resourcesDirRelease: "$buildDir/intermediates/res/merged/release",
 *
 *   // by default the gradle tasks are skipped if none of the JS files or assets change; this means
 *   // that we don't look at files in android/ or ios/ to determine whether the tasks are up to
 *   // date; if you have any other folders that you want to ignore for performance reasons (gradle
 *   // indexes the entire tree), add them here. Alternatively, if you have JS files in android/
 *   // for example, you might want to remove it from here.
 *   inputExcludes: ["android/**", "ios/**"],
 *
 *   // override which node gets called and with what additional arguments
 *   nodeExecutableAndArgs: ["node"],
 *
 *   // supply additional arguments to the packager
 *   extraPackagerArgs: []
 * ]
 */

project.ext.react = [
    enableHermes: true,  // clean and rebuild if changing
]

project.ext.envConfigFiles = [
    debug: ".env",
    release: ".env.production",
]

apply from: "../../node_modules/react-native/react.gradle"

/**
 * Set this to true to create two separate APKs instead of one:
 *   - An APK that only works on ARM devices
 *   - An APK that only works on x86 devices
 * The advantage is the size of the APK is reduced by about 4MB.
 * Upload all the APKs to the Play Store and people will download
 * the correct one based on the CPU architecture of their device.
 */
def enableSeparateBuildPerCPUArchitecture = false

/**
 * Run Proguard to shrink the Java bytecode in release builds.
 */
def enableProguardInReleaseBuilds = false

/**
 * The preferred build flavor of JavaScriptCore.
 *
 * For example, to use the international variant, you can use:
 * `def jscFlavor = 'org.webkit:android-jsc-intl:+'`
 *
 * The international variant includes ICU i18n library and necessary data
 * allowing to use e.g. `Date.toLocaleString` and `String.localeCompare` that
 * give correct results when using with locales other than en-US.  Note that
 * this variant is about 6MiB larger per architecture than default.
 */
def jscFlavor = 'org.webkit:android-jsc:+'

/**
 * Whether to enable the Hermes VM.
 *
 * This should be set on project.ext.react and mirrored here.  If it is not set
 * on project.ext.react, JavaScript will not be compiled to Hermes Bytecode
 * and the benefits of using Hermes will therefore be sharply reduced.
 */
def enableHermes = project.ext.react.get("enableHermes", false);

android {
    compileSdkVersion rootProject.ext.compileSdkVersion

    compileOptions {
        sourceCompatibility JavaVersion.VERSION_1_8
        targetCompatibility JavaVersion.VERSION_1_8
    }

    packagingOptions {
        pickFirst 'lib/x86/libc++_shared.so'
        pickFirst 'lib/x86_64/libjsc.so'
        pickFirst 'lib/arm64-v8a/libjsc.so'
        pickFirst 'lib/arm64-v8a/libc++_shared.so'
        pickFirst 'lib/x86_64/libc++_shared.so'
        pickFirst 'lib/armeabi-v7a/libc++_shared.so'
    }

    defaultConfig {
        applicationId "com.expensify.chat"
        minSdkVersion rootProject.ext.minSdkVersion
        targetSdkVersion rootProject.ext.targetSdkVersion
        multiDexEnabled rootProject.ext.multiDexEnabled
<<<<<<< HEAD
        versionCode 1001009801
        versionName "1.0.98-1"
=======
        versionCode 1001009802
        versionName "1.0.98-2"
>>>>>>> fe91118a
    }
    splits {
        abi {
            reset()
            enable enableSeparateBuildPerCPUArchitecture
            universalApk false  // If true, also generate a universal APK
            include "armeabi-v7a", "x86", "arm64-v8a", "x86_64"
        }
    }
    signingConfigs {
        release {
            if (project.hasProperty('MYAPP_UPLOAD_STORE_FILE')) {
                storeFile file(MYAPP_UPLOAD_STORE_FILE)
                storePassword MYAPP_UPLOAD_STORE_PASSWORD
                keyAlias MYAPP_UPLOAD_KEY_ALIAS
                keyPassword MYAPP_UPLOAD_KEY_PASSWORD
            }
        }
        debug {
            storeFile file('debug.keystore')
            storePassword 'android'
            keyAlias 'androiddebugkey'
            keyPassword 'android'
        }
    }
    buildTypes {
        debug {
            signingConfig signingConfigs.debug
        }
        release {
            signingConfig signingConfigs.release
            minifyEnabled enableProguardInReleaseBuilds
            proguardFiles getDefaultProguardFile("proguard-android.txt"), "proguard-rules.pro"
        }
    }

    // applicationVariants are e.g. debug, release
    applicationVariants.all { variant ->
        variant.outputs.each { output ->
            // For each separate APK per architecture, set a unique version code as described here:
            // https://developer.android.com/studio/build/configure-apk-splits.html
            def versionCodes = ["armeabi-v7a": 1, "x86": 2, "arm64-v8a": 3, "x86_64": 4]
            def abi = output.getFilter(OutputFile.ABI)
            if (abi != null) {  // null for the universal-debug, universal-release variants
                output.versionCodeOverride =
                        versionCodes.get(abi) * 1048576 + defaultConfig.versionCode
            }

        }
    }
}

dependencies {
    implementation fileTree(dir: "libs", include: ["*.jar"])
    //noinspection GradleDynamicVersion
    implementation "com.facebook.react:react-native:+"  // From node_modules

    implementation "androidx.swiperefreshlayout:swiperefreshlayout:1.0.0"

    addUnimodulesDependencies()

    debugImplementation("com.facebook.flipper:flipper:${FLIPPER_VERSION}") {
      exclude group:'com.facebook.fbjni'
    }

    debugImplementation("com.facebook.flipper:flipper-network-plugin:${FLIPPER_VERSION}") {
        exclude group:'com.facebook.flipper'
        exclude group:'com.squareup.okhttp3', module:'okhttp'
    }

    debugImplementation("com.facebook.flipper:flipper-fresco-plugin:${FLIPPER_VERSION}") {
        exclude group:'com.facebook.flipper'
    }

    if (enableHermes) {
        def hermesPath = "../../node_modules/hermes-engine/android/";
        debugImplementation files(hermesPath + "hermes-debug.aar")
        releaseImplementation files(hermesPath + "hermes-release.aar")
    } else {
        implementation jscFlavor
    }

    implementation platform("com.google.firebase:firebase-bom:20.0.2")
    implementation "com.google.firebase:firebase-perf"

    // GIF support
    implementation 'com.facebook.fresco:fresco:2.5.0'
    implementation 'com.facebook.fresco:animated-gif:2.5.0'

    // Android support library
    implementation 'com.android.support:support-core-utils:28.0.0'

    // Multi Dex Support: https://developer.android.com/studio/build/multidex#mdex-gradle
    implementation 'com.android.support:multidex:1.0.3'

    // Crashlytics
    implementation 'com.google.firebase:firebase-crashlytics:17.2.2'

    // Plaid SDK
    implementation project(':react-native-plaid-link-sdk')
    // This okhttp3 dependency prevents the app from crashing - See https://github.com/plaid/react-native-plaid-link-sdk/issues/74#issuecomment-648435002
    implementation "com.squareup.okhttp3:okhttp-urlconnection:4.+"
}

// Run this once to be able to run the application with BUCK
// puts all compile dependencies into folder libs for BUCK to use
task copyDownloadableDepsToLibs(type: Copy) {
    from configurations.compile
    into 'libs'
}

apply from: file("../../node_modules/@react-native-community/cli-platform-android/native_modules.gradle"); applyNativeModulesAppBuildGradle(project)
def googleServicesFile = rootProject.file('app/google-services.json')
if (googleServicesFile.exists()) {
    apply plugin: 'com.google.gms.google-services'  // Google Play services Gradle plugin
}
apply plugin: 'com.google.firebase.crashlytics'

<|MERGE_RESOLUTION|>--- conflicted
+++ resolved
@@ -150,13 +150,8 @@
         minSdkVersion rootProject.ext.minSdkVersion
         targetSdkVersion rootProject.ext.targetSdkVersion
         multiDexEnabled rootProject.ext.multiDexEnabled
-<<<<<<< HEAD
-        versionCode 1001009801
-        versionName "1.0.98-1"
-=======
         versionCode 1001009802
         versionName "1.0.98-2"
->>>>>>> fe91118a
     }
     splits {
         abi {
