apply plugin: "com.android.application"
apply plugin: "com.google.firebase.firebase-perf"
apply from: '../../node_modules/react-native-unimodules/gradle.groovy'
apply from: project(':react-native-config').projectDir.getPath() + "/dotenv.gradle"

import com.android.build.OutputFile

/**
 * The react.gradle file registers a task for each build variant (e.g. bundleDebugJsAndAssets
 * and bundleReleaseJsAndAssets).
 * These basically call `react-native bundle` with the correct arguments during the Android build
 * cycle. By default, bundleDebugJsAndAssets is skipped, as in debug/dev mode we prefer to load the
 * bundle directly from the development server. Below you can see all the possible configurations
 * and their defaults. If you decide to add a configuration block, make sure to add it before the
 * `apply from: "../../node_modules/react-native/react.gradle"` line.
 *
 * project.ext.react = [
 *   // the name of the generated asset file containing your JS bundle
 *   bundleAssetName: "index.android.bundle",
 *
 *   // the entry file for bundle generation. If none specified and
 *   // "index.android.js" exists, it will be used. Otherwise "index.js" is
 *   // default. Can be overridden with ENTRY_FILE environment variable.
 *   entryFile: "index.android.js",
 *
 *   // https://reactnative.dev/docs/performance#enable-the-ram-format
 *   bundleCommand: "ram-bundle",
 *
 *   // whether to bundle JS and assets in debug mode
 *   bundleInDebug: false,
 *
 *   // whether to bundle JS and assets in release mode
 *   bundleInRelease: true,
 *
 *   // whether to bundle JS and assets in another build variant (if configured).
 *   // See http://tools.android.com/tech-docs/new-build-system/user-guide#TOC-Build-Variants
 *   // The configuration property can be in the following formats
 *   //         'bundleIn${productFlavor}${buildType}'
 *   //         'bundleIn${buildType}'
 *   // bundleInFreeDebug: true,
 *   // bundleInPaidRelease: true,
 *   // bundleInBeta: true,
 *
 *   // whether to disable dev mode in custom build variants (by default only disabled in release)
 *   // for example: to disable dev mode in the staging build type (if configured)
 *   devDisabledInStaging: true,
 *   // The configuration property can be in the following formats
 *   //         'devDisabledIn${productFlavor}${buildType}'
 *   //         'devDisabledIn${buildType}'
 *
 *   // the root of your project, i.e. where "package.json" lives
 *   root: "../../",
 *
 *   // where to put the JS bundle asset in debug mode
 *   jsBundleDirDebug: "$buildDir/intermediates/assets/debug",
 *
 *   // where to put the JS bundle asset in release mode
 *   jsBundleDirRelease: "$buildDir/intermediates/assets/release",
 *
 *   // where to put drawable resources / React Native assets, e.g. the ones you use via
 *   // require('./image.png')), in debug mode
 *   resourcesDirDebug: "$buildDir/intermediates/res/merged/debug",
 *
 *   // where to put drawable resources / React Native assets, e.g. the ones you use via
 *   // require('./image.png')), in release mode
 *   resourcesDirRelease: "$buildDir/intermediates/res/merged/release",
 *
 *   // by default the gradle tasks are skipped if none of the JS files or assets change; this means
 *   // that we don't look at files in android/ or ios/ to determine whether the tasks are up to
 *   // date; if you have any other folders that you want to ignore for performance reasons (gradle
 *   // indexes the entire tree), add them here. Alternatively, if you have JS files in android/
 *   // for example, you might want to remove it from here.
 *   inputExcludes: ["android/**", "ios/**"],
 *
 *   // override which node gets called and with what additional arguments
 *   nodeExecutableAndArgs: ["node"],
 *
 *   // supply additional arguments to the packager
 *   extraPackagerArgs: []
 * ]
 */

project.ext.react = [
    enableHermes: true,  // clean and rebuild if changing
]

project.ext.envConfigFiles = [
    debug: ".env",
    release: ".env.production",
]

apply from: "../../node_modules/react-native/react.gradle"

/**
 * Set this to true to create two separate APKs instead of one:
 *   - An APK that only works on ARM devices
 *   - An APK that only works on x86 devices
 * The advantage is the size of the APK is reduced by about 4MB.
 * Upload all the APKs to the Play Store and people will download
 * the correct one based on the CPU architecture of their device.
 */
def enableSeparateBuildPerCPUArchitecture = false

/**
 * Run Proguard to shrink the Java bytecode in release builds.
 */
def enableProguardInReleaseBuilds = false

/**
 * The preferred build flavor of JavaScriptCore.
 *
 * For example, to use the international variant, you can use:
 * `def jscFlavor = 'org.webkit:android-jsc-intl:+'`
 *
 * The international variant includes ICU i18n library and necessary data
 * allowing to use e.g. `Date.toLocaleString` and `String.localeCompare` that
 * give correct results when using with locales other than en-US.  Note that
 * this variant is about 6MiB larger per architecture than default.
 */
def jscFlavor = 'org.webkit:android-jsc:+'

/**
 * Whether to enable the Hermes VM.
 *
 * This should be set on project.ext.react and mirrored here.  If it is not set
 * on project.ext.react, JavaScript will not be compiled to Hermes Bytecode
 * and the benefits of using Hermes will therefore be sharply reduced.
 */
def enableHermes = project.ext.react.get("enableHermes", false);

android {
    compileSdkVersion rootProject.ext.compileSdkVersion

    compileOptions {
        sourceCompatibility JavaVersion.VERSION_1_8
        targetCompatibility JavaVersion.VERSION_1_8
    }

    packagingOptions {
        pickFirst 'lib/x86/libc++_shared.so'
        pickFirst 'lib/x86_64/libjsc.so'
        pickFirst 'lib/arm64-v8a/libjsc.so'
        pickFirst 'lib/arm64-v8a/libc++_shared.so'
        pickFirst 'lib/x86_64/libc++_shared.so'
        pickFirst 'lib/armeabi-v7a/libc++_shared.so'
    }

    defaultConfig {
        applicationId "com.expensify.chat"
        minSdkVersion rootProject.ext.minSdkVersion
        targetSdkVersion rootProject.ext.targetSdkVersion
        multiDexEnabled rootProject.ext.multiDexEnabled
<<<<<<< HEAD
        versionCode 1001008802
        versionName "1.0.88-2"
=======
        versionCode 1001008803
        versionName "1.0.88-3"
>>>>>>> cb70eb79
    }
    splits {
        abi {
            reset()
            enable enableSeparateBuildPerCPUArchitecture
            universalApk false  // If true, also generate a universal APK
            include "armeabi-v7a", "x86", "arm64-v8a", "x86_64"
        }
    }
    signingConfigs {
        release {
            if (project.hasProperty('MYAPP_UPLOAD_STORE_FILE')) {
                storeFile file(MYAPP_UPLOAD_STORE_FILE)
                storePassword MYAPP_UPLOAD_STORE_PASSWORD
                keyAlias MYAPP_UPLOAD_KEY_ALIAS
                keyPassword MYAPP_UPLOAD_KEY_PASSWORD
            }
        }
        debug {
            storeFile file('debug.keystore')
            storePassword 'android'
            keyAlias 'androiddebugkey'
            keyPassword 'android'
        }
    }
    buildTypes {
        debug {
            signingConfig signingConfigs.debug
        }
        release {
            signingConfig signingConfigs.release
            minifyEnabled enableProguardInReleaseBuilds
            proguardFiles getDefaultProguardFile("proguard-android.txt"), "proguard-rules.pro"
        }
    }

    // applicationVariants are e.g. debug, release
    applicationVariants.all { variant ->
        variant.outputs.each { output ->
            // For each separate APK per architecture, set a unique version code as described here:
            // https://developer.android.com/studio/build/configure-apk-splits.html
            def versionCodes = ["armeabi-v7a": 1, "x86": 2, "arm64-v8a": 3, "x86_64": 4]
            def abi = output.getFilter(OutputFile.ABI)
            if (abi != null) {  // null for the universal-debug, universal-release variants
                output.versionCodeOverride =
                        versionCodes.get(abi) * 1048576 + defaultConfig.versionCode
            }

        }
    }
}

dependencies {
    implementation fileTree(dir: "libs", include: ["*.jar"])
    //noinspection GradleDynamicVersion
    implementation "com.facebook.react:react-native:+"  // From node_modules

    implementation "androidx.swiperefreshlayout:swiperefreshlayout:1.0.0"

    addUnimodulesDependencies()

    debugImplementation("com.facebook.flipper:flipper:${FLIPPER_VERSION}") {
      exclude group:'com.facebook.fbjni'
    }

    debugImplementation("com.facebook.flipper:flipper-network-plugin:${FLIPPER_VERSION}") {
        exclude group:'com.facebook.flipper'
        exclude group:'com.squareup.okhttp3', module:'okhttp'
    }

    debugImplementation("com.facebook.flipper:flipper-fresco-plugin:${FLIPPER_VERSION}") {
        exclude group:'com.facebook.flipper'
    }

    if (enableHermes) {
        def hermesPath = "../../node_modules/hermes-engine/android/";
        debugImplementation files(hermesPath + "hermes-debug.aar")
        releaseImplementation files(hermesPath + "hermes-release.aar")
    } else {
        implementation jscFlavor
    }

    implementation platform("com.google.firebase:firebase-bom:20.0.2")
    implementation "com.google.firebase:firebase-perf"

    // GIF support
    implementation 'com.facebook.fresco:fresco:2.5.0'
    implementation 'com.facebook.fresco:animated-gif:2.5.0'

    // Android support library
    implementation 'com.android.support:support-core-utils:28.0.0'

    // Multi Dex Support: https://developer.android.com/studio/build/multidex#mdex-gradle
    implementation 'com.android.support:multidex:1.0.3'

    // Crashlytics
    implementation 'com.google.firebase:firebase-crashlytics:17.2.2'

    // Plaid SDK
    implementation project(':react-native-plaid-link-sdk')
    // This okhttp3 dependency prevents the app from crashing - See https://github.com/plaid/react-native-plaid-link-sdk/issues/74#issuecomment-648435002
    implementation "com.squareup.okhttp3:okhttp-urlconnection:4.+"
}

// Run this once to be able to run the application with BUCK
// puts all compile dependencies into folder libs for BUCK to use
task copyDownloadableDepsToLibs(type: Copy) {
    from configurations.compile
    into 'libs'
}

apply from: file("../../node_modules/@react-native-community/cli-platform-android/native_modules.gradle"); applyNativeModulesAppBuildGradle(project)
def googleServicesFile = rootProject.file('app/google-services.json')
if (googleServicesFile.exists()) {
    apply plugin: 'com.google.gms.google-services'  // Google Play services Gradle plugin
}
apply plugin: 'com.google.firebase.crashlytics'

<|MERGE_RESOLUTION|>--- conflicted
+++ resolved
@@ -150,13 +150,8 @@
         minSdkVersion rootProject.ext.minSdkVersion
         targetSdkVersion rootProject.ext.targetSdkVersion
         multiDexEnabled rootProject.ext.multiDexEnabled
-<<<<<<< HEAD
-        versionCode 1001008802
-        versionName "1.0.88-2"
-=======
         versionCode 1001008803
         versionName "1.0.88-3"
->>>>>>> cb70eb79
     }
     splits {
         abi {
