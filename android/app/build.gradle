--- conflicted
+++ resolved
@@ -152,13 +152,8 @@
         minSdkVersion rootProject.ext.minSdkVersion
         targetSdkVersion rootProject.ext.targetSdkVersion
         multiDexEnabled rootProject.ext.multiDexEnabled
-<<<<<<< HEAD
-        versionCode 1001014106
-        versionName "1.1.41-6"
-=======
         versionCode 1001014200
         versionName "1.1.42-0"
->>>>>>> f77bfdaa
     }
     splits {
         abi {
