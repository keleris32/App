apply plugin: "com.android.application"
apply plugin: "com.google.firebase.firebase-perf"
apply from: '../../node_modules/react-native-unimodules/gradle.groovy'
apply from: project(':react-native-config').projectDir.getPath() + "/dotenv.gradle"

import com.android.build.OutputFile

/**
 * The react.gradle file registers a task for each build variant (e.g. bundleDebugJsAndAssets
 * and bundleReleaseJsAndAssets).
 * These basically call `react-native bundle` with the correct arguments during the Android build
 * cycle. By default, bundleDebugJsAndAssets is skipped, as in debug/dev mode we prefer to load the
 * bundle directly from the development server. Below you can see all the possible configurations
 * and their defaults. If you decide to add a configuration block, make sure to add it before the
 * `apply from: "../../node_modules/react-native/react.gradle"` line.
 *
 * project.ext.react = [
 *   // the name of the generated asset file containing your JS bundle
 *   bundleAssetName: "index.android.bundle",
 *
 *   // the entry file for bundle generation. If none specified and
 *   // "index.android.js" exists, it will be used. Otherwise "index.js" is
 *   // default. Can be overridden with ENTRY_FILE environment variable.
 *   entryFile: "index.android.js",
 *
 *   // https://reactnative.dev/docs/performance#enable-the-ram-format
 *   bundleCommand: "ram-bundle",
 *
 *   // whether to bundle JS and assets in debug mode
 *   bundleInDebug: false,
 *
 *   // whether to bundle JS and assets in release mode
 *   bundleInRelease: true,
 *
 *   // whether to bundle JS and assets in another build variant (if configured).
 *   // See http://tools.android.com/tech-docs/new-build-system/user-guide#TOC-Build-Variants
 *   // The configuration property can be in the following formats
 *   //         'bundleIn${productFlavor}${buildType}'
 *   //         'bundleIn${buildType}'
 *   // bundleInFreeDebug: true,
 *   // bundleInPaidRelease: true,
 *   // bundleInBeta: true,
 *
 *   // whether to disable dev mode in custom build variants (by default only disabled in release)
 *   // for example: to disable dev mode in the staging build type (if configured)
 *   devDisabledInStaging: true,
 *   // The configuration property can be in the following formats
 *   //         'devDisabledIn${productFlavor}${buildType}'
 *   //         'devDisabledIn${buildType}'
 *
 *   // the root of your project, i.e. where "package.json" lives
 *   root: "../../",
 *
 *   // where to put the JS bundle asset in debug mode
 *   jsBundleDirDebug: "$buildDir/intermediates/assets/debug",
 *
 *   // where to put the JS bundle asset in release mode
 *   jsBundleDirRelease: "$buildDir/intermediates/assets/release",
 *
 *   // where to put drawable resources / React Native assets, e.g. the ones you use via
 *   // require('./image.png')), in debug mode
 *   resourcesDirDebug: "$buildDir/intermediates/res/merged/debug",
 *
 *   // where to put drawable resources / React Native assets, e.g. the ones you use via
 *   // require('./image.png')), in release mode
 *   resourcesDirRelease: "$buildDir/intermediates/res/merged/release",
 *
 *   // by default the gradle tasks are skipped if none of the JS files or assets change; this means
 *   // that we don't look at files in android/ or ios/ to determine whether the tasks are up to
 *   // date; if you have any other folders that you want to ignore for performance reasons (gradle
 *   // indexes the entire tree), add them here. Alternatively, if you have JS files in android/
 *   // for example, you might want to remove it from here.
 *   inputExcludes: ["android/**", "ios/**"],
 *
 *   // override which node gets called and with what additional arguments
 *   nodeExecutableAndArgs: ["node"],
 *
 *   // supply additional arguments to the packager
 *   extraPackagerArgs: []
 * ]
 */

project.ext.react = [
    enableHermes: true,  // clean and rebuild if changing
]

project.ext.envConfigFiles = [
    debug: ".env",
    release: ".env.production",
]

apply from: "../../node_modules/react-native/react.gradle"

/**
 * Set this to true to create two separate APKs instead of one:
 *   - An APK that only works on ARM devices
 *   - An APK that only works on x86 devices
 * The advantage is the size of the APK is reduced by about 4MB.
 * Upload all the APKs to the Play Store and people will download
 * the correct one based on the CPU architecture of their device.
 */
def enableSeparateBuildPerCPUArchitecture = false

/**
 * Run Proguard to shrink the Java bytecode in release builds.
 */
def enableProguardInReleaseBuilds = false

/**
 * The preferred build flavor of JavaScriptCore.
 *
 * For example, to use the international variant, you can use:
 * `def jscFlavor = 'org.webkit:android-jsc-intl:+'`
 *
 * The international variant includes ICU i18n library and necessary data
 * allowing to use e.g. `Date.toLocaleString` and `String.localeCompare` that
 * give correct results when using with locales other than en-US.  Note that
 * this variant is about 6MiB larger per architecture than default.
 */
def jscFlavor = 'org.webkit:android-jsc:+'

/**
 * Whether to enable the Hermes VM.
 *
 * This should be set on project.ext.react and mirrored here.  If it is not set
 * on project.ext.react, JavaScript will not be compiled to Hermes Bytecode
 * and the benefits of using Hermes will therefore be sharply reduced.
 */
def enableHermes = project.ext.react.get("enableHermes", false);

android {
    compileSdkVersion rootProject.ext.compileSdkVersion

    compileOptions {
        sourceCompatibility JavaVersion.VERSION_1_8
        targetCompatibility JavaVersion.VERSION_1_8
    }

    packagingOptions {
        pickFirst 'lib/x86/libc++_shared.so'
        pickFirst 'lib/x86_64/libjsc.so'
        pickFirst 'lib/arm64-v8a/libjsc.so'
        pickFirst 'lib/arm64-v8a/libc++_shared.so'
        pickFirst 'lib/x86_64/libc++_shared.so'
        pickFirst 'lib/armeabi-v7a/libc++_shared.so'
    }

    defaultConfig {
        applicationId "com.expensify.chat"
        minSdkVersion rootProject.ext.minSdkVersion
        targetSdkVersion rootProject.ext.targetSdkVersion
        multiDexEnabled rootProject.ext.multiDexEnabled
<<<<<<< HEAD
        versionCode 1001009904
        versionName "1.0.99-4"
=======
        versionCode 1001009905
        versionName "1.0.99-5"
>>>>>>> 62fcdcab
    }
    splits {
        abi {
            reset()
            enable enableSeparateBuildPerCPUArchitecture
            universalApk false  // If true, also generate a universal APK
            include "armeabi-v7a", "x86", "arm64-v8a", "x86_64"
        }
    }
    signingConfigs {
        release {
            if (project.hasProperty('MYAPP_UPLOAD_STORE_FILE')) {
                storeFile file(MYAPP_UPLOAD_STORE_FILE)
                storePassword MYAPP_UPLOAD_STORE_PASSWORD
                keyAlias MYAPP_UPLOAD_KEY_ALIAS
                keyPassword MYAPP_UPLOAD_KEY_PASSWORD
            }
        }
        debug {
            storeFile file('debug.keystore')
            storePassword 'android'
            keyAlias 'androiddebugkey'
            keyPassword 'android'
        }
    }
    buildTypes {
        debug {
            signingConfig signingConfigs.debug
        }
        release {
            signingConfig signingConfigs.release
            minifyEnabled enableProguardInReleaseBuilds
            proguardFiles getDefaultProguardFile("proguard-android.txt"), "proguard-rules.pro"
        }
    }

    // applicationVariants are e.g. debug, release
    applicationVariants.all { variant ->
        variant.outputs.each { output ->
            // For each separate APK per architecture, set a unique version code as described here:
            // https://developer.android.com/studio/build/configure-apk-splits.html
            def versionCodes = ["armeabi-v7a": 1, "x86": 2, "arm64-v8a": 3, "x86_64": 4]
            def abi = output.getFilter(OutputFile.ABI)
            if (abi != null) {  // null for the universal-debug, universal-release variants
                output.versionCodeOverride =
                        versionCodes.get(abi) * 1048576 + defaultConfig.versionCode
            }

        }
    }
}

dependencies {
    implementation fileTree(dir: "libs", include: ["*.jar"])
    //noinspection GradleDynamicVersion
    implementation "com.facebook.react:react-native:+"  // From node_modules

    implementation "androidx.swiperefreshlayout:swiperefreshlayout:1.0.0"

    addUnimodulesDependencies()

    debugImplementation("com.facebook.flipper:flipper:${FLIPPER_VERSION}") {
      exclude group:'com.facebook.fbjni'
    }

    debugImplementation("com.facebook.flipper:flipper-network-plugin:${FLIPPER_VERSION}") {
        exclude group:'com.facebook.flipper'
        exclude group:'com.squareup.okhttp3', module:'okhttp'
    }

    debugImplementation("com.facebook.flipper:flipper-fresco-plugin:${FLIPPER_VERSION}") {
        exclude group:'com.facebook.flipper'
    }

    if (enableHermes) {
        def hermesPath = "../../node_modules/hermes-engine/android/";
        debugImplementation files(hermesPath + "hermes-debug.aar")
        releaseImplementation files(hermesPath + "hermes-release.aar")
    } else {
        implementation jscFlavor
    }

    implementation platform("com.google.firebase:firebase-bom:20.0.2")
    implementation "com.google.firebase:firebase-perf"

    // GIF support
    implementation 'com.facebook.fresco:fresco:2.5.0'
    implementation 'com.facebook.fresco:animated-gif:2.5.0'

    // Android support library
    implementation 'com.android.support:support-core-utils:28.0.0'

    // Multi Dex Support: https://developer.android.com/studio/build/multidex#mdex-gradle
    implementation 'com.android.support:multidex:1.0.3'

    // Crashlytics
    implementation 'com.google.firebase:firebase-crashlytics:17.2.2'

    // Plaid SDK
    implementation project(':react-native-plaid-link-sdk')
    // This okhttp3 dependency prevents the app from crashing - See https://github.com/plaid/react-native-plaid-link-sdk/issues/74#issuecomment-648435002
    implementation "com.squareup.okhttp3:okhttp-urlconnection:4.+"
}

// Run this once to be able to run the application with BUCK
// puts all compile dependencies into folder libs for BUCK to use
task copyDownloadableDepsToLibs(type: Copy) {
    from configurations.compile
    into 'libs'
}

apply from: file("../../node_modules/@react-native-community/cli-platform-android/native_modules.gradle"); applyNativeModulesAppBuildGradle(project)
def googleServicesFile = rootProject.file('app/google-services.json')
if (googleServicesFile.exists()) {
    apply plugin: 'com.google.gms.google-services'  // Google Play services Gradle plugin
}
apply plugin: 'com.google.firebase.crashlytics'

<|MERGE_RESOLUTION|>--- conflicted
+++ resolved
@@ -150,13 +150,8 @@
         minSdkVersion rootProject.ext.minSdkVersion
         targetSdkVersion rootProject.ext.targetSdkVersion
         multiDexEnabled rootProject.ext.multiDexEnabled
-<<<<<<< HEAD
-        versionCode 1001009904
-        versionName "1.0.99-4"
-=======
         versionCode 1001009905
         versionName "1.0.99-5"
->>>>>>> 62fcdcab
     }
     splits {
         abi {
