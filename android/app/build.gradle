--- conflicted
+++ resolved
@@ -149,13 +149,8 @@
         minSdkVersion rootProject.ext.minSdkVersion
         targetSdkVersion rootProject.ext.targetSdkVersion
         multiDexEnabled rootProject.ext.multiDexEnabled
-<<<<<<< HEAD
-        versionCode 1001012301
-        versionName "1.1.23-1"
-=======
         versionCode 1001012302
         versionName "1.1.23-2"
->>>>>>> 201dc6d4
     }
     splits {
         abi {
