--- conflicted
+++ resolved
@@ -150,13 +150,8 @@
         minSdkVersion rootProject.ext.minSdkVersion
         targetSdkVersion rootProject.ext.targetSdkVersion
         multiDexEnabled rootProject.ext.multiDexEnabled
-<<<<<<< HEAD
-        versionCode 1001008611
-        versionName "1.0.86-11"
-=======
         versionCode 1001008612
         versionName "1.0.86-12"
->>>>>>> 69aaddf3
     }
     splits {
         abi {
