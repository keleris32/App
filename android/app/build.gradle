--- conflicted
+++ resolved
@@ -150,13 +150,8 @@
         minSdkVersion rootProject.ext.minSdkVersion
         targetSdkVersion rootProject.ext.targetSdkVersion
         multiDexEnabled rootProject.ext.multiDexEnabled
-<<<<<<< HEAD
-        versionCode 1001008104
-        versionName "1.0.81-4"
-=======
         versionCode 1001008105
         versionName "1.0.81-5"
->>>>>>> 3c5ca338
     }
     splits {
         abi {
