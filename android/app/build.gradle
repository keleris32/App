--- conflicted
+++ resolved
@@ -149,13 +149,8 @@
         minSdkVersion rootProject.ext.minSdkVersion
         targetSdkVersion rootProject.ext.targetSdkVersion
         multiDexEnabled rootProject.ext.multiDexEnabled
-<<<<<<< HEAD
-        versionCode 1001011302
-        versionName "1.1.13-2"
-=======
         versionCode 1001011303
         versionName "1.1.13-3"
->>>>>>> fb2c1c0f
     }
     splits {
         abi {
