--- conflicted
+++ resolved
@@ -150,13 +150,8 @@
         minSdkVersion rootProject.ext.minSdkVersion
         targetSdkVersion rootProject.ext.targetSdkVersion
         multiDexEnabled rootProject.ext.multiDexEnabled
-<<<<<<< HEAD
-        versionCode 1001009501
-        versionName "1.0.95-1"
-=======
         versionCode 1001009502
         versionName "1.0.95-2"
->>>>>>> e7e9d58d
     }
     splits {
         abi {
