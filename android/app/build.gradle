--- conflicted
+++ resolved
@@ -149,13 +149,8 @@
         minSdkVersion rootProject.ext.minSdkVersion
         targetSdkVersion rootProject.ext.targetSdkVersion
         multiDexEnabled rootProject.ext.multiDexEnabled
-<<<<<<< HEAD
-        versionCode 1001012601
-        versionName "1.1.26-1"
-=======
         versionCode 1001012602
         versionName "1.1.26-2"
->>>>>>> 2a47899d
     }
     splits {
         abi {
