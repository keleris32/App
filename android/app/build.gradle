--- conflicted
+++ resolved
@@ -152,13 +152,8 @@
         minSdkVersion rootProject.ext.minSdkVersion
         targetSdkVersion rootProject.ext.targetSdkVersion
         multiDexEnabled rootProject.ext.multiDexEnabled
-<<<<<<< HEAD
-        versionCode 1001014603
-        versionName "1.1.46-3"
-=======
         versionCode 1001014700
         versionName "1.1.47-0"
->>>>>>> df4ac037
     }
     splits {
         abi {
