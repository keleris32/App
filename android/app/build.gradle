apply plugin: "com.android.application"
apply plugin: "com.google.firebase.firebase-perf"
apply from: '../../node_modules/react-native-unimodules/gradle.groovy'
apply from: project(':react-native-config').projectDir.getPath() + "/dotenv.gradle"

import com.android.build.OutputFile

/**
 * The react.gradle file registers a task for each build variant (e.g. bundleDebugJsAndAssets
 * and bundleReleaseJsAndAssets).
 * These basically call `react-native bundle` with the correct arguments during the Android build
 * cycle. By default, bundleDebugJsAndAssets is skipped, as in debug/dev mode we prefer to load the
 * bundle directly from the development server. Below you can see all the possible configurations
 * and their defaults. If you decide to add a configuration block, make sure to add it before the
 * `apply from: "../../node_modules/react-native/react.gradle"` line.
 *
 * project.ext.react = [
 *   // the name of the generated asset file containing your JS bundle
 *   bundleAssetName: "index.android.bundle",
 *
 *   // the entry file for bundle generation. If none specified and
 *   // "index.android.js" exists, it will be used. Otherwise "index.js" is
 *   // default. Can be overridden with ENTRY_FILE environment variable.
 *   entryFile: "index.android.js",
 *
 *   // https://reactnative.dev/docs/performance#enable-the-ram-format
 *   bundleCommand: "ram-bundle",
 *
 *   // whether to bundle JS and assets in debug mode
 *   bundleInDebug: false,
 *
 *   // whether to bundle JS and assets in release mode
 *   bundleInRelease: true,
 *
 *   // whether to bundle JS and assets in another build variant (if configured).
 *   // See http://tools.android.com/tech-docs/new-build-system/user-guide#TOC-Build-Variants
 *   // The configuration property can be in the following formats
 *   //         'bundleIn${productFlavor}${buildType}'
 *   //         'bundleIn${buildType}'
 *   // bundleInFreeDebug: true,
 *   // bundleInPaidRelease: true,
 *   // bundleInBeta: true,
 *
 *   // whether to disable dev mode in custom build variants (by default only disabled in release)
 *   // for example: to disable dev mode in the staging build type (if configured)
 *   devDisabledInStaging: true,
 *   // The configuration property can be in the following formats
 *   //         'devDisabledIn${productFlavor}${buildType}'
 *   //         'devDisabledIn${buildType}'
 *
 *   // the root of your project, i.e. where "package.json" lives
 *   root: "../../",
 *
 *   // where to put the JS bundle asset in debug mode
 *   jsBundleDirDebug: "$buildDir/intermediates/assets/debug",
 *
 *   // where to put the JS bundle asset in release mode
 *   jsBundleDirRelease: "$buildDir/intermediates/assets/release",
 *
 *   // where to put drawable resources / React Native assets, e.g. the ones you use via
 *   // require('./image.png')), in debug mode
 *   resourcesDirDebug: "$buildDir/intermediates/res/merged/debug",
 *
 *   // where to put drawable resources / React Native assets, e.g. the ones you use via
 *   // require('./image.png')), in release mode
 *   resourcesDirRelease: "$buildDir/intermediates/res/merged/release",
 *
 *   // by default the gradle tasks are skipped if none of the JS files or assets change; this means
 *   // that we don't look at files in android/ or ios/ to determine whether the tasks are up to
 *   // date; if you have any other folders that you want to ignore for performance reasons (gradle
 *   // indexes the entire tree), add them here. Alternatively, if you have JS files in android/
 *   // for example, you might want to remove it from here.
 *   inputExcludes: ["android/**", "ios/**"],
 *
 *   // override which node gets called and with what additional arguments
 *   nodeExecutableAndArgs: ["node"],
 *
 *   // supply additional arguments to the packager
 *   extraPackagerArgs: []
 * ]
 */

project.ext.react = [
    enableHermes: true,  // clean and rebuild if changing
]

project.ext.envConfigFiles = [
    debug: ".env",
    release: ".env.production",
]

apply from: "../../node_modules/react-native/react.gradle"

/**
 * Set this to true to create two separate APKs instead of one:
 *   - An APK that only works on ARM devices
 *   - An APK that only works on x86 devices
 * The advantage is the size of the APK is reduced by about 4MB.
 * Upload all the APKs to the Play Store and people will download
 * the correct one based on the CPU architecture of their device.
 */
def enableSeparateBuildPerCPUArchitecture = false

/**
 * Run Proguard to shrink the Java bytecode in release builds.
 */
def enableProguardInReleaseBuilds = false

/**
 * The preferred build flavor of JavaScriptCore.
 *
 * For example, to use the international variant, you can use:
 * `def jscFlavor = 'org.webkit:android-jsc-intl:+'`
 *
 * The international variant includes ICU i18n library and necessary data
 * allowing to use e.g. `Date.toLocaleString` and `String.localeCompare` that
 * give correct results when using with locales other than en-US.  Note that
 * this variant is about 6MiB larger per architecture than default.
 */
def jscFlavor = 'org.webkit:android-jsc:+'

/**
 * Whether to enable the Hermes VM.
 *
 * This should be set on project.ext.react and mirrored here.  If it is not set
 * on project.ext.react, JavaScript will not be compiled to Hermes Bytecode
 * and the benefits of using Hermes will therefore be sharply reduced.
 */
def enableHermes = project.ext.react.get("enableHermes", false);

android {
    compileSdkVersion rootProject.ext.compileSdkVersion

    compileOptions {
        sourceCompatibility JavaVersion.VERSION_1_8
        targetCompatibility JavaVersion.VERSION_1_8
    }

    packagingOptions {
        pickFirst 'lib/x86/libc++_shared.so'
        pickFirst 'lib/x86_64/libjsc.so'
        pickFirst 'lib/arm64-v8a/libjsc.so'
        pickFirst 'lib/arm64-v8a/libc++_shared.so'
        pickFirst 'lib/x86_64/libc++_shared.so'
        pickFirst 'lib/armeabi-v7a/libc++_shared.so'
    }

    defaultConfig {
        applicationId "com.expensify.chat"
        minSdkVersion rootProject.ext.minSdkVersion
        targetSdkVersion rootProject.ext.targetSdkVersion
        multiDexEnabled rootProject.ext.multiDexEnabled
<<<<<<< HEAD
        versionCode 1001010724
        versionName "1.1.7-24"
=======
        versionCode 1001010725
        versionName "1.1.7-25"
>>>>>>> c87d2b2b
    }
    splits {
        abi {
            reset()
            enable enableSeparateBuildPerCPUArchitecture
            universalApk false  // If true, also generate a universal APK
            include "armeabi-v7a", "x86", "arm64-v8a", "x86_64"
        }
    }
    signingConfigs {
        release {
            if (project.hasProperty('MYAPP_UPLOAD_STORE_FILE')) {
                storeFile file(MYAPP_UPLOAD_STORE_FILE)
                storePassword MYAPP_UPLOAD_STORE_PASSWORD
                keyAlias MYAPP_UPLOAD_KEY_ALIAS
                keyPassword MYAPP_UPLOAD_KEY_PASSWORD
            }
        }
        debug {
            storeFile file('debug.keystore')
            storePassword 'android'
            keyAlias 'androiddebugkey'
            keyPassword 'android'
        }
    }
    buildTypes {
        debug {
            signingConfig signingConfigs.debug
        }
        release {
            signingConfig signingConfigs.release
            minifyEnabled enableProguardInReleaseBuilds
            proguardFiles getDefaultProguardFile("proguard-android.txt"), "proguard-rules.pro"
        }
    }

    // applicationVariants are e.g. debug, release
    applicationVariants.all { variant ->
        variant.outputs.each { output ->
            // For each separate APK per architecture, set a unique version code as described here:
            // https://developer.android.com/studio/build/configure-apk-splits.html
            def versionCodes = ["armeabi-v7a": 1, "x86": 2, "arm64-v8a": 3, "x86_64": 4]
            def abi = output.getFilter(OutputFile.ABI)
            if (abi != null) {  // null for the universal-debug, universal-release variants
                output.versionCodeOverride =
                        versionCodes.get(abi) * 1048576 + defaultConfig.versionCode
            }

        }
    }
}

dependencies {
    implementation fileTree(dir: "libs", include: ["*.jar"])
    //noinspection GradleDynamicVersion
    implementation "com.facebook.react:react-native:+"  // From node_modules

    implementation "androidx.swiperefreshlayout:swiperefreshlayout:1.0.0"

    addUnimodulesDependencies()

    debugImplementation("com.facebook.flipper:flipper:${FLIPPER_VERSION}") {
      exclude group:'com.facebook.fbjni'
    }

    debugImplementation("com.facebook.flipper:flipper-network-plugin:${FLIPPER_VERSION}") {
        exclude group:'com.facebook.flipper'
        exclude group:'com.squareup.okhttp3', module:'okhttp'
    }

    debugImplementation("com.facebook.flipper:flipper-fresco-plugin:${FLIPPER_VERSION}") {
        exclude group:'com.facebook.flipper'
    }

    if (enableHermes) {
        def hermesPath = "../../node_modules/hermes-engine/android/";
        debugImplementation files(hermesPath + "hermes-debug.aar")
        releaseImplementation files(hermesPath + "hermes-release.aar")
    } else {
        implementation jscFlavor
    }

    implementation platform("com.google.firebase:firebase-bom:20.0.2")
    implementation "com.google.firebase:firebase-perf"

    // GIF support
    implementation 'com.facebook.fresco:fresco:2.5.0'
    implementation 'com.facebook.fresco:animated-gif:2.5.0'

    // Android support library
    implementation 'com.android.support:support-core-utils:28.0.0'

    // Multi Dex Support: https://developer.android.com/studio/build/multidex#mdex-gradle
    implementation 'com.android.support:multidex:1.0.3'

    // Crashlytics
    implementation 'com.google.firebase:firebase-crashlytics:17.2.2'

    // Plaid SDK
    implementation project(':react-native-plaid-link-sdk')
    // This okhttp3 dependency prevents the app from crashing - See https://github.com/plaid/react-native-plaid-link-sdk/issues/74#issuecomment-648435002
    implementation "com.squareup.okhttp3:okhttp-urlconnection:4.+"
}

// Run this once to be able to run the application with BUCK
// puts all compile dependencies into folder libs for BUCK to use
task copyDownloadableDepsToLibs(type: Copy) {
    from configurations.compile
    into 'libs'
}

apply from: file("../../node_modules/@react-native-community/cli-platform-android/native_modules.gradle"); applyNativeModulesAppBuildGradle(project)
def googleServicesFile = rootProject.file('app/google-services.json')
if (googleServicesFile.exists()) {
    apply plugin: 'com.google.gms.google-services'  // Google Play services Gradle plugin
}
apply plugin: 'com.google.firebase.crashlytics'

<|MERGE_RESOLUTION|>--- conflicted
+++ resolved
@@ -150,13 +150,8 @@
         minSdkVersion rootProject.ext.minSdkVersion
         targetSdkVersion rootProject.ext.targetSdkVersion
         multiDexEnabled rootProject.ext.multiDexEnabled
-<<<<<<< HEAD
-        versionCode 1001010724
-        versionName "1.1.7-24"
-=======
         versionCode 1001010725
         versionName "1.1.7-25"
->>>>>>> c87d2b2b
     }
     splits {
         abi {
