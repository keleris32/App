--- conflicted
+++ resolved
@@ -149,13 +149,8 @@
         minSdkVersion rootProject.ext.minSdkVersion
         targetSdkVersion rootProject.ext.targetSdkVersion
         multiDexEnabled rootProject.ext.multiDexEnabled
-<<<<<<< HEAD
-        versionCode 1001012701
-        versionName "1.1.27-1"
-=======
         versionCode 1001012702
         versionName "1.1.27-2"
->>>>>>> b9d9dc1b
     }
     splits {
         abi {
