--- conflicted
+++ resolved
@@ -152,13 +152,8 @@
         minSdkVersion rootProject.ext.minSdkVersion
         targetSdkVersion rootProject.ext.targetSdkVersion
         multiDexEnabled rootProject.ext.multiDexEnabled
-<<<<<<< HEAD
-        versionCode 1001013501
-        versionName "1.1.35-1"
-=======
         versionCode 1001013600
         versionName "1.1.36-0"
->>>>>>> 1d72a5e0
     }
     splits {
         abi {
