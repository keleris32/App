--- conflicted
+++ resolved
@@ -150,13 +150,8 @@
         minSdkVersion rootProject.ext.minSdkVersion
         targetSdkVersion rootProject.ext.targetSdkVersion
         multiDexEnabled rootProject.ext.multiDexEnabled
-<<<<<<< HEAD
-        versionCode 1001007904
-        versionName "1.0.79-4"
-=======
         versionCode 1001007905
         versionName "1.0.79-5"
->>>>>>> 7400b935
     }
     splits {
         abi {
