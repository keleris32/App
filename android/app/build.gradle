--- conflicted
+++ resolved
@@ -152,13 +152,8 @@
         minSdkVersion rootProject.ext.minSdkVersion
         targetSdkVersion rootProject.ext.targetSdkVersion
         multiDexEnabled rootProject.ext.multiDexEnabled
-<<<<<<< HEAD
-        versionCode 1001013003
-        versionName "1.1.30-3"
-=======
         versionCode 1001013004
         versionName "1.1.30-4"
->>>>>>> c73ce2bb
     }
     splits {
         abi {
