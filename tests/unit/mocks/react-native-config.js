<<<<<<< HEAD
export default {
    REPORT_IDS: '1,2',
    EXPENSIFY_SITE_ROOT: 'https://expensify.com.dev/',
    EXPENSIFY_PARTNER_NAME: 'android',
    EXPENSIFY_PARTNER_PASSWORD: 'c3a9ac418ea3f152aae2',
    PUSHER_APP_KEY: 'ac6d22b891daae55283a',
    PUSHER_AUTH_URL: 'https://www.expensify.com.dev',
    NGROK_URL: '',
    USE_NGROK: false,
    PARTNER_USER_ID: '',
    PARTNER_USER_SECRET: ''
};
=======
const path = require('path');
const dotenv = require('dotenv');

const env = dotenv.config({path: path.resolve('./.env.example')}).parsed;

export default env;
>>>>>>> 11490df8
<|MERGE_RESOLUTION|>--- conflicted
+++ resolved
@@ -1,21 +1,6 @@
-<<<<<<< HEAD
-export default {
-    REPORT_IDS: '1,2',
-    EXPENSIFY_SITE_ROOT: 'https://expensify.com.dev/',
-    EXPENSIFY_PARTNER_NAME: 'android',
-    EXPENSIFY_PARTNER_PASSWORD: 'c3a9ac418ea3f152aae2',
-    PUSHER_APP_KEY: 'ac6d22b891daae55283a',
-    PUSHER_AUTH_URL: 'https://www.expensify.com.dev',
-    NGROK_URL: '',
-    USE_NGROK: false,
-    PARTNER_USER_ID: '',
-    PARTNER_USER_SECRET: ''
-};
-=======
 const path = require('path');
 const dotenv = require('dotenv');
 
 const env = dotenv.config({path: path.resolve('./.env.example')}).parsed;
 
-export default env;
->>>>>>> 11490df8
+export default env;