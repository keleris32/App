PODS:
  - Airship (14.3.0):
    - Airship/Automation (= 14.3.0)
    - Airship/Core (= 14.3.0)
    - Airship/ExtendedActions (= 14.3.0)
    - Airship/MessageCenter (= 14.3.0)
  - Airship/Automation (14.3.0):
    - Airship/Core
  - Airship/Core (14.3.0)
  - Airship/ExtendedActions (14.3.0):
    - Airship/Core
  - Airship/MessageCenter (14.3.0):
    - Airship/Core
  - boost-for-react-native (1.63.0)
  - CocoaAsyncSocket (7.6.5)
  - DoubleConversion (1.1.6)
  - FBLazyVector (0.64.1)
  - FBReactNativeSpec (0.64.1):
    - RCT-Folly (= 2020.01.13.00)
    - RCTRequired (= 0.64.1)
    - RCTTypeSafety (= 0.64.1)
    - React-Core (= 0.64.1)
    - React-jsi (= 0.64.1)
    - ReactCommon/turbomodule/core (= 0.64.1)
  - Firebase/Analytics (6.34.0):
    - Firebase/Core
  - Firebase/Core (6.34.0):
    - Firebase/CoreOnly
    - FirebaseAnalytics (= 6.9.0)
  - Firebase/CoreOnly (6.34.0):
    - FirebaseCore (= 6.10.4)
  - Firebase/Crashlytics (6.34.0):
    - Firebase/CoreOnly
    - FirebaseCrashlytics (~> 4.6.2)
  - FirebaseAnalytics (6.9.0):
    - FirebaseCore (~> 6.10)
    - FirebaseInstallations (~> 1.7)
    - GoogleAppMeasurement (= 6.9.0)
    - GoogleUtilities/AppDelegateSwizzler (~> 6.7)
    - GoogleUtilities/MethodSwizzler (~> 6.7)
    - GoogleUtilities/Network (~> 6.7)
    - "GoogleUtilities/NSData+zlib (~> 6.7)"
    - nanopb (~> 1.30906.0)
  - FirebaseCore (6.10.4):
    - FirebaseCoreDiagnostics (~> 1.6)
    - GoogleUtilities/Environment (~> 6.7)
    - GoogleUtilities/Logger (~> 6.7)
  - FirebaseCoreDiagnostics (1.7.0):
    - GoogleDataTransport (~> 7.4)
    - GoogleUtilities/Environment (~> 6.7)
    - GoogleUtilities/Logger (~> 6.7)
    - nanopb (~> 1.30906.0)
  - FirebaseCrashlytics (4.6.2):
    - FirebaseCore (~> 6.10)
    - FirebaseInstallations (~> 1.6)
    - GoogleDataTransport (~> 7.2)
    - nanopb (~> 1.30906.0)
    - PromisesObjC (~> 1.2)
  - FirebaseInstallations (1.7.0):
    - FirebaseCore (~> 6.10)
    - GoogleUtilities/Environment (~> 6.7)
    - GoogleUtilities/UserDefaults (~> 6.7)
    - PromisesObjC (~> 1.2)
  - Flipper (0.75.1):
    - Flipper-Folly (~> 2.5)
    - Flipper-RSocket (~> 1.3)
  - Flipper-DoubleConversion (1.1.7)
  - Flipper-Folly (2.5.3):
    - boost-for-react-native
    - Flipper-DoubleConversion
    - Flipper-Glog
    - libevent (~> 2.1.12)
    - OpenSSL-Universal (= 1.1.180)
  - Flipper-Glog (0.3.6)
  - Flipper-PeerTalk (0.0.4)
  - Flipper-RSocket (1.3.1):
    - Flipper-Folly (~> 2.5)
  - FlipperKit (0.75.1):
    - FlipperKit/Core (= 0.75.1)
  - FlipperKit/Core (0.75.1):
    - Flipper (~> 0.75.1)
    - FlipperKit/CppBridge
    - FlipperKit/FBCxxFollyDynamicConvert
    - FlipperKit/FBDefines
    - FlipperKit/FKPortForwarding
  - FlipperKit/CppBridge (0.75.1):
    - Flipper (~> 0.75.1)
  - FlipperKit/FBCxxFollyDynamicConvert (0.75.1):
    - Flipper-Folly (~> 2.5)
  - FlipperKit/FBDefines (0.75.1)
  - FlipperKit/FKPortForwarding (0.75.1):
    - CocoaAsyncSocket (~> 7.6)
    - Flipper-PeerTalk (~> 0.0.4)
  - FlipperKit/FlipperKitHighlightOverlay (0.75.1)
  - FlipperKit/FlipperKitLayoutPlugin (0.75.1):
    - FlipperKit/Core
    - FlipperKit/FlipperKitHighlightOverlay
    - FlipperKit/FlipperKitLayoutTextSearchable
    - YogaKit (~> 1.18)
  - FlipperKit/FlipperKitLayoutTextSearchable (0.75.1)
  - FlipperKit/FlipperKitNetworkPlugin (0.75.1):
    - FlipperKit/Core
  - FlipperKit/FlipperKitReactPlugin (0.75.1):
    - FlipperKit/Core
  - FlipperKit/FlipperKitUserDefaultsPlugin (0.75.1):
    - FlipperKit/Core
  - FlipperKit/SKIOSNetworkPlugin (0.75.1):
    - FlipperKit/Core
    - FlipperKit/FlipperKitNetworkPlugin
  - glog (0.3.5)
  - GoogleAppMeasurement (6.9.0):
    - GoogleUtilities/AppDelegateSwizzler (~> 6.7)
    - GoogleUtilities/MethodSwizzler (~> 6.7)
    - GoogleUtilities/Network (~> 6.7)
    - "GoogleUtilities/NSData+zlib (~> 6.7)"
    - nanopb (~> 1.30906.0)
  - GoogleDataTransport (7.5.1):
    - nanopb (~> 1.30906.0)
  - GoogleUtilities/AppDelegateSwizzler (6.7.2):
    - GoogleUtilities/Environment
    - GoogleUtilities/Logger
    - GoogleUtilities/Network
  - GoogleUtilities/Environment (6.7.2):
    - PromisesObjC (~> 1.2)
  - GoogleUtilities/Logger (6.7.2):
    - GoogleUtilities/Environment
  - GoogleUtilities/MethodSwizzler (6.7.2):
    - GoogleUtilities/Logger
  - GoogleUtilities/Network (6.7.2):
    - GoogleUtilities/Logger
    - "GoogleUtilities/NSData+zlib"
    - GoogleUtilities/Reachability
  - "GoogleUtilities/NSData+zlib (6.7.2)"
  - GoogleUtilities/Reachability (6.7.2):
    - GoogleUtilities/Logger
  - GoogleUtilities/UserDefaults (6.7.2):
    - GoogleUtilities/Logger
  - libevent (2.1.12)
  - nanopb (1.30906.0):
    - nanopb/decode (= 1.30906.0)
    - nanopb/encode (= 1.30906.0)
  - nanopb/decode (1.30906.0)
  - nanopb/encode (1.30906.0)
  - Onfido (20.1.0)
  - onfido-react-native-sdk (1.3.3):
    - Onfido (= 20.1.0)
    - React
  - OpenSSL-Universal (1.1.180)
  - Permission-LocationAccuracy (3.0.1):
    - RNPermissions
  - Permission-LocationAlways (3.0.1):
    - RNPermissions
  - Permission-LocationWhenInUse (3.0.1):
    - RNPermissions
  - Plaid (2.1.2)
  - PromisesObjC (1.2.12)
  - RCT-Folly (2020.01.13.00):
    - boost-for-react-native
    - DoubleConversion
    - glog
    - RCT-Folly/Default (= 2020.01.13.00)
  - RCT-Folly/Default (2020.01.13.00):
    - boost-for-react-native
    - DoubleConversion
    - glog
  - RCTRequired (0.64.1)
  - RCTTypeSafety (0.64.1):
    - FBLazyVector (= 0.64.1)
    - RCT-Folly (= 2020.01.13.00)
    - RCTRequired (= 0.64.1)
    - React-Core (= 0.64.1)
  - React (0.64.1):
    - React-Core (= 0.64.1)
    - React-Core/DevSupport (= 0.64.1)
    - React-Core/RCTWebSocket (= 0.64.1)
    - React-RCTActionSheet (= 0.64.1)
    - React-RCTAnimation (= 0.64.1)
    - React-RCTBlob (= 0.64.1)
    - React-RCTImage (= 0.64.1)
    - React-RCTLinking (= 0.64.1)
    - React-RCTNetwork (= 0.64.1)
    - React-RCTSettings (= 0.64.1)
    - React-RCTText (= 0.64.1)
    - React-RCTVibration (= 0.64.1)
  - React-callinvoker (0.64.1)
  - React-Core (0.64.1):
    - glog
    - RCT-Folly (= 2020.01.13.00)
    - React-Core/Default (= 0.64.1)
    - React-cxxreact (= 0.64.1)
    - React-jsi (= 0.64.1)
    - React-jsiexecutor (= 0.64.1)
    - React-perflogger (= 0.64.1)
    - Yoga
  - React-Core/CoreModulesHeaders (0.64.1):
    - glog
    - RCT-Folly (= 2020.01.13.00)
    - React-Core/Default
    - React-cxxreact (= 0.64.1)
    - React-jsi (= 0.64.1)
    - React-jsiexecutor (= 0.64.1)
    - React-perflogger (= 0.64.1)
    - Yoga
  - React-Core/Default (0.64.1):
    - glog
    - RCT-Folly (= 2020.01.13.00)
    - React-cxxreact (= 0.64.1)
    - React-jsi (= 0.64.1)
    - React-jsiexecutor (= 0.64.1)
    - React-perflogger (= 0.64.1)
    - Yoga
  - React-Core/DevSupport (0.64.1):
    - glog
    - RCT-Folly (= 2020.01.13.00)
    - React-Core/Default (= 0.64.1)
    - React-Core/RCTWebSocket (= 0.64.1)
    - React-cxxreact (= 0.64.1)
    - React-jsi (= 0.64.1)
    - React-jsiexecutor (= 0.64.1)
    - React-jsinspector (= 0.64.1)
    - React-perflogger (= 0.64.1)
    - Yoga
  - React-Core/RCTActionSheetHeaders (0.64.1):
    - glog
    - RCT-Folly (= 2020.01.13.00)
    - React-Core/Default
    - React-cxxreact (= 0.64.1)
    - React-jsi (= 0.64.1)
    - React-jsiexecutor (= 0.64.1)
    - React-perflogger (= 0.64.1)
    - Yoga
  - React-Core/RCTAnimationHeaders (0.64.1):
    - glog
    - RCT-Folly (= 2020.01.13.00)
    - React-Core/Default
    - React-cxxreact (= 0.64.1)
    - React-jsi (= 0.64.1)
    - React-jsiexecutor (= 0.64.1)
    - React-perflogger (= 0.64.1)
    - Yoga
  - React-Core/RCTBlobHeaders (0.64.1):
    - glog
    - RCT-Folly (= 2020.01.13.00)
    - React-Core/Default
    - React-cxxreact (= 0.64.1)
    - React-jsi (= 0.64.1)
    - React-jsiexecutor (= 0.64.1)
    - React-perflogger (= 0.64.1)
    - Yoga
  - React-Core/RCTImageHeaders (0.64.1):
    - glog
    - RCT-Folly (= 2020.01.13.00)
    - React-Core/Default
    - React-cxxreact (= 0.64.1)
    - React-jsi (= 0.64.1)
    - React-jsiexecutor (= 0.64.1)
    - React-perflogger (= 0.64.1)
    - Yoga
  - React-Core/RCTLinkingHeaders (0.64.1):
    - glog
    - RCT-Folly (= 2020.01.13.00)
    - React-Core/Default
    - React-cxxreact (= 0.64.1)
    - React-jsi (= 0.64.1)
    - React-jsiexecutor (= 0.64.1)
    - React-perflogger (= 0.64.1)
    - Yoga
  - React-Core/RCTNetworkHeaders (0.64.1):
    - glog
    - RCT-Folly (= 2020.01.13.00)
    - React-Core/Default
    - React-cxxreact (= 0.64.1)
    - React-jsi (= 0.64.1)
    - React-jsiexecutor (= 0.64.1)
    - React-perflogger (= 0.64.1)
    - Yoga
  - React-Core/RCTSettingsHeaders (0.64.1):
    - glog
    - RCT-Folly (= 2020.01.13.00)
    - React-Core/Default
    - React-cxxreact (= 0.64.1)
    - React-jsi (= 0.64.1)
    - React-jsiexecutor (= 0.64.1)
    - React-perflogger (= 0.64.1)
    - Yoga
  - React-Core/RCTTextHeaders (0.64.1):
    - glog
    - RCT-Folly (= 2020.01.13.00)
    - React-Core/Default
    - React-cxxreact (= 0.64.1)
    - React-jsi (= 0.64.1)
    - React-jsiexecutor (= 0.64.1)
    - React-perflogger (= 0.64.1)
    - Yoga
  - React-Core/RCTVibrationHeaders (0.64.1):
    - glog
    - RCT-Folly (= 2020.01.13.00)
    - React-Core/Default
    - React-cxxreact (= 0.64.1)
    - React-jsi (= 0.64.1)
    - React-jsiexecutor (= 0.64.1)
    - React-perflogger (= 0.64.1)
    - Yoga
  - React-Core/RCTWebSocket (0.64.1):
    - glog
    - RCT-Folly (= 2020.01.13.00)
    - React-Core/Default (= 0.64.1)
    - React-cxxreact (= 0.64.1)
    - React-jsi (= 0.64.1)
    - React-jsiexecutor (= 0.64.1)
    - React-perflogger (= 0.64.1)
    - Yoga
  - React-CoreModules (0.64.1):
    - FBReactNativeSpec (= 0.64.1)
    - RCT-Folly (= 2020.01.13.00)
    - RCTTypeSafety (= 0.64.1)
    - React-Core/CoreModulesHeaders (= 0.64.1)
    - React-jsi (= 0.64.1)
    - React-RCTImage (= 0.64.1)
    - ReactCommon/turbomodule/core (= 0.64.1)
  - React-cxxreact (0.64.1):
    - boost-for-react-native (= 1.63.0)
    - DoubleConversion
    - glog
    - RCT-Folly (= 2020.01.13.00)
    - React-callinvoker (= 0.64.1)
    - React-jsi (= 0.64.1)
    - React-jsinspector (= 0.64.1)
    - React-perflogger (= 0.64.1)
    - React-runtimeexecutor (= 0.64.1)
  - React-jsi (0.64.1):
    - boost-for-react-native (= 1.63.0)
    - DoubleConversion
    - glog
    - RCT-Folly (= 2020.01.13.00)
    - React-jsi/Default (= 0.64.1)
  - React-jsi/Default (0.64.1):
    - boost-for-react-native (= 1.63.0)
    - DoubleConversion
    - glog
    - RCT-Folly (= 2020.01.13.00)
  - React-jsiexecutor (0.64.1):
    - DoubleConversion
    - glog
    - RCT-Folly (= 2020.01.13.00)
    - React-cxxreact (= 0.64.1)
    - React-jsi (= 0.64.1)
    - React-perflogger (= 0.64.1)
  - React-jsinspector (0.64.1)
  - react-native-config (1.4.1):
    - react-native-config/App (= 1.4.1)
  - react-native-config/App (1.4.1):
    - React-Core
  - react-native-document-picker (5.1.0):
    - React-Core
  - react-native-image-picker (4.0.3):
    - React-Core
  - react-native-netinfo (5.9.10):
    - React-Core
  - react-native-pdf (6.2.2):
    - React-Core
  - react-native-plaid-link-sdk (7.0.5):
    - Plaid (~> 2.1.2)
    - React-Core
  - react-native-progress-bar-android (1.0.4):
    - React
  - react-native-progress-view (1.2.3):
    - React
  - react-native-safe-area-context (3.1.8):
    - React-Core
  - React-perflogger (0.64.1)
  - React-RCTActionSheet (0.64.1):
    - React-Core/RCTActionSheetHeaders (= 0.64.1)
  - React-RCTAnimation (0.64.1):
    - FBReactNativeSpec (= 0.64.1)
    - RCT-Folly (= 2020.01.13.00)
    - RCTTypeSafety (= 0.64.1)
    - React-Core/RCTAnimationHeaders (= 0.64.1)
    - React-jsi (= 0.64.1)
    - ReactCommon/turbomodule/core (= 0.64.1)
  - React-RCTBlob (0.64.1):
    - FBReactNativeSpec (= 0.64.1)
    - RCT-Folly (= 2020.01.13.00)
    - React-Core/RCTBlobHeaders (= 0.64.1)
    - React-Core/RCTWebSocket (= 0.64.1)
    - React-jsi (= 0.64.1)
    - React-RCTNetwork (= 0.64.1)
    - ReactCommon/turbomodule/core (= 0.64.1)
  - React-RCTImage (0.64.1):
    - FBReactNativeSpec (= 0.64.1)
    - RCT-Folly (= 2020.01.13.00)
    - RCTTypeSafety (= 0.64.1)
    - React-Core/RCTImageHeaders (= 0.64.1)
    - React-jsi (= 0.64.1)
    - React-RCTNetwork (= 0.64.1)
    - ReactCommon/turbomodule/core (= 0.64.1)
  - React-RCTLinking (0.64.1):
    - FBReactNativeSpec (= 0.64.1)
    - React-Core/RCTLinkingHeaders (= 0.64.1)
    - React-jsi (= 0.64.1)
    - ReactCommon/turbomodule/core (= 0.64.1)
  - React-RCTNetwork (0.64.1):
    - FBReactNativeSpec (= 0.64.1)
    - RCT-Folly (= 2020.01.13.00)
    - RCTTypeSafety (= 0.64.1)
    - React-Core/RCTNetworkHeaders (= 0.64.1)
    - React-jsi (= 0.64.1)
    - ReactCommon/turbomodule/core (= 0.64.1)
  - React-RCTSettings (0.64.1):
    - FBReactNativeSpec (= 0.64.1)
    - RCT-Folly (= 2020.01.13.00)
    - RCTTypeSafety (= 0.64.1)
    - React-Core/RCTSettingsHeaders (= 0.64.1)
    - React-jsi (= 0.64.1)
    - ReactCommon/turbomodule/core (= 0.64.1)
  - React-RCTText (0.64.1):
    - React-Core/RCTTextHeaders (= 0.64.1)
  - React-RCTVibration (0.64.1):
    - FBReactNativeSpec (= 0.64.1)
    - RCT-Folly (= 2020.01.13.00)
    - React-Core/RCTVibrationHeaders (= 0.64.1)
    - React-jsi (= 0.64.1)
    - ReactCommon/turbomodule/core (= 0.64.1)
  - React-runtimeexecutor (0.64.1):
    - React-jsi (= 0.64.1)
  - ReactCommon/turbomodule/core (0.64.1):
    - DoubleConversion
    - glog
    - RCT-Folly (= 2020.01.13.00)
    - React-callinvoker (= 0.64.1)
    - React-Core (= 0.64.1)
    - React-cxxreact (= 0.64.1)
    - React-jsi (= 0.64.1)
    - React-perflogger (= 0.64.1)
  - rn-fetch-blob (0.12.0):
    - React-Core
  - RNBootSplash (3.2.0):
    - React-Core
  - RNCAsyncStorage (1.12.1):
    - React-Core
  - RNCClipboard (1.5.1):
    - React-Core
  - RNCMaskedView (0.2.4):
    - React-Core
  - RNCPicker (1.9.11):
    - React-Core
  - RNCPushNotificationIOS (1.8.0):
    - React-Core
  - RNFBAnalytics (7.6.8):
    - Firebase/Analytics (~> 6.34.0)
    - React-Core
    - RNFBApp
  - RNFBApp (8.4.6):
    - Firebase/CoreOnly (~> 6.34.0)
    - React-Core
  - RNFBCrashlytics (8.4.10):
    - Firebase/Crashlytics (~> 6.34.0)
    - React-Core
    - RNFBApp
  - RNGestureHandler (1.9.0):
    - React-Core
  - RNPermissions (3.0.1):
    - React-Core
  - RNReanimated (2.1.0):
    - DoubleConversion
    - FBLazyVector
    - FBReactNativeSpec
    - glog
    - RCT-Folly
    - RCTRequired
    - RCTTypeSafety
    - React
    - React-callinvoker
    - React-Core
    - React-Core/DevSupport
    - React-Core/RCTWebSocket
    - React-CoreModules
    - React-cxxreact
    - React-jsi
    - React-jsiexecutor
    - React-jsinspector
    - React-RCTActionSheet
    - React-RCTAnimation
    - React-RCTBlob
    - React-RCTImage
    - React-RCTLinking
    - React-RCTNetwork
    - React-RCTSettings
    - React-RCTText
    - React-RCTVibration
    - ReactCommon/turbomodule/core
    - Yoga
  - RNScreens (3.0.0):
    - React-Core
  - RNSVG (12.1.0):
    - React
<<<<<<< HEAD
  - urbanairship-react-native (11.0.0):
=======
  - urbanairship-react-native (11.0.1):
>>>>>>> fb0260a2
    - Airship (= 14.3.0)
    - React-Core
  - Yoga (1.14.0)
  - YogaKit (1.18.1):
    - Yoga (~> 1.14)

DEPENDENCIES:
  - DoubleConversion (from `../node_modules/react-native/third-party-podspecs/DoubleConversion.podspec`)
  - FBLazyVector (from `../node_modules/react-native/Libraries/FBLazyVector`)
  - FBReactNativeSpec (from `../node_modules/react-native/React/FBReactNativeSpec`)
  - Flipper (= 0.75.1)
  - Flipper-DoubleConversion (= 1.1.7)
  - Flipper-Folly (= 2.5.3)
  - Flipper-Glog (= 0.3.6)
  - Flipper-PeerTalk (~> 0.0.4)
  - Flipper-RSocket (= 1.3.1)
  - FlipperKit (= 0.75.1)
  - FlipperKit/Core (= 0.75.1)
  - FlipperKit/CppBridge (= 0.75.1)
  - FlipperKit/FBCxxFollyDynamicConvert (= 0.75.1)
  - FlipperKit/FBDefines (= 0.75.1)
  - FlipperKit/FKPortForwarding (= 0.75.1)
  - FlipperKit/FlipperKitHighlightOverlay (= 0.75.1)
  - FlipperKit/FlipperKitLayoutPlugin (= 0.75.1)
  - FlipperKit/FlipperKitLayoutTextSearchable (= 0.75.1)
  - FlipperKit/FlipperKitNetworkPlugin (= 0.75.1)
  - FlipperKit/FlipperKitReactPlugin (= 0.75.1)
  - FlipperKit/FlipperKitUserDefaultsPlugin (= 0.75.1)
  - FlipperKit/SKIOSNetworkPlugin (= 0.75.1)
  - glog (from `../node_modules/react-native/third-party-podspecs/glog.podspec`)
  - "onfido-react-native-sdk (from `../node_modules/@onfido/react-native-sdk`)"
  - Permission-LocationAccuracy (from `../node_modules/react-native-permissions/ios/LocationAccuracy`)
  - Permission-LocationAlways (from `../node_modules/react-native-permissions/ios/LocationAlways`)
  - Permission-LocationWhenInUse (from `../node_modules/react-native-permissions/ios/LocationWhenInUse`)
  - Plaid (~> 2.1.2)
  - RCT-Folly (from `../node_modules/react-native/third-party-podspecs/RCT-Folly.podspec`)
  - RCTRequired (from `../node_modules/react-native/Libraries/RCTRequired`)
  - RCTTypeSafety (from `../node_modules/react-native/Libraries/TypeSafety`)
  - React (from `../node_modules/react-native/`)
  - React-callinvoker (from `../node_modules/react-native/ReactCommon/callinvoker`)
  - React-Core (from `../node_modules/react-native/`)
  - React-Core/DevSupport (from `../node_modules/react-native/`)
  - React-Core/RCTWebSocket (from `../node_modules/react-native/`)
  - React-CoreModules (from `../node_modules/react-native/React/CoreModules`)
  - React-cxxreact (from `../node_modules/react-native/ReactCommon/cxxreact`)
  - React-jsi (from `../node_modules/react-native/ReactCommon/jsi`)
  - React-jsiexecutor (from `../node_modules/react-native/ReactCommon/jsiexecutor`)
  - React-jsinspector (from `../node_modules/react-native/ReactCommon/jsinspector`)
  - react-native-config (from `../node_modules/react-native-config`)
  - react-native-document-picker (from `../node_modules/react-native-document-picker`)
  - react-native-image-picker (from `../node_modules/react-native-image-picker`)
  - "react-native-netinfo (from `../node_modules/@react-native-community/netinfo`)"
  - react-native-pdf (from `../node_modules/react-native-pdf`)
  - react-native-plaid-link-sdk (from `../node_modules/react-native-plaid-link-sdk`)
  - "react-native-progress-bar-android (from `../node_modules/@react-native-community/progress-bar-android`)"
  - "react-native-progress-view (from `../node_modules/@react-native-community/progress-view`)"
  - react-native-safe-area-context (from `../node_modules/react-native-safe-area-context`)
  - React-perflogger (from `../node_modules/react-native/ReactCommon/reactperflogger`)
  - React-RCTActionSheet (from `../node_modules/react-native/Libraries/ActionSheetIOS`)
  - React-RCTAnimation (from `../node_modules/react-native/Libraries/NativeAnimation`)
  - React-RCTBlob (from `../node_modules/react-native/Libraries/Blob`)
  - React-RCTImage (from `../node_modules/react-native/Libraries/Image`)
  - React-RCTLinking (from `../node_modules/react-native/Libraries/LinkingIOS`)
  - React-RCTNetwork (from `../node_modules/react-native/Libraries/Network`)
  - React-RCTSettings (from `../node_modules/react-native/Libraries/Settings`)
  - React-RCTText (from `../node_modules/react-native/Libraries/Text`)
  - React-RCTVibration (from `../node_modules/react-native/Libraries/Vibration`)
  - React-runtimeexecutor (from `../node_modules/react-native/ReactCommon/runtimeexecutor`)
  - ReactCommon/turbomodule/core (from `../node_modules/react-native/ReactCommon`)
  - rn-fetch-blob (from `../node_modules/rn-fetch-blob`)
  - RNBootSplash (from `../node_modules/react-native-bootsplash`)
  - "RNCAsyncStorage (from `../node_modules/@react-native-community/async-storage`)"
  - "RNCClipboard (from `../node_modules/@react-native-community/clipboard`)"
  - "RNCMaskedView (from `../node_modules/@react-native-masked-view/masked-view`)"
  - "RNCPicker (from `../node_modules/@react-native-picker/picker`)"
  - "RNCPushNotificationIOS (from `../node_modules/@react-native-community/push-notification-ios`)"
  - "RNFBAnalytics (from `../node_modules/@react-native-firebase/analytics`)"
  - "RNFBApp (from `../node_modules/@react-native-firebase/app`)"
  - "RNFBCrashlytics (from `../node_modules/@react-native-firebase/crashlytics`)"
  - RNGestureHandler (from `../node_modules/react-native-gesture-handler`)
  - RNPermissions (from `../node_modules/react-native-permissions`)
  - RNReanimated (from `../node_modules/react-native-reanimated`)
  - RNScreens (from `../node_modules/react-native-screens`)
  - RNSVG (from `../node_modules/react-native-svg`)
  - urbanairship-react-native (from `../node_modules/urbanairship-react-native`)
  - Yoga (from `../node_modules/react-native/ReactCommon/yoga`)

SPEC REPOS:
  trunk:
    - Airship
    - boost-for-react-native
    - CocoaAsyncSocket
    - Firebase
    - FirebaseAnalytics
    - FirebaseCore
    - FirebaseCoreDiagnostics
    - FirebaseCrashlytics
    - FirebaseInstallations
    - Flipper
    - Flipper-DoubleConversion
    - Flipper-Folly
    - Flipper-Glog
    - Flipper-PeerTalk
    - Flipper-RSocket
    - FlipperKit
    - GoogleAppMeasurement
    - GoogleDataTransport
    - GoogleUtilities
    - libevent
    - nanopb
    - Onfido
    - OpenSSL-Universal
    - Plaid
    - PromisesObjC
    - YogaKit

EXTERNAL SOURCES:
  DoubleConversion:
    :podspec: "../node_modules/react-native/third-party-podspecs/DoubleConversion.podspec"
  FBLazyVector:
    :path: "../node_modules/react-native/Libraries/FBLazyVector"
  FBReactNativeSpec:
    :path: "../node_modules/react-native/React/FBReactNativeSpec"
  glog:
    :podspec: "../node_modules/react-native/third-party-podspecs/glog.podspec"
  onfido-react-native-sdk:
    :path: "../node_modules/@onfido/react-native-sdk"
  Permission-LocationAccuracy:
    :path: "../node_modules/react-native-permissions/ios/LocationAccuracy"
  Permission-LocationAlways:
    :path: "../node_modules/react-native-permissions/ios/LocationAlways"
  Permission-LocationWhenInUse:
    :path: "../node_modules/react-native-permissions/ios/LocationWhenInUse"
  RCT-Folly:
    :podspec: "../node_modules/react-native/third-party-podspecs/RCT-Folly.podspec"
  RCTRequired:
    :path: "../node_modules/react-native/Libraries/RCTRequired"
  RCTTypeSafety:
    :path: "../node_modules/react-native/Libraries/TypeSafety"
  React:
    :path: "../node_modules/react-native/"
  React-callinvoker:
    :path: "../node_modules/react-native/ReactCommon/callinvoker"
  React-Core:
    :path: "../node_modules/react-native/"
  React-CoreModules:
    :path: "../node_modules/react-native/React/CoreModules"
  React-cxxreact:
    :path: "../node_modules/react-native/ReactCommon/cxxreact"
  React-jsi:
    :path: "../node_modules/react-native/ReactCommon/jsi"
  React-jsiexecutor:
    :path: "../node_modules/react-native/ReactCommon/jsiexecutor"
  React-jsinspector:
    :path: "../node_modules/react-native/ReactCommon/jsinspector"
  react-native-config:
    :path: "../node_modules/react-native-config"
  react-native-document-picker:
    :path: "../node_modules/react-native-document-picker"
  react-native-image-picker:
    :path: "../node_modules/react-native-image-picker"
  react-native-netinfo:
    :path: "../node_modules/@react-native-community/netinfo"
  react-native-pdf:
    :path: "../node_modules/react-native-pdf"
  react-native-plaid-link-sdk:
    :path: "../node_modules/react-native-plaid-link-sdk"
  react-native-progress-bar-android:
    :path: "../node_modules/@react-native-community/progress-bar-android"
  react-native-progress-view:
    :path: "../node_modules/@react-native-community/progress-view"
  react-native-safe-area-context:
    :path: "../node_modules/react-native-safe-area-context"
  React-perflogger:
    :path: "../node_modules/react-native/ReactCommon/reactperflogger"
  React-RCTActionSheet:
    :path: "../node_modules/react-native/Libraries/ActionSheetIOS"
  React-RCTAnimation:
    :path: "../node_modules/react-native/Libraries/NativeAnimation"
  React-RCTBlob:
    :path: "../node_modules/react-native/Libraries/Blob"
  React-RCTImage:
    :path: "../node_modules/react-native/Libraries/Image"
  React-RCTLinking:
    :path: "../node_modules/react-native/Libraries/LinkingIOS"
  React-RCTNetwork:
    :path: "../node_modules/react-native/Libraries/Network"
  React-RCTSettings:
    :path: "../node_modules/react-native/Libraries/Settings"
  React-RCTText:
    :path: "../node_modules/react-native/Libraries/Text"
  React-RCTVibration:
    :path: "../node_modules/react-native/Libraries/Vibration"
  React-runtimeexecutor:
    :path: "../node_modules/react-native/ReactCommon/runtimeexecutor"
  ReactCommon:
    :path: "../node_modules/react-native/ReactCommon"
  rn-fetch-blob:
    :path: "../node_modules/rn-fetch-blob"
  RNBootSplash:
    :path: "../node_modules/react-native-bootsplash"
  RNCAsyncStorage:
    :path: "../node_modules/@react-native-community/async-storage"
  RNCClipboard:
    :path: "../node_modules/@react-native-community/clipboard"
  RNCMaskedView:
    :path: "../node_modules/@react-native-masked-view/masked-view"
  RNCPicker:
    :path: "../node_modules/@react-native-picker/picker"
  RNCPushNotificationIOS:
    :path: "../node_modules/@react-native-community/push-notification-ios"
  RNFBAnalytics:
    :path: "../node_modules/@react-native-firebase/analytics"
  RNFBApp:
    :path: "../node_modules/@react-native-firebase/app"
  RNFBCrashlytics:
    :path: "../node_modules/@react-native-firebase/crashlytics"
  RNGestureHandler:
    :path: "../node_modules/react-native-gesture-handler"
  RNPermissions:
    :path: "../node_modules/react-native-permissions"
  RNReanimated:
    :path: "../node_modules/react-native-reanimated"
  RNScreens:
    :path: "../node_modules/react-native-screens"
  RNSVG:
    :path: "../node_modules/react-native-svg"
  urbanairship-react-native:
    :path: "../node_modules/urbanairship-react-native"
  Yoga:
    :path: "../node_modules/react-native/ReactCommon/yoga"

SPEC CHECKSUMS:
  Airship: 7609d263d3a207f112d6db066af5852b80af6819
  boost-for-react-native: 39c7adb57c4e60d6c5479dd8623128eb5b3f0f2c
  CocoaAsyncSocket: 065fd1e645c7abab64f7a6a2007a48038fdc6a99
  DoubleConversion: cf9b38bf0b2d048436d9a82ad2abe1404f11e7de
  FBLazyVector: 7b423f9e248eae65987838148c36eec1dbfe0b53
  FBReactNativeSpec: 7c304782592aaf95fe9fc6add0746906d6562739
  Firebase: c23a36d9e4cdf7877dfcba8dd0c58add66358999
  FirebaseAnalytics: 3bb096873ee0d7fa4b6c70f5e9166b6da413cc7f
  FirebaseCore: d3a978a3cfa3240bf7e4ba7d137fdf5b22b628ec
  FirebaseCoreDiagnostics: 770ac5958e1372ce67959ae4b4f31d8e127c3ac1
  FirebaseCrashlytics: 1a747c9cc084a24dc6d9511c991db1cd078154eb
  FirebaseInstallations: 466c7b4d1f58fe16707693091da253726a731ed2
  Flipper: d3da1aa199aad94455ae725e9f3aa43f3ec17021
  Flipper-DoubleConversion: 38631e41ef4f9b12861c67d17cb5518d06badc41
  Flipper-Folly: 755929a4f851b2fb2c347d533a23f191b008554c
  Flipper-Glog: 1dfd6abf1e922806c52ceb8701a3599a79a200a6
  Flipper-PeerTalk: 116d8f857dc6ef55c7a5a75ea3ceaafe878aadc9
  Flipper-RSocket: 127954abe8b162fcaf68d2134d34dc2bd7076154
  FlipperKit: 8a20b5c5fcf9436cac58551dc049867247f64b00
  glog: 73c2498ac6884b13ede40eda8228cb1eee9d9d62
  GoogleAppMeasurement: a6a3a066369828db64eda428cb2856dc1cdc7c4e
  GoogleDataTransport: f56af7caa4ed338dc8e138a5d7c5973e66440833
  GoogleUtilities: 7f2f5a07f888cdb145101d6042bc4422f57e70b3
  libevent: 4049cae6c81cdb3654a443be001fb9bdceff7913
  nanopb: 59317e09cf1f1a0af72f12af412d54edf52603fc
  Onfido: 116a268e4cb8b767c15285e8071c2e8304673cdf
  onfido-react-native-sdk: b8f1b7cbe1adab6479d735275772390161630dcd
  OpenSSL-Universal: 1aa4f6a6ee7256b83db99ec1ccdaa80d10f9af9b
  Permission-LocationAccuracy: e8adff9ede1b23b43b7054a4500113d515fc87a8
  Permission-LocationAlways: 7f7f373d086af7a81b2f4f20d65d29266ca2043b
  Permission-LocationWhenInUse: 3ae82a9feb5da4e94e386dba17c7dd3531af9feb
  Plaid: c02276ccc630a726a9ed790bf923d29839ff4017
  PromisesObjC: 3113f7f76903778cf4a0586bd1ab89329a0b7b97
  RCT-Folly: ec7a233ccc97cc556cf7237f0db1ff65b986f27c
  RCTRequired: ec2ebc96b7bfba3ca5c32740f5a0c6a014a274d2
  RCTTypeSafety: 22567f31e67c3e088c7ac23ea46ab6d4779c0ea5
  React: a241e3dbb1e91d06332f1dbd2b3ab26e1a4c4b9d
  React-callinvoker: da4d1c6141696a00163960906bc8a55b985e4ce4
  React-Core: 46ba164c437d7dac607b470c83c8308b05799748
  React-CoreModules: 217bd14904491c7b9940ff8b34a3fe08013c2f14
  React-cxxreact: 0090588ae6660c4615d3629fdd5c768d0983add4
  React-jsi: 5de8204706bd872b78ea646aee5d2561ca1214b6
  React-jsiexecutor: 124e8f99992490d0d13e0649d950d3e1aae06fe9
  React-jsinspector: 500a59626037be5b3b3d89c5151bc3baa9abf1a9
  react-native-config: d8b45133fd13d4f23bd2064b72f6e2c08b2763ed
  react-native-document-picker: 0e3602a4064da040321bafad6848d8b0edcb1d55
  react-native-image-picker: 4089335b89b625d4e34d53fb249c48a7a791b3ea
  react-native-netinfo: 52cf0ee8342548a485e28f4b09e56b477567244d
  react-native-pdf: 4b5a9e4465a6a3b399e91dc4838eb44ddf716d1f
  react-native-plaid-link-sdk: 1a6593e2d3d790e8113c29178d883eb883f8c032
  react-native-progress-bar-android: ce95a69f11ac580799021633071368d08aaf9ad8
  react-native-progress-view: 5816e8a6be812c2b122c6225a2a3db82d9008640
  react-native-safe-area-context: 01158a92c300895d79dee447e980672dc3fb85a6
  React-perflogger: aad6d4b4a267936b3667260d1f649b6f6069a675
  React-RCTActionSheet: fc376be462c9c8d6ad82c0905442fd77f82a9d2a
  React-RCTAnimation: ba0a1c3a2738be224a08092fa7f1b444ab77d309
  React-RCTBlob: f758d4403fc5828a326dc69e27b41e1a92f34947
  React-RCTImage: ce57088705f4a8d03f6594b066a59c29143ba73e
  React-RCTLinking: 852a3a95c65fa63f657a4b4e2d3d83a815e00a7c
  React-RCTNetwork: 9d7ccb8a08d522d71700b4fb677d9fa28cccd118
  React-RCTSettings: d8aaf4389ff06114dee8c42ef5f0f2915946011e
  React-RCTText: 809c12ed6b261796ba056c04fcd20d8b90bcc81d
  React-RCTVibration: 4b99a7f5c6c0abbc5256410cc5425fb8531986e1
  React-runtimeexecutor: ff951a0c241bfaefc4940a3f1f1a229e7cb32fa6
  ReactCommon: bedc99ed4dae329c4fcf128d0c31b9115e5365ca
  rn-fetch-blob: f065bb7ab7fb48dd002629f8bdcb0336602d3cba
  RNBootSplash: 3123ba68fe44d8be09a014e89cc8f0f55b68a521
  RNCAsyncStorage: cb9a623793918c6699586281f0b51cbc38f046f9
  RNCClipboard: 5e299c6df8e0c98f3d7416b86ae563d3a9f768a3
  RNCMaskedView: 138134c4d8a9421b4f2bf39055a79aa05c2d47b1
  RNCPicker: 6780c753e9e674065db90d9c965920516402579d
  RNCPushNotificationIOS: 5b1cf9ad2aaa107ecb92d5d2d7005ba521b2b97a
  RNFBAnalytics: 2dc4dd9e2445faffca041b10447a23a71dcdabf8
  RNFBApp: 7eacc7da7ab19f96c05e434017d44a9f09410da8
  RNFBCrashlytics: 4870c14cf8833053b6b5648911abefe1923854d2
  RNGestureHandler: 9b7e605a741412e20e13c512738a31bd1611759b
  RNPermissions: eb94f9fdc0a8ecd02fcce0676d56ffb1395d41e1
  RNReanimated: b8c8004b43446e3c2709fe64b2b41072f87428ad
  RNScreens: e8e8dd0588b5da0ab57dcca76ab9b2d8987757e0
  RNSVG: ce9d996113475209013317e48b05c21ee988d42e
<<<<<<< HEAD
  urbanairship-react-native: 041199e7f52d81fc0a5426176998f84d039c98dd
  Yoga: 7d13633d129fd179e01b8953d38d47be90db185a
=======
  urbanairship-react-native: d415a12e67ba93bf3ce914df9a310b66a88a5cc3
  Yoga: a7de31c64fe738607e7a3803e3f591a4b1df7393
>>>>>>> fb0260a2
  YogaKit: f782866e155069a2cca2517aafea43200b01fd5a

PODFILE CHECKSUM: e2cbcef0a80ad10b622900511a519e73949d415d

COCOAPODS: 1.10.1<|MERGE_RESOLUTION|>--- conflicted
+++ resolved
@@ -444,8 +444,6 @@
     - React-Core
   - RNCPicker (1.9.11):
     - React-Core
-  - RNCPushNotificationIOS (1.8.0):
-    - React-Core
   - RNFBAnalytics (7.6.8):
     - Firebase/Analytics (~> 6.34.0)
     - React-Core
@@ -494,11 +492,7 @@
     - React-Core
   - RNSVG (12.1.0):
     - React
-<<<<<<< HEAD
-  - urbanairship-react-native (11.0.0):
-=======
   - urbanairship-react-native (11.0.1):
->>>>>>> fb0260a2
     - Airship (= 14.3.0)
     - React-Core
   - Yoga (1.14.0)
@@ -574,7 +568,6 @@
   - "RNCClipboard (from `../node_modules/@react-native-community/clipboard`)"
   - "RNCMaskedView (from `../node_modules/@react-native-masked-view/masked-view`)"
   - "RNCPicker (from `../node_modules/@react-native-picker/picker`)"
-  - "RNCPushNotificationIOS (from `../node_modules/@react-native-community/push-notification-ios`)"
   - "RNFBAnalytics (from `../node_modules/@react-native-firebase/analytics`)"
   - "RNFBApp (from `../node_modules/@react-native-firebase/app`)"
   - "RNFBCrashlytics (from `../node_modules/@react-native-firebase/crashlytics`)"
@@ -708,8 +701,6 @@
     :path: "../node_modules/@react-native-masked-view/masked-view"
   RNCPicker:
     :path: "../node_modules/@react-native-picker/picker"
-  RNCPushNotificationIOS:
-    :path: "../node_modules/@react-native-community/push-notification-ios"
   RNFBAnalytics:
     :path: "../node_modules/@react-native-firebase/analytics"
   RNFBApp:
@@ -803,7 +794,6 @@
   RNCClipboard: 5e299c6df8e0c98f3d7416b86ae563d3a9f768a3
   RNCMaskedView: 138134c4d8a9421b4f2bf39055a79aa05c2d47b1
   RNCPicker: 6780c753e9e674065db90d9c965920516402579d
-  RNCPushNotificationIOS: 5b1cf9ad2aaa107ecb92d5d2d7005ba521b2b97a
   RNFBAnalytics: 2dc4dd9e2445faffca041b10447a23a71dcdabf8
   RNFBApp: 7eacc7da7ab19f96c05e434017d44a9f09410da8
   RNFBCrashlytics: 4870c14cf8833053b6b5648911abefe1923854d2
@@ -812,13 +802,8 @@
   RNReanimated: b8c8004b43446e3c2709fe64b2b41072f87428ad
   RNScreens: e8e8dd0588b5da0ab57dcca76ab9b2d8987757e0
   RNSVG: ce9d996113475209013317e48b05c21ee988d42e
-<<<<<<< HEAD
-  urbanairship-react-native: 041199e7f52d81fc0a5426176998f84d039c98dd
-  Yoga: 7d13633d129fd179e01b8953d38d47be90db185a
-=======
   urbanairship-react-native: d415a12e67ba93bf3ce914df9a310b66a88a5cc3
   Yoga: a7de31c64fe738607e7a3803e3f591a4b1df7393
->>>>>>> fb0260a2
   YogaKit: f782866e155069a2cca2517aafea43200b01fd5a
 
 PODFILE CHECKSUM: e2cbcef0a80ad10b622900511a519e73949d415d
