--- conflicted
+++ resolved
@@ -336,11 +336,7 @@
     - React
   - react-native-progress-view (1.2.3):
     - React
-<<<<<<< HEAD
-  - react-native-safe-area-context (3.1.9):
-=======
   - react-native-safe-area-context (3.1.8):
->>>>>>> f6ca82ca
     - React-Core
   - React-RCTActionSheet (0.63.3):
     - React-Core/RCTActionSheetHeaders (= 0.63.3)
@@ -406,13 +402,10 @@
     - React-Core
   - RNCAsyncStorage (1.12.1):
     - React-Core
-<<<<<<< HEAD
   - RNCMaskedView (0.1.10):
     - React
-=======
   - RNCPicker (1.9.11):
     - React-Core
->>>>>>> f6ca82ca
   - RNFBAnalytics (7.6.8):
     - Firebase/Analytics (~> 6.34.0)
     - React-Core
@@ -496,11 +489,8 @@
   - ReactCommon/turbomodule/core (from `../node_modules/react-native/ReactCommon`)
   - rn-fetch-blob (from `../node_modules/rn-fetch-blob`)
   - "RNCAsyncStorage (from `../node_modules/@react-native-community/async-storage`)"
-<<<<<<< HEAD
   - "RNCMaskedView (from `../node_modules/@react-native-community/masked-view`)"
-=======
   - "RNCPicker (from `../node_modules/@react-native-picker/picker`)"
->>>>>>> f6ca82ca
   - "RNFBAnalytics (from `../node_modules/@react-native-firebase/analytics`)"
   - "RNFBApp (from `../node_modules/@react-native-firebase/app`)"
   - "RNFBCrashlytics (from `../node_modules/@react-native-firebase/crashlytics`)"
@@ -609,13 +599,10 @@
     :path: "../node_modules/rn-fetch-blob"
   RNCAsyncStorage:
     :path: "../node_modules/@react-native-community/async-storage"
-<<<<<<< HEAD
   RNCMaskedView:
     :path: "../node_modules/@react-native-community/masked-view"
-=======
   RNCPicker:
     :path: "../node_modules/@react-native-picker/picker"
->>>>>>> f6ca82ca
   RNFBAnalytics:
     :path: "../node_modules/@react-native-firebase/analytics"
   RNFBApp:
@@ -681,11 +668,7 @@
   react-native-pdf: 4b5a9e4465a6a3b399e91dc4838eb44ddf716d1f
   react-native-progress-bar-android: ce95a69f11ac580799021633071368d08aaf9ad8
   react-native-progress-view: 5816e8a6be812c2b122c6225a2a3db82d9008640
-<<<<<<< HEAD
-  react-native-safe-area-context: 86612d2c9a9e94e288319262d10b5f93f0b395f5
-=======
   react-native-safe-area-context: 01158a92c300895d79dee447e980672dc3fb85a6
->>>>>>> f6ca82ca
   React-RCTActionSheet: 53ea72699698b0b47a6421cb1c8b4ab215a774aa
   React-RCTAnimation: 1befece0b5183c22ae01b966f5583f42e69a83c2
   React-RCTBlob: 0b284339cbe4b15705a05e2313a51c6d8b51fa40
@@ -698,11 +681,8 @@
   ReactCommon: 4167844018c9ed375cc01a843e9ee564399e53c3
   rn-fetch-blob: f065bb7ab7fb48dd002629f8bdcb0336602d3cba
   RNCAsyncStorage: cb9a623793918c6699586281f0b51cbc38f046f9
-<<<<<<< HEAD
   RNCMaskedView: f5c7d14d6847b7b44853f7acb6284c1da30a3459
-=======
   RNCPicker: 6780c753e9e674065db90d9c965920516402579d
->>>>>>> f6ca82ca
   RNFBAnalytics: 2dc4dd9e2445faffca041b10447a23a71dcdabf8
   RNFBApp: 7eacc7da7ab19f96c05e434017d44a9f09410da8
   RNFBCrashlytics: 4870c14cf8833053b6b5648911abefe1923854d2
