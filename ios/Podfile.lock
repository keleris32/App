--- conflicted
+++ resolved
@@ -6,12 +6,11 @@
   - FBLazyVector (0.63.3)
   - FBReactNativeSpec (0.63.3):
     - Folly (= 2020.01.13.00)
-<<<<<<< HEAD
-    - RCTRequired (= 0.63.2)
-    - RCTTypeSafety (= 0.63.2)
-    - React-Core (= 0.63.2)
-    - React-jsi (= 0.63.2)
-    - ReactCommon/turbomodule/core (= 0.63.2)
+    - RCTRequired (= 0.63.3)
+    - RCTTypeSafety (= 0.63.3)
+    - React-Core (= 0.63.3)
+    - React-jsi (= 0.63.3)
+    - ReactCommon/turbomodule/core (= 0.63.3)
   - Firebase/Core (6.32.2):
     - Firebase/CoreOnly
     - FirebaseAnalytics (= 6.8.2)
@@ -49,15 +48,7 @@
     - GoogleUtilities/Environment (~> 6.7)
     - GoogleUtilities/UserDefaults (~> 6.7)
     - PromisesObjC (~> 1.2)
-  - Flipper (0.41.5):
-=======
-    - RCTRequired (= 0.63.3)
-    - RCTTypeSafety (= 0.63.3)
-    - React-Core (= 0.63.3)
-    - React-jsi (= 0.63.3)
-    - ReactCommon/turbomodule/core (= 0.63.3)
   - Flipper (0.54.0):
->>>>>>> 0abb48a0
     - Flipper-Folly (~> 2.2)
     - Flipper-RSocket (~> 1.1)
   - Flipper-DoubleConversion (1.1.7)
@@ -119,7 +110,7 @@
     - GoogleUtilities/Network (~> 6.7)
     - "GoogleUtilities/NSData+zlib (~> 6.7)"
     - nanopb (~> 1.30906.0)
-  - GoogleDataTransport (7.5.0):
+  - GoogleDataTransport (7.5.1):
     - nanopb (~> 1.30906.0)
   - GoogleUtilities/AppDelegateSwizzler (6.7.2):
     - GoogleUtilities/Environment
@@ -148,16 +139,10 @@
   - OpenSSL-Universal (1.0.2.19):
     - OpenSSL-Universal/Static (= 1.0.2.19)
   - OpenSSL-Universal/Static (1.0.2.19)
-<<<<<<< HEAD
   - PromisesObjC (1.2.11)
-  - RCTRequired (0.63.2)
-  - RCTTypeSafety (0.63.2):
-    - FBLazyVector (= 0.63.2)
-=======
   - RCTRequired (0.63.3)
   - RCTTypeSafety (0.63.3):
     - FBLazyVector (= 0.63.3)
->>>>>>> 0abb48a0
     - Folly (= 2020.01.13.00)
     - RCTRequired (= 0.63.3)
     - React-Core (= 0.63.3)
@@ -565,21 +550,15 @@
   CocoaAsyncSocket: 694058e7c0ed05a9e217d1b3c7ded962f4180845
   CocoaLibEvent: 2fab71b8bd46dd33ddb959f7928ec5909f838e3f
   DoubleConversion: cde416483dac037923206447da6e1454df403714
-<<<<<<< HEAD
-  FBLazyVector: 3ef4a7f62e7db01092f9d517d2ebc0d0677c4a37
-  FBReactNativeSpec: dc7fa9088f0f2a998503a352b0554d69a4391c5a
+  FBLazyVector: 878b59e31113e289e275165efbe4b54fa614d43d
+  FBReactNativeSpec: 7da9338acfb98d4ef9e5536805a0704572d33c2f
   Firebase: 47176280bfba198e531f909cfb1612dad216cb96
   FirebaseAnalytics: 3c2fee6a922023ccfda7af87e4e641bad1fc11ba
   FirebaseCore: 1d697bb944bf2af5fc248f1a66e165c9dd88bf97
   FirebaseCoreDiagnostics: 770ac5958e1372ce67959ae4b4f31d8e127c3ac1
   FirebaseCrashlytics: 1a747c9cc084a24dc6d9511c991db1cd078154eb
   FirebaseInstallations: 466c7b4d1f58fe16707693091da253726a731ed2
-  Flipper: 33585e2d9810fe5528346be33bcf71b37bb7ae13
-=======
-  FBLazyVector: 878b59e31113e289e275165efbe4b54fa614d43d
-  FBReactNativeSpec: 7da9338acfb98d4ef9e5536805a0704572d33c2f
   Flipper: be611d4b742d8c87fbae2ca5f44603a02539e365
->>>>>>> 0abb48a0
   Flipper-DoubleConversion: 38631e41ef4f9b12861c67d17cb5518d06badc41
   Flipper-Folly: c12092ea368353b58e992843a990a3225d4533c3
   Flipper-Glog: 1dfd6abf1e922806c52ceb8701a3599a79a200a6
@@ -589,23 +568,11 @@
   Folly: b73c3869541e86821df3c387eb0af5f65addfab4
   glog: 40a13f7840415b9a77023fbcae0f1e6f43192af3
   GoogleAppMeasurement: 1a66f478c68ecd6c16ee63ee60c7c3a648e6b337
-  GoogleDataTransport: 445302b7da4216da63071a4c29e7023f47192e5a
+  GoogleDataTransport: f56af7caa4ed338dc8e138a5d7c5973e66440833
   GoogleUtilities: 7f2f5a07f888cdb145101d6042bc4422f57e70b3
   nanopb: 59317e09cf1f1a0af72f12af412d54edf52603fc
   OpenSSL-Universal: 8b48cc0d10c1b2923617dfe5c178aa9ed2689355
-<<<<<<< HEAD
   PromisesObjC: 8c196f5a328c2cba3e74624585467a557dcb482f
-  RCTRequired: f13f25e7b12f925f1f6a6a8c69d929a03c0129fe
-  RCTTypeSafety: 44982c5c8e43ff4141eb519a8ddc88059acd1f3a
-  React: e1c65dd41cb9db13b99f24608e47dd595f28ca9a
-  React-callinvoker: 552a6a6bc8b3bb794cf108ad59e5a9e2e3b4fc98
-  React-Core: 9d341e725dc9cd2f49e4c49ad1fc4e8776aa2639
-  React-CoreModules: 5335e168165da7f7083ce7147768d36d3e292318
-  React-cxxreact: d3261ec5f7d11743fbf21e263a34ea51d1f13ebc
-  React-jsi: 54245e1d5f4b690dec614a73a3795964eeef13a8
-  React-jsiexecutor: 8ca588cc921e70590820ce72b8789b02c67cce38
-  React-jsinspector: b14e62ebe7a66e9231e9581279909f2fc3db6606
-=======
   RCTRequired: 48884c74035a0b5b76dbb7a998bd93bcfc5f2047
   RCTTypeSafety: edf4b618033c2f1c5b7bc3d90d8e085ed95ba2ab
   React: f36e90f3ceb976546e97df3403e37d226f79d0e3
@@ -616,12 +583,11 @@
   React-jsi: df07aa95b39c5be3e41199921509bfa929ed2b9d
   React-jsiexecutor: b56c03e61c0dd5f5801255f2160a815f4a53d451
   React-jsinspector: 8e68ffbfe23880d3ee9bafa8be2777f60b25cbe2
->>>>>>> 0abb48a0
   react-native-config: 9a061347e0136fdb32d43a34d60999297d672361
-  react-native-image-picker: a6c3d644751a388b0fc8b56822ff7cbd398a3008
-  react-native-netinfo: d2c312fa4b151214e1d5c8456ddb5f28ff24a576
-  react-native-safe-area-context: 0ed9288ed4409beabb0817b54efc047286fc84da
-  react-native-webview: 797f50d16bb271c4270bc742040a64c79ec7147c
+  react-native-image-picker: 3d3f85baabca60a00b75fb8facc1376db7bbdafa
+  react-native-netinfo: 38a1e0b3e89b48e4b5833ed475d8df5f049f6f90
+  react-native-safe-area-context: eb91fe1fb3f7b87d9c30a7f0808407d8569d539d
+  react-native-webview: df9ff59f76e991aefa7174831a0af48ddbac5f1b
   React-RCTActionSheet: 53ea72699698b0b47a6421cb1c8b4ab215a774aa
   React-RCTAnimation: 1befece0b5183c22ae01b966f5583f42e69a83c2
   React-RCTBlob: 0b284339cbe4b15705a05e2313a51c6d8b51fa40
@@ -632,14 +598,10 @@
   React-RCTText: 65a6de06a7389098ce24340d1d3556015c38f746
   React-RCTVibration: 8e9fb25724a0805107fc1acc9075e26f814df454
   ReactCommon: 4167844018c9ed375cc01a843e9ee564399e53c3
-  RNCAsyncStorage: db711e29e5e0500d9bd21aa0c2e397efa45302b1
-<<<<<<< HEAD
+  RNCAsyncStorage: d059c3ee71738c39834a627476322a5a8cd5bf36
   RNFBApp: 77bc642b6850ec930a28d24d39ea9a39f27d192d
   RNFBCrashlytics: 2adaa1b3e46c7bf0f0a60306f278bb582037a755
-  Yoga: 7740b94929bbacbddda59bf115b5317e9a161598
-=======
   Yoga: 7d13633d129fd179e01b8953d38d47be90db185a
->>>>>>> 0abb48a0
   YogaKit: f782866e155069a2cca2517aafea43200b01fd5a
 
 PODFILE CHECKSUM: c4f34b2634112ba1cc34771b78798672c51a3cf3
