--- conflicted
+++ resolved
@@ -494,10 +494,6 @@
     - React-Core
   - RNSVG (12.1.0):
     - React
-<<<<<<< HEAD
-  - urbanairship-react-native (11.0.2):
-    - Airship (= 14.4.2)
-=======
   - UMAppLoader (2.1.0)
   - UMBarCodeScannerInterface (6.1.0):
     - UMCore
@@ -520,10 +516,8 @@
     - UMCore
   - UMTaskManagerInterface (6.1.0):
     - UMCore
-  - urbanairship-react-native (11.0.1):
-    - Airship (= 14.3.0)
->>>>>>> 5b90ea66
-    - React-Core
+  - urbanairship-react-native (11.0.2):
+    - Airship (= 14.4.2)
   - Yoga (1.14.0)
   - YogaKit (1.18.1):
     - Yoga (~> 1.14)
@@ -874,9 +868,6 @@
   RNReanimated: b8c8004b43446e3c2709fe64b2b41072f87428ad
   RNScreens: e8e8dd0588b5da0ab57dcca76ab9b2d8987757e0
   RNSVG: ce9d996113475209013317e48b05c21ee988d42e
-<<<<<<< HEAD
-  urbanairship-react-native: 60b4b4235838ff109a2639b639e2ef01d54ad455
-=======
   UMAppLoader: aae896b81e3fcaa6528992e2e19ec8db38c2cedd
   UMBarCodeScannerInterface: 96a01d81ff0c7febbfefc2d7396db9e7462d8c68
   UMCameraInterface: 8ad433fdadca22703ebeb614d42b814092d38d69
@@ -891,7 +882,7 @@
   UMSensorsInterface: 50439b47826e716a514cbd7384aebe9ab4fde5f4
   UMTaskManagerInterface: 482155764886069beb1bc7fcf6036f12e4ad0751
   urbanairship-react-native: d415a12e67ba93bf3ce914df9a310b66a88a5cc3
->>>>>>> 5b90ea66
+  urbanairship-react-native: 60b4b4235838ff109a2639b639e2ef01d54ad455
   Yoga: a7de31c64fe738607e7a3803e3f591a4b1df7393
   YogaKit: f782866e155069a2cca2517aafea43200b01fd5a
 
