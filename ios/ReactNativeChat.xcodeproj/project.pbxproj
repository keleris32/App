// !$*UTF8*$!
{
	archiveVersion = 1;
	classes = {
	};
	objectVersion = 46;
	objects = {

/* Begin PBXBuildFile section */
		00E356F31AD99517003FC87E /* ReactNativeChatTests.m in Sources */ = {isa = PBXBuildFile; fileRef = 00E356F21AD99517003FC87E /* ReactNativeChatTests.m */; };
		097C76E5807C5DFC565DC655 /* libPods-ReactNativeChat-ReactNativeChatTests.a in Frameworks */ = {isa = PBXBuildFile; fileRef = C4F81DB9C6DA6418525441E5 /* libPods-ReactNativeChat-ReactNativeChatTests.a */; };
<<<<<<< HEAD
		0F5BE0CE252686330097D869 /* GoogleService-Info.plist in Resources */ = {isa = PBXBuildFile; fileRef = 0F5BE0CD252686320097D869 /* GoogleService-Info.plist */; };
=======
		12DD1878FCB9487C9F031C86 /* GTAmericaExpMono-Rg.otf in Resources */ = {isa = PBXBuildFile; fileRef = 8437A5A38F2047E0BCCD7C2F /* GTAmericaExpMono-Rg.otf */; };
>>>>>>> 980f4b5c
		13B07FBC1A68108700A75B9A /* AppDelegate.m in Sources */ = {isa = PBXBuildFile; fileRef = 13B07FB01A68108700A75B9A /* AppDelegate.m */; };
		13B07FBF1A68108700A75B9A /* Images.xcassets in Resources */ = {isa = PBXBuildFile; fileRef = 13B07FB51A68108700A75B9A /* Images.xcassets */; };
		13B07FC11A68108700A75B9A /* main.m in Sources */ = {isa = PBXBuildFile; fileRef = 13B07FB71A68108700A75B9A /* main.m */; };
		1E76D5212522316A005A268F /* GTAmericaExp-Bold.otf in Resources */ = {isa = PBXBuildFile; fileRef = A5AAD008CBD84A6CAEB9AC97 /* GTAmericaExp-Bold.otf */; };
		1E76D5222522316A005A268F /* GTAmericaExp-Light.otf in Resources */ = {isa = PBXBuildFile; fileRef = 67D5C3A6A7FA417C8A853FC1 /* GTAmericaExp-Light.otf */; };
		1E76D5232522316A005A268F /* GTAmericaExp-Medium.otf in Resources */ = {isa = PBXBuildFile; fileRef = AE65058949E14DA5A2D5435D /* GTAmericaExp-Medium.otf */; };
		1E76D5242522316A005A268F /* GTAmericaExp-Regular.otf in Resources */ = {isa = PBXBuildFile; fileRef = 8C7003903C1E4957824899BB /* GTAmericaExp-Regular.otf */; };
		1E76D5252522316A005A268F /* GTAmericaExp-Thin.otf in Resources */ = {isa = PBXBuildFile; fileRef = A292718541C841859D97DF2F /* GTAmericaExp-Thin.otf */; };
		347C4A976B972BC7A903F97D /* libPods-ReactNativeChat.a in Frameworks */ = {isa = PBXBuildFile; fileRef = 6ABF95746519766B23B4E2D0 /* libPods-ReactNativeChat.a */; };
		425866037F4C482AAB46CB8B /* GTAmericaExp-BdIt.otf in Resources */ = {isa = PBXBuildFile; fileRef = A8D6F2F722FD4E66A38EBBB6 /* GTAmericaExp-BdIt.otf */; };
		6856B78873B64C44A92E51DB /* GTAmericaExp-MdIt.otf in Resources */ = {isa = PBXBuildFile; fileRef = DB5A1365442D4419AF6F08E5 /* GTAmericaExp-MdIt.otf */; };
		81AB9BB82411601600AC10FF /* LaunchScreen.storyboard in Resources */ = {isa = PBXBuildFile; fileRef = 81AB9BB72411601600AC10FF /* LaunchScreen.storyboard */; };
		8821A238A081483FA947BC4E /* GTAmericaExp-RgIt.otf in Resources */ = {isa = PBXBuildFile; fileRef = 918D7FEFF96242E6B5F5E14D /* GTAmericaExp-RgIt.otf */; };
/* End PBXBuildFile section */

/* Begin PBXContainerItemProxy section */
		00E356F41AD99517003FC87E /* PBXContainerItemProxy */ = {
			isa = PBXContainerItemProxy;
			containerPortal = 83CBB9F71A601CBA00E9B192 /* Project object */;
			proxyType = 1;
			remoteGlobalIDString = 13B07F861A680F5B00A75B9A;
			remoteInfo = ReactNativeChat;
		};
/* End PBXContainerItemProxy section */

/* Begin PBXFileReference section */
		008F07F21AC5B25A0029DE68 /* main.jsbundle */ = {isa = PBXFileReference; fileEncoding = 4; lastKnownFileType = text; path = main.jsbundle; sourceTree = "<group>"; };
		00E356EE1AD99517003FC87E /* ReactNativeChatTests.xctest */ = {isa = PBXFileReference; explicitFileType = wrapper.cfbundle; includeInIndex = 0; path = ReactNativeChatTests.xctest; sourceTree = BUILT_PRODUCTS_DIR; };
		00E356F11AD99517003FC87E /* Info.plist */ = {isa = PBXFileReference; lastKnownFileType = text.plist.xml; path = Info.plist; sourceTree = "<group>"; };
		00E356F21AD99517003FC87E /* ReactNativeChatTests.m */ = {isa = PBXFileReference; lastKnownFileType = sourcecode.c.objc; path = ReactNativeChatTests.m; sourceTree = "<group>"; };
		0F5BE0CD252686320097D869 /* GoogleService-Info.plist */ = {isa = PBXFileReference; fileEncoding = 4; lastKnownFileType = text.plist.xml; path = "GoogleService-Info.plist"; sourceTree = "<group>"; };
		13B07F961A680F5B00A75B9A /* Chat.app */ = {isa = PBXFileReference; explicitFileType = wrapper.application; includeInIndex = 0; path = Chat.app; sourceTree = BUILT_PRODUCTS_DIR; };
		13B07FAF1A68108700A75B9A /* AppDelegate.h */ = {isa = PBXFileReference; fileEncoding = 4; lastKnownFileType = sourcecode.c.h; name = AppDelegate.h; path = ReactNativeChat/AppDelegate.h; sourceTree = "<group>"; };
		13B07FB01A68108700A75B9A /* AppDelegate.m */ = {isa = PBXFileReference; fileEncoding = 4; lastKnownFileType = sourcecode.c.objc; name = AppDelegate.m; path = ReactNativeChat/AppDelegate.m; sourceTree = "<group>"; };
		13B07FB51A68108700A75B9A /* Images.xcassets */ = {isa = PBXFileReference; lastKnownFileType = folder.assetcatalog; name = Images.xcassets; path = ReactNativeChat/Images.xcassets; sourceTree = "<group>"; };
		13B07FB61A68108700A75B9A /* Info.plist */ = {isa = PBXFileReference; fileEncoding = 4; lastKnownFileType = text.plist.xml; name = Info.plist; path = ReactNativeChat/Info.plist; sourceTree = "<group>"; };
		13B07FB71A68108700A75B9A /* main.m */ = {isa = PBXFileReference; fileEncoding = 4; lastKnownFileType = sourcecode.c.objc; name = main.m; path = ReactNativeChat/main.m; sourceTree = "<group>"; };
		1CFBC073CF30A72CCF109A40 /* Pods-ReactNativeChat-ReactNativeChatTests.release.xcconfig */ = {isa = PBXFileReference; includeInIndex = 1; lastKnownFileType = text.xcconfig; name = "Pods-ReactNativeChat-ReactNativeChatTests.release.xcconfig"; path = "Target Support Files/Pods-ReactNativeChat-ReactNativeChatTests/Pods-ReactNativeChat-ReactNativeChatTests.release.xcconfig"; sourceTree = "<group>"; };
		67D5C3A6A7FA417C8A853FC1 /* GTAmericaExp-Light.otf */ = {isa = PBXFileReference; explicitFileType = undefined; fileEncoding = 9; includeInIndex = 0; lastKnownFileType = unknown; name = "GTAmericaExp-Light.otf"; path = "../assets/fonts/GTAmericaExp-Light.otf"; sourceTree = "<group>"; };
		6ABF95746519766B23B4E2D0 /* libPods-ReactNativeChat.a */ = {isa = PBXFileReference; explicitFileType = archive.ar; includeInIndex = 0; path = "libPods-ReactNativeChat.a"; sourceTree = BUILT_PRODUCTS_DIR; };
		81AB9BB72411601600AC10FF /* LaunchScreen.storyboard */ = {isa = PBXFileReference; fileEncoding = 4; lastKnownFileType = file.storyboard; name = LaunchScreen.storyboard; path = ReactNativeChat/LaunchScreen.storyboard; sourceTree = "<group>"; };
		8437A5A38F2047E0BCCD7C2F /* GTAmericaExpMono-Rg.otf */ = {isa = PBXFileReference; explicitFileType = undefined; fileEncoding = 9; includeInIndex = 0; lastKnownFileType = unknown; name = "GTAmericaExpMono-Rg.otf"; path = "../assets/fonts/GTAmericaExpMono-Rg.otf"; sourceTree = "<group>"; };
		8C7003903C1E4957824899BB /* GTAmericaExp-Regular.otf */ = {isa = PBXFileReference; explicitFileType = undefined; fileEncoding = 9; includeInIndex = 0; lastKnownFileType = unknown; name = "GTAmericaExp-Regular.otf"; path = "../assets/fonts/GTAmericaExp-Regular.otf"; sourceTree = "<group>"; };
		918D7FEFF96242E6B5F5E14D /* GTAmericaExp-RgIt.otf */ = {isa = PBXFileReference; explicitFileType = undefined; fileEncoding = 9; includeInIndex = 0; lastKnownFileType = unknown; name = "GTAmericaExp-RgIt.otf"; path = "../assets/fonts/GTAmericaExp-RgIt.otf"; sourceTree = "<group>"; };
		9B9FEA91E46D2B2609028E69 /* Pods-ReactNativeChat.debug.xcconfig */ = {isa = PBXFileReference; includeInIndex = 1; lastKnownFileType = text.xcconfig; name = "Pods-ReactNativeChat.debug.xcconfig"; path = "Target Support Files/Pods-ReactNativeChat/Pods-ReactNativeChat.debug.xcconfig"; sourceTree = "<group>"; };
		A292718541C841859D97DF2F /* GTAmericaExp-Thin.otf */ = {isa = PBXFileReference; explicitFileType = undefined; fileEncoding = 9; includeInIndex = 0; lastKnownFileType = unknown; name = "GTAmericaExp-Thin.otf"; path = "../assets/fonts/GTAmericaExp-Thin.otf"; sourceTree = "<group>"; };
		A5AAD008CBD84A6CAEB9AC97 /* GTAmericaExp-Bold.otf */ = {isa = PBXFileReference; explicitFileType = undefined; fileEncoding = 9; includeInIndex = 0; lastKnownFileType = unknown; name = "GTAmericaExp-Bold.otf"; path = "../assets/fonts/GTAmericaExp-Bold.otf"; sourceTree = "<group>"; };
		A8D6F2F722FD4E66A38EBBB6 /* GTAmericaExp-BdIt.otf */ = {isa = PBXFileReference; explicitFileType = undefined; fileEncoding = 9; includeInIndex = 0; lastKnownFileType = unknown; name = "GTAmericaExp-BdIt.otf"; path = "../assets/fonts/GTAmericaExp-BdIt.otf"; sourceTree = "<group>"; };
		AE65058949E14DA5A2D5435D /* GTAmericaExp-Medium.otf */ = {isa = PBXFileReference; explicitFileType = undefined; fileEncoding = 9; includeInIndex = 0; lastKnownFileType = unknown; name = "GTAmericaExp-Medium.otf"; path = "../assets/fonts/GTAmericaExp-Medium.otf"; sourceTree = "<group>"; };
		BA6C613DE6755E40F7EDDC68 /* Pods-ReactNativeChat-ReactNativeChatTests.debug.xcconfig */ = {isa = PBXFileReference; includeInIndex = 1; lastKnownFileType = text.xcconfig; name = "Pods-ReactNativeChat-ReactNativeChatTests.debug.xcconfig"; path = "Target Support Files/Pods-ReactNativeChat-ReactNativeChatTests/Pods-ReactNativeChat-ReactNativeChatTests.debug.xcconfig"; sourceTree = "<group>"; };
		C4F81DB9C6DA6418525441E5 /* libPods-ReactNativeChat-ReactNativeChatTests.a */ = {isa = PBXFileReference; explicitFileType = archive.ar; includeInIndex = 0; path = "libPods-ReactNativeChat-ReactNativeChatTests.a"; sourceTree = BUILT_PRODUCTS_DIR; };
		C6C1D4F5C262ACDAF1800CAD /* Pods-ReactNativeChat.release.xcconfig */ = {isa = PBXFileReference; includeInIndex = 1; lastKnownFileType = text.xcconfig; name = "Pods-ReactNativeChat.release.xcconfig"; path = "Target Support Files/Pods-ReactNativeChat/Pods-ReactNativeChat.release.xcconfig"; sourceTree = "<group>"; };
		DB5A1365442D4419AF6F08E5 /* GTAmericaExp-MdIt.otf */ = {isa = PBXFileReference; explicitFileType = undefined; fileEncoding = 9; includeInIndex = 0; lastKnownFileType = unknown; name = "GTAmericaExp-MdIt.otf"; path = "../assets/fonts/GTAmericaExp-MdIt.otf"; sourceTree = "<group>"; };
		ED297162215061F000B7C4FE /* JavaScriptCore.framework */ = {isa = PBXFileReference; lastKnownFileType = wrapper.framework; name = JavaScriptCore.framework; path = System/Library/Frameworks/JavaScriptCore.framework; sourceTree = SDKROOT; };
		ED2971642150620600B7C4FE /* JavaScriptCore.framework */ = {isa = PBXFileReference; lastKnownFileType = wrapper.framework; name = JavaScriptCore.framework; path = Platforms/AppleTVOS.platform/Developer/SDKs/AppleTVOS12.0.sdk/System/Library/Frameworks/JavaScriptCore.framework; sourceTree = DEVELOPER_DIR; };
/* End PBXFileReference section */

/* Begin PBXFrameworksBuildPhase section */
		00E356EB1AD99517003FC87E /* Frameworks */ = {
			isa = PBXFrameworksBuildPhase;
			buildActionMask = 2147483647;
			files = (
				097C76E5807C5DFC565DC655 /* libPods-ReactNativeChat-ReactNativeChatTests.a in Frameworks */,
			);
			runOnlyForDeploymentPostprocessing = 0;
		};
		13B07F8C1A680F5B00A75B9A /* Frameworks */ = {
			isa = PBXFrameworksBuildPhase;
			buildActionMask = 2147483647;
			files = (
				347C4A976B972BC7A903F97D /* libPods-ReactNativeChat.a in Frameworks */,
			);
			runOnlyForDeploymentPostprocessing = 0;
		};
/* End PBXFrameworksBuildPhase section */

/* Begin PBXGroup section */
		00E356EF1AD99517003FC87E /* ReactNativeChatTests */ = {
			isa = PBXGroup;
			children = (
				00E356F21AD99517003FC87E /* ReactNativeChatTests.m */,
				00E356F01AD99517003FC87E /* Supporting Files */,
			);
			path = ReactNativeChatTests;
			sourceTree = "<group>";
		};
		00E356F01AD99517003FC87E /* Supporting Files */ = {
			isa = PBXGroup;
			children = (
				00E356F11AD99517003FC87E /* Info.plist */,
			);
			name = "Supporting Files";
			sourceTree = "<group>";
		};
		13B07FAE1A68108700A75B9A /* ReactNativeChat */ = {
			isa = PBXGroup;
			children = (
				0F5BE0CD252686320097D869 /* GoogleService-Info.plist */,
				008F07F21AC5B25A0029DE68 /* main.jsbundle */,
				13B07FAF1A68108700A75B9A /* AppDelegate.h */,
				13B07FB01A68108700A75B9A /* AppDelegate.m */,
				13B07FB51A68108700A75B9A /* Images.xcassets */,
				13B07FB61A68108700A75B9A /* Info.plist */,
				81AB9BB72411601600AC10FF /* LaunchScreen.storyboard */,
				13B07FB71A68108700A75B9A /* main.m */,
			);
			name = ReactNativeChat;
			sourceTree = "<group>";
		};
		2D16E6871FA4F8E400B85C8A /* Frameworks */ = {
			isa = PBXGroup;
			children = (
				ED297162215061F000B7C4FE /* JavaScriptCore.framework */,
				ED2971642150620600B7C4FE /* JavaScriptCore.framework */,
				6ABF95746519766B23B4E2D0 /* libPods-ReactNativeChat.a */,
				C4F81DB9C6DA6418525441E5 /* libPods-ReactNativeChat-ReactNativeChatTests.a */,
			);
			name = Frameworks;
			sourceTree = "<group>";
		};
		832341AE1AAA6A7D00B99B32 /* Libraries */ = {
			isa = PBXGroup;
			children = (
			);
			name = Libraries;
			sourceTree = "<group>";
		};
		83CBB9F61A601CBA00E9B192 = {
			isa = PBXGroup;
			children = (
				13B07FAE1A68108700A75B9A /* ReactNativeChat */,
				832341AE1AAA6A7D00B99B32 /* Libraries */,
				00E356EF1AD99517003FC87E /* ReactNativeChatTests */,
				83CBBA001A601CBA00E9B192 /* Products */,
				2D16E6871FA4F8E400B85C8A /* Frameworks */,
				EC29677F0A49C2946A495A33 /* Pods */,
				A9EA265D209D4558995C9BD4 /* Resources */,
			);
			indentWidth = 2;
			sourceTree = "<group>";
			tabWidth = 2;
			usesTabs = 0;
		};
		83CBBA001A601CBA00E9B192 /* Products */ = {
			isa = PBXGroup;
			children = (
				13B07F961A680F5B00A75B9A /* Chat.app */,
				00E356EE1AD99517003FC87E /* ReactNativeChatTests.xctest */,
			);
			name = Products;
			sourceTree = "<group>";
		};
		A9EA265D209D4558995C9BD4 /* Resources */ = {
			isa = PBXGroup;
			children = (
				A5AAD008CBD84A6CAEB9AC97 /* GTAmericaExp-Bold.otf */,
				67D5C3A6A7FA417C8A853FC1 /* GTAmericaExp-Light.otf */,
				AE65058949E14DA5A2D5435D /* GTAmericaExp-Medium.otf */,
				8C7003903C1E4957824899BB /* GTAmericaExp-Regular.otf */,
				A292718541C841859D97DF2F /* GTAmericaExp-Thin.otf */,
				8437A5A38F2047E0BCCD7C2F /* GTAmericaExpMono-Rg.otf */,
				A8D6F2F722FD4E66A38EBBB6 /* GTAmericaExp-BdIt.otf */,
				DB5A1365442D4419AF6F08E5 /* GTAmericaExp-MdIt.otf */,
				918D7FEFF96242E6B5F5E14D /* GTAmericaExp-RgIt.otf */,
			);
			name = Resources;
			sourceTree = "<group>";
		};
		EC29677F0A49C2946A495A33 /* Pods */ = {
			isa = PBXGroup;
			children = (
				9B9FEA91E46D2B2609028E69 /* Pods-ReactNativeChat.debug.xcconfig */,
				C6C1D4F5C262ACDAF1800CAD /* Pods-ReactNativeChat.release.xcconfig */,
				BA6C613DE6755E40F7EDDC68 /* Pods-ReactNativeChat-ReactNativeChatTests.debug.xcconfig */,
				1CFBC073CF30A72CCF109A40 /* Pods-ReactNativeChat-ReactNativeChatTests.release.xcconfig */,
			);
			path = Pods;
			sourceTree = "<group>";
		};
/* End PBXGroup section */

/* Begin PBXNativeTarget section */
		00E356ED1AD99517003FC87E /* ReactNativeChatTests */ = {
			isa = PBXNativeTarget;
			buildConfigurationList = 00E357021AD99517003FC87E /* Build configuration list for PBXNativeTarget "ReactNativeChatTests" */;
			buildPhases = (
				67625BD6E56D7B445CE0B75D /* [CP] Check Pods Manifest.lock */,
				00E356EA1AD99517003FC87E /* Sources */,
				00E356EB1AD99517003FC87E /* Frameworks */,
				00E356EC1AD99517003FC87E /* Resources */,
				740ED6E57E4D77AE97454014 /* [CP] Copy Pods Resources */,
			);
			buildRules = (
			);
			dependencies = (
				00E356F51AD99517003FC87E /* PBXTargetDependency */,
			);
			name = ReactNativeChatTests;
			productName = ReactNativeChatTests;
			productReference = 00E356EE1AD99517003FC87E /* ReactNativeChatTests.xctest */;
			productType = "com.apple.product-type.bundle.unit-test";
		};
		13B07F861A680F5B00A75B9A /* ReactNativeChat */ = {
			isa = PBXNativeTarget;
			buildConfigurationList = 13B07F931A680F5B00A75B9A /* Build configuration list for PBXNativeTarget "ReactNativeChat" */;
			buildPhases = (
				25778851D923FF95A2D6EE6D /* [CP] Check Pods Manifest.lock */,
				FD10A7F022414F080027D42C /* Start Packager */,
				13B07F871A680F5B00A75B9A /* Sources */,
				13B07F8C1A680F5B00A75B9A /* Frameworks */,
				13B07F8E1A680F5B00A75B9A /* Resources */,
				00DD1BFF1BD5951E006B06BC /* Bundle React Native code and images */,
				930B6ED2A0414681598DB7E1 /* [CP] Copy Pods Resources */,
				5BB2824F6A06E2743CB8B76F /* [CP-User] [RNFB] Core Configuration */,
				F8A9FC2B4F4B70EAD371DCC7 /* [CP-User] [RNFB] Crashlytics Configuration */,
			);
			buildRules = (
			);
			dependencies = (
			);
			name = ReactNativeChat;
			productName = ReactNativeChat;
			productReference = 13B07F961A680F5B00A75B9A /* Chat.app */;
			productType = "com.apple.product-type.application";
		};
/* End PBXNativeTarget section */

/* Begin PBXProject section */
		83CBB9F71A601CBA00E9B192 /* Project object */ = {
			isa = PBXProject;
			attributes = {
				LastUpgradeCheck = 1130;
				TargetAttributes = {
					00E356ED1AD99517003FC87E = {
						CreatedOnToolsVersion = 6.2;
						ProvisioningStyle = Automatic;
						TestTargetID = 13B07F861A680F5B00A75B9A;
					};
					13B07F861A680F5B00A75B9A = {
						DevelopmentTeam = 368M544MTT;
						LastSwiftMigration = 1120;
						ProvisioningStyle = Manual;
					};
				};
			};
			buildConfigurationList = 83CBB9FA1A601CBA00E9B192 /* Build configuration list for PBXProject "ReactNativeChat" */;
			compatibilityVersion = "Xcode 3.2";
			developmentRegion = en;
			hasScannedForEncodings = 0;
			knownRegions = (
				en,
				Base,
			);
			mainGroup = 83CBB9F61A601CBA00E9B192;
			productRefGroup = 83CBBA001A601CBA00E9B192 /* Products */;
			projectDirPath = "";
			projectRoot = "";
			targets = (
				13B07F861A680F5B00A75B9A /* ReactNativeChat */,
				00E356ED1AD99517003FC87E /* ReactNativeChatTests */,
			);
		};
/* End PBXProject section */

/* Begin PBXResourcesBuildPhase section */
		00E356EC1AD99517003FC87E /* Resources */ = {
			isa = PBXResourcesBuildPhase;
			buildActionMask = 2147483647;
			files = (
			);
			runOnlyForDeploymentPostprocessing = 0;
		};
		13B07F8E1A680F5B00A75B9A /* Resources */ = {
			isa = PBXResourcesBuildPhase;
			buildActionMask = 2147483647;
			files = (
				81AB9BB82411601600AC10FF /* LaunchScreen.storyboard in Resources */,
				0F5BE0CE252686330097D869 /* GoogleService-Info.plist in Resources */,
				13B07FBF1A68108700A75B9A /* Images.xcassets in Resources */,
				12DD1878FCB9487C9F031C86 /* GTAmericaExpMono-Rg.otf in Resources */,
				1E76D5212522316A005A268F /* GTAmericaExp-Bold.otf in Resources */,
				1E76D5222522316A005A268F /* GTAmericaExp-Light.otf in Resources */,
				1E76D5232522316A005A268F /* GTAmericaExp-Medium.otf in Resources */,
				1E76D5242522316A005A268F /* GTAmericaExp-Regular.otf in Resources */,
				1E76D5252522316A005A268F /* GTAmericaExp-Thin.otf in Resources */,
				425866037F4C482AAB46CB8B /* GTAmericaExp-BdIt.otf in Resources */,
				6856B78873B64C44A92E51DB /* GTAmericaExp-MdIt.otf in Resources */,
				8821A238A081483FA947BC4E /* GTAmericaExp-RgIt.otf in Resources */,
			);
			runOnlyForDeploymentPostprocessing = 0;
		};
/* End PBXResourcesBuildPhase section */

/* Begin PBXShellScriptBuildPhase section */
		00DD1BFF1BD5951E006B06BC /* Bundle React Native code and images */ = {
			isa = PBXShellScriptBuildPhase;
			buildActionMask = 2147483647;
			files = (
			);
			inputPaths = (
			);
			name = "Bundle React Native code and images";
			outputPaths = (
			);
			runOnlyForDeploymentPostprocessing = 0;
			shellPath = /bin/sh;
			shellScript = "export NODE_BINARY=node\n../node_modules/react-native/scripts/react-native-xcode.sh";
		};
		25778851D923FF95A2D6EE6D /* [CP] Check Pods Manifest.lock */ = {
			isa = PBXShellScriptBuildPhase;
			buildActionMask = 2147483647;
			files = (
			);
			inputFileListPaths = (
			);
			inputPaths = (
				"${PODS_PODFILE_DIR_PATH}/Podfile.lock",
				"${PODS_ROOT}/Manifest.lock",
			);
			name = "[CP] Check Pods Manifest.lock";
			outputFileListPaths = (
			);
			outputPaths = (
				"$(DERIVED_FILE_DIR)/Pods-ReactNativeChat-checkManifestLockResult.txt",
			);
			runOnlyForDeploymentPostprocessing = 0;
			shellPath = /bin/sh;
			shellScript = "diff \"${PODS_PODFILE_DIR_PATH}/Podfile.lock\" \"${PODS_ROOT}/Manifest.lock\" > /dev/null\nif [ $? != 0 ] ; then\n    # print error to STDERR\n    echo \"error: The sandbox is not in sync with the Podfile.lock. Run 'pod install' or update your CocoaPods installation.\" >&2\n    exit 1\nfi\n# This output is used by Xcode 'outputs' to avoid re-running this script phase.\necho \"SUCCESS\" > \"${SCRIPT_OUTPUT_FILE_0}\"\n";
			showEnvVarsInLog = 0;
		};
		5BB2824F6A06E2743CB8B76F /* [CP-User] [RNFB] Core Configuration */ = {
			isa = PBXShellScriptBuildPhase;
			buildActionMask = 2147483647;
			files = (
			);
			name = "[CP-User] [RNFB] Core Configuration";
			runOnlyForDeploymentPostprocessing = 0;
			shellPath = /bin/sh;
			shellScript = "#!/usr/bin/env bash\n#\n# Copyright (c) 2016-present Invertase Limited & Contributors\n#\n# Licensed under the Apache License, Version 2.0 (the \"License\");\n# you may not use this library except in compliance with the License.\n# You may obtain a copy of the License at\n#\n#   http://www.apache.org/licenses/LICENSE-2.0\n#\n# Unless required by applicable law or agreed to in writing, software\n# distributed under the License is distributed on an \"AS IS\" BASIS,\n# WITHOUT WARRANTIES OR CONDITIONS OF ANY KIND, either express or implied.\n# See the License for the specific language governing permissions and\n# limitations under the License.\n#\nset -e\n\n_MAX_LOOKUPS=2;\n_SEARCH_RESULT=''\n_RN_ROOT_EXISTS=''\n_CURRENT_LOOKUPS=1\n_JSON_ROOT=\"'react-native'\"\n_JSON_FILE_NAME='firebase.json'\n_JSON_OUTPUT_BASE64='e30=' # { }\n_CURRENT_SEARCH_DIR=${PROJECT_DIR}\n_PLIST_BUDDY=/usr/libexec/PlistBuddy\n_TARGET_PLIST=\"${BUILT_PRODUCTS_DIR}/${INFOPLIST_PATH}\"\n_DSYM_PLIST=\"${DWARF_DSYM_FOLDER_PATH}/${DWARF_DSYM_FILE_NAME}/Contents/Info.plist\"\n\n# plist arrays\n_PLIST_ENTRY_KEYS=()\n_PLIST_ENTRY_TYPES=()\n_PLIST_ENTRY_VALUES=()\n\nfunction setPlistValue {\n  echo \"info:      setting plist entry '$1' of type '$2' in file '$4'\"\n  ${_PLIST_BUDDY} -c \"Add :$1 $2 '$3'\" $4 || echo \"info:      '$1' already exists\"\n}\n\nfunction getFirebaseJsonKeyValue () {\n  if [[ ${_RN_ROOT_EXISTS} ]]; then\n    ruby -e \"require 'rubygems';require 'json'; output=JSON.parse('$1'); puts output[$_JSON_ROOT]['$2']\"\n  else\n    echo \"\"\n  fi;\n}\n\nfunction jsonBoolToYesNo () {\n  if [[ $1 == \"false\" ]]; then\n    echo \"NO\"\n  elif [[ $1 == \"true\" ]]; then\n    echo \"YES\"\n  else echo \"NO\"\n  fi\n}\n\necho \"info: -> RNFB build script started\"\necho \"info: 1) Locating ${_JSON_FILE_NAME} file:\"\n\nif [[ -z ${_CURRENT_SEARCH_DIR} ]]; then\n  _CURRENT_SEARCH_DIR=$(pwd)\nfi;\n\nwhile true; do\n  _CURRENT_SEARCH_DIR=$(dirname \"$_CURRENT_SEARCH_DIR\")\n  if [[ \"$_CURRENT_SEARCH_DIR\" == \"/\" ]] || [[ ${_CURRENT_LOOKUPS} -gt ${_MAX_LOOKUPS} ]]; then break; fi;\n  echo \"info:      ($_CURRENT_LOOKUPS of $_MAX_LOOKUPS) Searching in '$_CURRENT_SEARCH_DIR' for a ${_JSON_FILE_NAME} file.\"\n  _SEARCH_RESULT=$(find \"$_CURRENT_SEARCH_DIR\" -maxdepth 2 -name ${_JSON_FILE_NAME} -print | head -n 1)\n  if [[ ${_SEARCH_RESULT} ]]; then\n    echo \"info:      ${_JSON_FILE_NAME} found at $_SEARCH_RESULT\"\n    break;\n  fi;\n  _CURRENT_LOOKUPS=$((_CURRENT_LOOKUPS+1))\ndone\n\nif [[ ${_SEARCH_RESULT} ]]; then\n  _JSON_OUTPUT_RAW=$(cat \"${_SEARCH_RESULT}\")\n  _RN_ROOT_EXISTS=$(ruby -e \"require 'rubygems';require 'json'; output=JSON.parse('$_JSON_OUTPUT_RAW'); puts output[$_JSON_ROOT]\" || echo '')\n\n  if [[ ${_RN_ROOT_EXISTS} ]]; then\n    _JSON_OUTPUT_BASE64=$(python -c 'import json,sys,base64;print(base64.b64encode(json.dumps(json.loads(open('\"'${_SEARCH_RESULT}'\"').read())['${_JSON_ROOT}'])))' || echo \"e30=\")\n  fi\n\n  _PLIST_ENTRY_KEYS+=(\"firebase_json_raw\")\n  _PLIST_ENTRY_TYPES+=(\"string\")\n  _PLIST_ENTRY_VALUES+=(\"$_JSON_OUTPUT_BASE64\")\n\n  # config.messaging_auto_init_enabled\n  _MESSAGING_AUTO_INIT=$(getFirebaseJsonKeyValue \"$_JSON_OUTPUT_RAW\" \"messaging_auto_init_enabled\")\n  if [[ $_MESSAGING_AUTO_INIT ]]; then\n    _PLIST_ENTRY_KEYS+=(\"FirebaseMessagingAutoInitEnabled\")\n    _PLIST_ENTRY_TYPES+=(\"bool\")\n    _PLIST_ENTRY_VALUES+=(\"$(jsonBoolToYesNo \"$_MESSAGING_AUTO_INIT\")\")\n  fi\n\n  # config.crashlytics_disable_auto_disabler - undocumented for now - mainly for debugging, document if becomes useful\n  _CRASHLYTICS_AUTO_DISABLE_ENABLED=$(getFirebaseJsonKeyValue \"$_JSON_OUTPUT_RAW\" \"crashlytics_disable_auto_disabler\")\n  if [[ $_CRASHLYTICS_AUTO_DISABLE_ENABLED == \"true\" ]]; then\n    echo \"Disabled Crashlytics auto disabler.\" # do nothing\n  else\n    _PLIST_ENTRY_KEYS+=(\"FirebaseCrashlyticsCollectionEnabled\")\n    _PLIST_ENTRY_TYPES+=(\"bool\")\n    _PLIST_ENTRY_VALUES+=(\"NO\")\n  fi\n\n  # config.admob_delay_app_measurement_init\n  _ADMOB_DELAY_APP_MEASUREMENT=$(getFirebaseJsonKeyValue \"$_JSON_OUTPUT_RAW\" \"admob_delay_app_measurement_init\")\n  if [[ $_ADMOB_DELAY_APP_MEASUREMENT == \"true\" ]]; then\n    _PLIST_ENTRY_KEYS+=(\"GADDelayAppMeasurementInit\")\n    _PLIST_ENTRY_TYPES+=(\"bool\")\n    _PLIST_ENTRY_VALUES+=(\"YES\")\n  fi\n\n  # config.admob_ios_app_id\n  _ADMOB_IOS_APP_ID=$(getFirebaseJsonKeyValue \"$_JSON_OUTPUT_RAW\" \"admob_ios_app_id\")\n  if [[ $_ADMOB_IOS_APP_ID ]]; then\n    _PLIST_ENTRY_KEYS+=(\"GADApplicationIdentifier\")\n    _PLIST_ENTRY_TYPES+=(\"string\")\n    _PLIST_ENTRY_VALUES+=(\"$_ADMOB_IOS_APP_ID\")\n  fi\nelse\n  _PLIST_ENTRY_KEYS+=(\"firebase_json_raw\")\n  _PLIST_ENTRY_TYPES+=(\"string\")\n  _PLIST_ENTRY_VALUES+=(\"$_JSON_OUTPUT_BASE64\")\n  echo \"warning:   A firebase.json file was not found, whilst this file is optional it is recommended to include it to configure firebase services in React Native Firebase.\"\nfi;\n\necho \"info: 2) Injecting Info.plist entries: \"\n\n# Log out the keys we're adding\nfor i in \"${!_PLIST_ENTRY_KEYS[@]}\"; do\n  echo \"    ->  $i) ${_PLIST_ENTRY_KEYS[$i]}\" \"${_PLIST_ENTRY_TYPES[$i]}\" \"${_PLIST_ENTRY_VALUES[$i]}\"\ndone\n\nfor plist in \"${_TARGET_PLIST}\" \"${_DSYM_PLIST}\" ; do\n  if [[ -f \"${plist}\" ]]; then\n\n    # paths with spaces break the call to setPlistValue. temporarily modify\n    # the shell internal field separator variable (IFS), which normally\n    # includes spaces, to consist only of line breaks\n    oldifs=$IFS\n    IFS=\"\n\"\n\n    for i in \"${!_PLIST_ENTRY_KEYS[@]}\"; do\n      setPlistValue \"${_PLIST_ENTRY_KEYS[$i]}\" \"${_PLIST_ENTRY_TYPES[$i]}\" \"${_PLIST_ENTRY_VALUES[$i]}\" \"${plist}\"\n    done\n\n    # restore the original internal field separator value\n    IFS=$oldifs\n  else\n    echo \"warning:   A Info.plist build output file was not found (${plist})\"\n  fi\ndone\n\necho \"info: <- RNFB build script finished\"\n";
		};
		67625BD6E56D7B445CE0B75D /* [CP] Check Pods Manifest.lock */ = {
			isa = PBXShellScriptBuildPhase;
			buildActionMask = 2147483647;
			files = (
			);
			inputFileListPaths = (
			);
			inputPaths = (
				"${PODS_PODFILE_DIR_PATH}/Podfile.lock",
				"${PODS_ROOT}/Manifest.lock",
			);
			name = "[CP] Check Pods Manifest.lock";
			outputFileListPaths = (
			);
			outputPaths = (
				"$(DERIVED_FILE_DIR)/Pods-ReactNativeChat-ReactNativeChatTests-checkManifestLockResult.txt",
			);
			runOnlyForDeploymentPostprocessing = 0;
			shellPath = /bin/sh;
			shellScript = "diff \"${PODS_PODFILE_DIR_PATH}/Podfile.lock\" \"${PODS_ROOT}/Manifest.lock\" > /dev/null\nif [ $? != 0 ] ; then\n    # print error to STDERR\n    echo \"error: The sandbox is not in sync with the Podfile.lock. Run 'pod install' or update your CocoaPods installation.\" >&2\n    exit 1\nfi\n# This output is used by Xcode 'outputs' to avoid re-running this script phase.\necho \"SUCCESS\" > \"${SCRIPT_OUTPUT_FILE_0}\"\n";
			showEnvVarsInLog = 0;
		};
		740ED6E57E4D77AE97454014 /* [CP] Copy Pods Resources */ = {
			isa = PBXShellScriptBuildPhase;
			buildActionMask = 2147483647;
			files = (
			);
			inputPaths = (
				"${PODS_ROOT}/Target Support Files/Pods-ReactNativeChat-ReactNativeChatTests/Pods-ReactNativeChat-ReactNativeChatTests-resources.sh",
				"${PODS_CONFIGURATION_BUILD_DIR}/React-Core/AccessibilityResources.bundle",
			);
			name = "[CP] Copy Pods Resources";
			outputPaths = (
				"${TARGET_BUILD_DIR}/${UNLOCALIZED_RESOURCES_FOLDER_PATH}/AccessibilityResources.bundle",
			);
			runOnlyForDeploymentPostprocessing = 0;
			shellPath = /bin/sh;
			shellScript = "\"${PODS_ROOT}/Target Support Files/Pods-ReactNativeChat-ReactNativeChatTests/Pods-ReactNativeChat-ReactNativeChatTests-resources.sh\"\n";
			showEnvVarsInLog = 0;
		};
		930B6ED2A0414681598DB7E1 /* [CP] Copy Pods Resources */ = {
			isa = PBXShellScriptBuildPhase;
			buildActionMask = 2147483647;
			files = (
			);
			inputPaths = (
				"${PODS_ROOT}/Target Support Files/Pods-ReactNativeChat/Pods-ReactNativeChat-resources.sh",
				"${PODS_CONFIGURATION_BUILD_DIR}/React-Core/AccessibilityResources.bundle",
			);
			name = "[CP] Copy Pods Resources";
			outputPaths = (
				"${TARGET_BUILD_DIR}/${UNLOCALIZED_RESOURCES_FOLDER_PATH}/AccessibilityResources.bundle",
			);
			runOnlyForDeploymentPostprocessing = 0;
			shellPath = /bin/sh;
			shellScript = "\"${PODS_ROOT}/Target Support Files/Pods-ReactNativeChat/Pods-ReactNativeChat-resources.sh\"\n";
			showEnvVarsInLog = 0;
		};
		F8A9FC2B4F4B70EAD371DCC7 /* [CP-User] [RNFB] Crashlytics Configuration */ = {
			isa = PBXShellScriptBuildPhase;
			buildActionMask = 2147483647;
			files = (
			);
			name = "[CP-User] [RNFB] Crashlytics Configuration";
			runOnlyForDeploymentPostprocessing = 0;
			shellPath = /bin/sh;
			shellScript = "#!/usr/bin/env bash\n#\n# Copyright (c) 2016-present Invertase Limited & Contributors\n#\n# Licensed under the Apache License, Version 2.0 (the \"License\");\n# you may not use this library except in compliance with the License.\n# You may obtain a copy of the License at\n#\n#   http://www.apache.org/licenses/LICENSE-2.0\n#\n# Unless required by applicable law or agreed to in writing, software\n# distributed under the License is distributed on an \"AS IS\" BASIS,\n# WITHOUT WARRANTIES OR CONDITIONS OF ANY KIND, either express or implied.\n# See the License for the specific language governing permissions and\n# limitations under the License.\n#\nset -e\n\nif [[ ${PODS_ROOT} ]]; then\n  echo \"info: Exec FirebaseCrashlytics Run from Pods\"\n  \"${PODS_ROOT}/FirebaseCrashlytics/run\"\nelse\n  echo \"info: Exec FirebaseCrashlytics Run from framework\"\n  \"${PROJECT_DIR}/FirebaseCrashlytics.framework/run\"\nfi\n";
		};
		FD10A7F022414F080027D42C /* Start Packager */ = {
			isa = PBXShellScriptBuildPhase;
			buildActionMask = 2147483647;
			files = (
			);
			inputFileListPaths = (
			);
			inputPaths = (
			);
			name = "Start Packager";
			outputFileListPaths = (
			);
			outputPaths = (
			);
			runOnlyForDeploymentPostprocessing = 0;
			shellPath = /bin/sh;
			shellScript = "export RCT_METRO_PORT=\"${RCT_METRO_PORT:=8081}\"\necho \"export RCT_METRO_PORT=${RCT_METRO_PORT}\" > \"${SRCROOT}/../node_modules/react-native/scripts/.packager.env\"\nif [ -z \"${RCT_NO_LAUNCH_PACKAGER+xxx}\" ] ; then\n  if nc -w 5 -z localhost ${RCT_METRO_PORT} ; then\n    if ! curl -s \"http://localhost:${RCT_METRO_PORT}/status\" | grep -q \"packager-status:running\" ; then\n      echo \"Port ${RCT_METRO_PORT} already in use, packager is either not running or not running correctly\"\n      exit 2\n    fi\n  else\n    open \"$SRCROOT/../node_modules/react-native/scripts/launchPackager.command\" || echo \"Can't start packager automatically\"\n  fi\nfi\n";
			showEnvVarsInLog = 0;
		};
/* End PBXShellScriptBuildPhase section */

/* Begin PBXSourcesBuildPhase section */
		00E356EA1AD99517003FC87E /* Sources */ = {
			isa = PBXSourcesBuildPhase;
			buildActionMask = 2147483647;
			files = (
				00E356F31AD99517003FC87E /* ReactNativeChatTests.m in Sources */,
			);
			runOnlyForDeploymentPostprocessing = 0;
		};
		13B07F871A680F5B00A75B9A /* Sources */ = {
			isa = PBXSourcesBuildPhase;
			buildActionMask = 2147483647;
			files = (
				13B07FBC1A68108700A75B9A /* AppDelegate.m in Sources */,
				13B07FC11A68108700A75B9A /* main.m in Sources */,
			);
			runOnlyForDeploymentPostprocessing = 0;
		};
/* End PBXSourcesBuildPhase section */

/* Begin PBXTargetDependency section */
		00E356F51AD99517003FC87E /* PBXTargetDependency */ = {
			isa = PBXTargetDependency;
			target = 13B07F861A680F5B00A75B9A /* ReactNativeChat */;
			targetProxy = 00E356F41AD99517003FC87E /* PBXContainerItemProxy */;
		};
/* End PBXTargetDependency section */

/* Begin XCBuildConfiguration section */
		00E356F61AD99517003FC87E /* Debug */ = {
			isa = XCBuildConfiguration;
			baseConfigurationReference = BA6C613DE6755E40F7EDDC68 /* Pods-ReactNativeChat-ReactNativeChatTests.debug.xcconfig */;
			buildSettings = {
				BUNDLE_LOADER = "$(TEST_HOST)";
				CODE_SIGN_STYLE = Automatic;
				GCC_PREPROCESSOR_DEFINITIONS = (
					"DEBUG=1",
					"$(inherited)",
				);
				INFOPLIST_FILE = ReactNativeChatTests/Info.plist;
				IPHONEOS_DEPLOYMENT_TARGET = 10.0;
				LD_RUNPATH_SEARCH_PATHS = "$(inherited) @executable_path/Frameworks @loader_path/Frameworks";
				OTHER_LDFLAGS = (
					"-ObjC",
					"-lc++",
					"$(inherited)",
				);
				PRODUCT_BUNDLE_IDENTIFIER = "org.reactjs.native.example.$(PRODUCT_NAME:rfc1034identifier)";
				PRODUCT_NAME = "$(TARGET_NAME)";
				TEST_HOST = "$(BUILT_PRODUCTS_DIR)/ReactNativeChat.app/ReactNativeChat";
			};
			name = Debug;
		};
		00E356F71AD99517003FC87E /* Release */ = {
			isa = XCBuildConfiguration;
			baseConfigurationReference = 1CFBC073CF30A72CCF109A40 /* Pods-ReactNativeChat-ReactNativeChatTests.release.xcconfig */;
			buildSettings = {
				BUNDLE_LOADER = "$(TEST_HOST)";
				CODE_SIGN_STYLE = Automatic;
				COPY_PHASE_STRIP = NO;
				INFOPLIST_FILE = ReactNativeChatTests/Info.plist;
				IPHONEOS_DEPLOYMENT_TARGET = 10.0;
				LD_RUNPATH_SEARCH_PATHS = "$(inherited) @executable_path/Frameworks @loader_path/Frameworks";
				OTHER_LDFLAGS = (
					"-ObjC",
					"-lc++",
					"$(inherited)",
				);
				PRODUCT_BUNDLE_IDENTIFIER = "org.reactjs.native.example.$(PRODUCT_NAME:rfc1034identifier)";
				PRODUCT_NAME = "$(TARGET_NAME)";
				TEST_HOST = "$(BUILT_PRODUCTS_DIR)/ReactNativeChat.app/ReactNativeChat";
			};
			name = Release;
		};
		13B07F941A680F5B00A75B9A /* Debug */ = {
			isa = XCBuildConfiguration;
			baseConfigurationReference = 9B9FEA91E46D2B2609028E69 /* Pods-ReactNativeChat.debug.xcconfig */;
			buildSettings = {
				ASSETCATALOG_COMPILER_APPICON_NAME = AppIcon;
				CLANG_ENABLE_MODULES = YES;
				CODE_SIGN_IDENTITY = "iPhone Distribution";
				CODE_SIGN_STYLE = Manual;
				CURRENT_PROJECT_VERSION = 3;
				DEVELOPMENT_TEAM = 368M544MTT;
				ENABLE_BITCODE = NO;
				INFOPLIST_FILE = ReactNativeChat/Info.plist;
				LD_RUNPATH_SEARCH_PATHS = "$(inherited) @executable_path/Frameworks";
				MARKETING_VERSION = 1.0.0;
				OTHER_LDFLAGS = (
					"$(inherited)",
					"-ObjC",
					"-lc++",
				);
				PRODUCT_BUNDLE_IDENTIFIER = com.chat.expensify.chat;
				PRODUCT_NAME = Chat;
				PROVISIONING_PROFILE_SPECIFIER = chat_expensify_appstore;
				SWIFT_OPTIMIZATION_LEVEL = "-Onone";
				SWIFT_VERSION = 5.0;
				TARGETED_DEVICE_FAMILY = "1,2";
				VERSIONING_SYSTEM = "apple-generic";
			};
			name = Debug;
		};
		13B07F951A680F5B00A75B9A /* Release */ = {
			isa = XCBuildConfiguration;
			baseConfigurationReference = C6C1D4F5C262ACDAF1800CAD /* Pods-ReactNativeChat.release.xcconfig */;
			buildSettings = {
				ASSETCATALOG_COMPILER_APPICON_NAME = AppIcon;
				CLANG_ENABLE_MODULES = YES;
				CODE_SIGN_IDENTITY = "iPhone Distribution";
				CODE_SIGN_STYLE = Manual;
				CURRENT_PROJECT_VERSION = 3;
				DEVELOPMENT_TEAM = 368M544MTT;
				INFOPLIST_FILE = ReactNativeChat/Info.plist;
				LD_RUNPATH_SEARCH_PATHS = "$(inherited) @executable_path/Frameworks";
				MARKETING_VERSION = 1.0.0;
				OTHER_LDFLAGS = (
					"$(inherited)",
					"-ObjC",
					"-lc++",
				);
				PRODUCT_BUNDLE_IDENTIFIER = com.chat.expensify.chat;
				PRODUCT_NAME = Chat;
				PROVISIONING_PROFILE_SPECIFIER = chat_expensify_appstore;
				SWIFT_VERSION = 5.0;
				TARGETED_DEVICE_FAMILY = "1,2";
				VERSIONING_SYSTEM = "apple-generic";
			};
			name = Release;
		};
		83CBBA201A601CBA00E9B192 /* Debug */ = {
			isa = XCBuildConfiguration;
			buildSettings = {
				ALWAYS_SEARCH_USER_PATHS = NO;
				CLANG_ANALYZER_LOCALIZABILITY_NONLOCALIZED = YES;
				CLANG_CXX_LANGUAGE_STANDARD = "gnu++0x";
				CLANG_CXX_LIBRARY = "libc++";
				CLANG_ENABLE_MODULES = YES;
				CLANG_ENABLE_OBJC_ARC = YES;
				CLANG_WARN_BLOCK_CAPTURE_AUTORELEASING = YES;
				CLANG_WARN_BOOL_CONVERSION = YES;
				CLANG_WARN_COMMA = YES;
				CLANG_WARN_CONSTANT_CONVERSION = YES;
				CLANG_WARN_DEPRECATED_OBJC_IMPLEMENTATIONS = YES;
				CLANG_WARN_DIRECT_OBJC_ISA_USAGE = YES_ERROR;
				CLANG_WARN_EMPTY_BODY = YES;
				CLANG_WARN_ENUM_CONVERSION = YES;
				CLANG_WARN_INFINITE_RECURSION = YES;
				CLANG_WARN_INT_CONVERSION = YES;
				CLANG_WARN_NON_LITERAL_NULL_CONVERSION = YES;
				CLANG_WARN_OBJC_IMPLICIT_RETAIN_SELF = YES;
				CLANG_WARN_OBJC_LITERAL_CONVERSION = YES;
				CLANG_WARN_OBJC_ROOT_CLASS = YES_ERROR;
				CLANG_WARN_RANGE_LOOP_ANALYSIS = YES;
				CLANG_WARN_STRICT_PROTOTYPES = YES;
				CLANG_WARN_SUSPICIOUS_MOVE = YES;
				CLANG_WARN_UNREACHABLE_CODE = YES;
				CLANG_WARN__DUPLICATE_METHOD_MATCH = YES;
				"CODE_SIGN_IDENTITY[sdk=iphoneos*]" = "iPhone Developer";
				COPY_PHASE_STRIP = NO;
				ENABLE_STRICT_OBJC_MSGSEND = YES;
				ENABLE_TESTABILITY = YES;
				GCC_C_LANGUAGE_STANDARD = gnu99;
				GCC_DYNAMIC_NO_PIC = NO;
				GCC_NO_COMMON_BLOCKS = YES;
				GCC_OPTIMIZATION_LEVEL = 0;
				GCC_PREPROCESSOR_DEFINITIONS = (
					"DEBUG=1",
					"$(inherited)",
				);
				GCC_SYMBOLS_PRIVATE_EXTERN = NO;
				GCC_WARN_64_TO_32_BIT_CONVERSION = YES;
				GCC_WARN_ABOUT_RETURN_TYPE = YES_ERROR;
				GCC_WARN_UNDECLARED_SELECTOR = YES;
				GCC_WARN_UNINITIALIZED_AUTOS = YES_AGGRESSIVE;
				GCC_WARN_UNUSED_FUNCTION = YES;
				GCC_WARN_UNUSED_VARIABLE = YES;
				IPHONEOS_DEPLOYMENT_TARGET = 10.0;
				LD_RUNPATH_SEARCH_PATHS = "/usr/lib/swift $(inherited)";
				LIBRARY_SEARCH_PATHS = (
					"\"$(TOOLCHAIN_DIR)/usr/lib/swift/$(PLATFORM_NAME)\"",
					"\"$(TOOLCHAIN_DIR)/usr/lib/swift-5.0/$(PLATFORM_NAME)\"",
					"\"$(inherited)\"",
				);
				MTL_ENABLE_DEBUG_INFO = YES;
				ONLY_ACTIVE_ARCH = YES;
				SDKROOT = iphoneos;
			};
			name = Debug;
		};
		83CBBA211A601CBA00E9B192 /* Release */ = {
			isa = XCBuildConfiguration;
			buildSettings = {
				ALWAYS_SEARCH_USER_PATHS = NO;
				CLANG_ANALYZER_LOCALIZABILITY_NONLOCALIZED = YES;
				CLANG_CXX_LANGUAGE_STANDARD = "gnu++0x";
				CLANG_CXX_LIBRARY = "libc++";
				CLANG_ENABLE_MODULES = YES;
				CLANG_ENABLE_OBJC_ARC = YES;
				CLANG_WARN_BLOCK_CAPTURE_AUTORELEASING = YES;
				CLANG_WARN_BOOL_CONVERSION = YES;
				CLANG_WARN_COMMA = YES;
				CLANG_WARN_CONSTANT_CONVERSION = YES;
				CLANG_WARN_DEPRECATED_OBJC_IMPLEMENTATIONS = YES;
				CLANG_WARN_DIRECT_OBJC_ISA_USAGE = YES_ERROR;
				CLANG_WARN_EMPTY_BODY = YES;
				CLANG_WARN_ENUM_CONVERSION = YES;
				CLANG_WARN_INFINITE_RECURSION = YES;
				CLANG_WARN_INT_CONVERSION = YES;
				CLANG_WARN_NON_LITERAL_NULL_CONVERSION = YES;
				CLANG_WARN_OBJC_IMPLICIT_RETAIN_SELF = YES;
				CLANG_WARN_OBJC_LITERAL_CONVERSION = YES;
				CLANG_WARN_OBJC_ROOT_CLASS = YES_ERROR;
				CLANG_WARN_RANGE_LOOP_ANALYSIS = YES;
				CLANG_WARN_STRICT_PROTOTYPES = YES;
				CLANG_WARN_SUSPICIOUS_MOVE = YES;
				CLANG_WARN_UNREACHABLE_CODE = YES;
				CLANG_WARN__DUPLICATE_METHOD_MATCH = YES;
				"CODE_SIGN_IDENTITY[sdk=iphoneos*]" = "iPhone Developer";
				COPY_PHASE_STRIP = YES;
				ENABLE_NS_ASSERTIONS = NO;
				ENABLE_STRICT_OBJC_MSGSEND = YES;
				GCC_C_LANGUAGE_STANDARD = gnu99;
				GCC_NO_COMMON_BLOCKS = YES;
				GCC_WARN_64_TO_32_BIT_CONVERSION = YES;
				GCC_WARN_ABOUT_RETURN_TYPE = YES_ERROR;
				GCC_WARN_UNDECLARED_SELECTOR = YES;
				GCC_WARN_UNINITIALIZED_AUTOS = YES_AGGRESSIVE;
				GCC_WARN_UNUSED_FUNCTION = YES;
				GCC_WARN_UNUSED_VARIABLE = YES;
				IPHONEOS_DEPLOYMENT_TARGET = 10.0;
				LD_RUNPATH_SEARCH_PATHS = "/usr/lib/swift $(inherited)";
				LIBRARY_SEARCH_PATHS = (
					"\"$(TOOLCHAIN_DIR)/usr/lib/swift/$(PLATFORM_NAME)\"",
					"\"$(TOOLCHAIN_DIR)/usr/lib/swift-5.0/$(PLATFORM_NAME)\"",
					"\"$(inherited)\"",
				);
				MTL_ENABLE_DEBUG_INFO = NO;
				SDKROOT = iphoneos;
				VALIDATE_PRODUCT = YES;
			};
			name = Release;
		};
/* End XCBuildConfiguration section */

/* Begin XCConfigurationList section */
		00E357021AD99517003FC87E /* Build configuration list for PBXNativeTarget "ReactNativeChatTests" */ = {
			isa = XCConfigurationList;
			buildConfigurations = (
				00E356F61AD99517003FC87E /* Debug */,
				00E356F71AD99517003FC87E /* Release */,
			);
			defaultConfigurationIsVisible = 0;
			defaultConfigurationName = Release;
		};
		13B07F931A680F5B00A75B9A /* Build configuration list for PBXNativeTarget "ReactNativeChat" */ = {
			isa = XCConfigurationList;
			buildConfigurations = (
				13B07F941A680F5B00A75B9A /* Debug */,
				13B07F951A680F5B00A75B9A /* Release */,
			);
			defaultConfigurationIsVisible = 0;
			defaultConfigurationName = Release;
		};
		83CBB9FA1A601CBA00E9B192 /* Build configuration list for PBXProject "ReactNativeChat" */ = {
			isa = XCConfigurationList;
			buildConfigurations = (
				83CBBA201A601CBA00E9B192 /* Debug */,
				83CBBA211A601CBA00E9B192 /* Release */,
			);
			defaultConfigurationIsVisible = 0;
			defaultConfigurationName = Release;
		};
/* End XCConfigurationList section */
	};
	rootObject = 83CBB9F71A601CBA00E9B192 /* Project object */;
}<|MERGE_RESOLUTION|>--- conflicted
+++ resolved
@@ -9,11 +9,8 @@
 /* Begin PBXBuildFile section */
 		00E356F31AD99517003FC87E /* ReactNativeChatTests.m in Sources */ = {isa = PBXBuildFile; fileRef = 00E356F21AD99517003FC87E /* ReactNativeChatTests.m */; };
 		097C76E5807C5DFC565DC655 /* libPods-ReactNativeChat-ReactNativeChatTests.a in Frameworks */ = {isa = PBXBuildFile; fileRef = C4F81DB9C6DA6418525441E5 /* libPods-ReactNativeChat-ReactNativeChatTests.a */; };
-<<<<<<< HEAD
 		0F5BE0CE252686330097D869 /* GoogleService-Info.plist in Resources */ = {isa = PBXBuildFile; fileRef = 0F5BE0CD252686320097D869 /* GoogleService-Info.plist */; };
-=======
 		12DD1878FCB9487C9F031C86 /* GTAmericaExpMono-Rg.otf in Resources */ = {isa = PBXBuildFile; fileRef = 8437A5A38F2047E0BCCD7C2F /* GTAmericaExpMono-Rg.otf */; };
->>>>>>> 980f4b5c
 		13B07FBC1A68108700A75B9A /* AppDelegate.m in Sources */ = {isa = PBXBuildFile; fileRef = 13B07FB01A68108700A75B9A /* AppDelegate.m */; };
 		13B07FBF1A68108700A75B9A /* Images.xcassets in Resources */ = {isa = PBXBuildFile; fileRef = 13B07FB51A68108700A75B9A /* Images.xcassets */; };
 		13B07FC11A68108700A75B9A /* main.m in Sources */ = {isa = PBXBuildFile; fileRef = 13B07FB71A68108700A75B9A /* main.m */; };
@@ -420,7 +417,7 @@
 			name = "[CP-User] [RNFB] Crashlytics Configuration";
 			runOnlyForDeploymentPostprocessing = 0;
 			shellPath = /bin/sh;
-			shellScript = "#!/usr/bin/env bash\n#\n# Copyright (c) 2016-present Invertase Limited & Contributors\n#\n# Licensed under the Apache License, Version 2.0 (the \"License\");\n# you may not use this library except in compliance with the License.\n# You may obtain a copy of the License at\n#\n#   http://www.apache.org/licenses/LICENSE-2.0\n#\n# Unless required by applicable law or agreed to in writing, software\n# distributed under the License is distributed on an \"AS IS\" BASIS,\n# WITHOUT WARRANTIES OR CONDITIONS OF ANY KIND, either express or implied.\n# See the License for the specific language governing permissions and\n# limitations under the License.\n#\nset -e\n\nif [[ ${PODS_ROOT} ]]; then\n  echo \"info: Exec FirebaseCrashlytics Run from Pods\"\n  \"${PODS_ROOT}/FirebaseCrashlytics/run\"\nelse\n  echo \"info: Exec FirebaseCrashlytics Run from framework\"\n  \"${PROJECT_DIR}/FirebaseCrashlytics.framework/run\"\nfi\n";
+			shellScript = "#!/usr/bin/env bash\n#\n# Copyright (c) 2016-present Invertase Limited & Contributors\n#\n# Licensed under the Apache License, Version 2.0 (the \"License\");\n# you may not use this library except in compliance with the License.\n# You may obtain a copy of the License at\n#\n#   http://www.apache.org/licenses/LICENSE-2.0\n#\n# Unless required by applicable law or agreed to in writing, software\n# distributed under the License is distributed on an \"AS IS\" BASIS,\n# WITHOUT WARRANTIES OR CONDITIONS OF ANY KIND, either express or implied.\n# See the License for the specific language governing permissions and\n# limitations under the License.\n#\nset -e\n\n\necho \"info: Exec FirebaseCrashlytics Run from Pods\"\n\"${PODS_ROOT}/FirebaseCrashlytics/run\"\n";
 		};
 		FD10A7F022414F080027D42C /* Start Packager */ = {
 			isa = PBXShellScriptBuildPhase;
