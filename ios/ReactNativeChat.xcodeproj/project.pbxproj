--- conflicted
+++ resolved
@@ -8,20 +8,6 @@
 
 /* Begin PBXBuildFile section */
 		00E356F31AD99517003FC87E /* ReactNativeChatTests.m in Sources */ = {isa = PBXBuildFile; fileRef = 00E356F21AD99517003FC87E /* ReactNativeChatTests.m */; };
-<<<<<<< HEAD
-		11FA3546D54246CD8F819152 /* GTAmericaExp-Bold.otf in Resources */ = {isa = PBXBuildFile; fileRef = A5AAD008CBD84A6CAEB9AC97 /* GTAmericaExp-Bold.otf */; };
-		13B07FBC1A68108700A75B9A /* AppDelegate.m in Sources */ = {isa = PBXBuildFile; fileRef = 13B07FB01A68108700A75B9A /* AppDelegate.m */; };
-		13B07FBF1A68108700A75B9A /* Images.xcassets in Resources */ = {isa = PBXBuildFile; fileRef = 13B07FB51A68108700A75B9A /* Images.xcassets */; };
-		13B07FC11A68108700A75B9A /* main.m in Sources */ = {isa = PBXBuildFile; fileRef = 13B07FB71A68108700A75B9A /* main.m */; };
-		313413538A9BE55696C2224D /* libPods-ReactNativeChat.a in Frameworks */ = {isa = PBXBuildFile; fileRef = 848CBF6C1DB3C0828826161C /* libPods-ReactNativeChat.a */; };
-		4912B60FA66C4604A56AD575 /* GTAmericaExp-Regular.otf in Resources */ = {isa = PBXBuildFile; fileRef = 8C7003903C1E4957824899BB /* GTAmericaExp-Regular.otf */; };
-		49F157C845CE4D56AA72B80E /* GTAmericaExp-Light.otf in Resources */ = {isa = PBXBuildFile; fileRef = 67D5C3A6A7FA417C8A853FC1 /* GTAmericaExp-Light.otf */; };
-		6FE1B6251C9FF5E7AABEE91D /* libPods-ReactNativeChat-ReactNativeChatTests.a in Frameworks */ = {isa = PBXBuildFile; fileRef = DDFD250395A7B040B9E02C49 /* libPods-ReactNativeChat-ReactNativeChatTests.a */; };
-		7F7721B764D444D6861A9B39 /* GTAmericaExp-Thin.otf in Resources */ = {isa = PBXBuildFile; fileRef = A292718541C841859D97DF2F /* GTAmericaExp-Thin.otf */; };
-		81AB9BB82411601600AC10FF /* LaunchScreen.storyboard in Resources */ = {isa = PBXBuildFile; fileRef = 81AB9BB72411601600AC10FF /* LaunchScreen.storyboard */; };
-		CC07911F22C2437DA6708BD2 /* GTAmericaExp-Medium.otf in Resources */ = {isa = PBXBuildFile; fileRef = AE65058949E14DA5A2D5435D /* GTAmericaExp-Medium.otf */; };
-		E9DF872D2525201700607FDC /* AirshipConfig.plist in Resources */ = {isa = PBXBuildFile; fileRef = E9DF872C2525201700607FDC /* AirshipConfig.plist */; };
-=======
 		097C76E5807C5DFC565DC655 /* libPods-ReactNativeChat-ReactNativeChatTests.a in Frameworks */ = {isa = PBXBuildFile; fileRef = C4F81DB9C6DA6418525441E5 /* libPods-ReactNativeChat-ReactNativeChatTests.a */; };
 		13B07FBC1A68108700A75B9A /* AppDelegate.m in Sources */ = {isa = PBXBuildFile; fileRef = 13B07FB01A68108700A75B9A /* AppDelegate.m */; };
 		13B07FBF1A68108700A75B9A /* Images.xcassets in Resources */ = {isa = PBXBuildFile; fileRef = 13B07FB51A68108700A75B9A /* Images.xcassets */; };
@@ -36,7 +22,7 @@
 		425866037F4C482AAB46CB8B /* GTAmericaExp-BdIt.otf in Resources */ = {isa = PBXBuildFile; fileRef = A8D6F2F722FD4E66A38EBBB6 /* GTAmericaExp-BdIt.otf */; };
 		6856B78873B64C44A92E51DB /* GTAmericaExp-MdIt.otf in Resources */ = {isa = PBXBuildFile; fileRef = DB5A1365442D4419AF6F08E5 /* GTAmericaExp-MdIt.otf */; };
 		8821A238A081483FA947BC4E /* GTAmericaExp-RgIt.otf in Resources */ = {isa = PBXBuildFile; fileRef = 918D7FEFF96242E6B5F5E14D /* GTAmericaExp-RgIt.otf */; };
->>>>>>> 701841f5
+		E9DF872D2525201700607FDC /* AirshipConfig.plist in Resources */ = {isa = PBXBuildFile; fileRef = E9DF872C2525201700607FDC /* AirshipConfig.plist */; };
 /* End PBXBuildFile section */
 
 /* Begin PBXContainerItemProxy section */
@@ -300,14 +286,7 @@
 			files = (
 				81AB9BB82411601600AC10FF /* LaunchScreen.storyboard in Resources */,
 				13B07FBF1A68108700A75B9A /* Images.xcassets in Resources */,
-<<<<<<< HEAD
-				11FA3546D54246CD8F819152 /* GTAmericaExp-Bold.otf in Resources */,
 				E9DF872D2525201700607FDC /* AirshipConfig.plist in Resources */,
-				49F157C845CE4D56AA72B80E /* GTAmericaExp-Light.otf in Resources */,
-				CC07911F22C2437DA6708BD2 /* GTAmericaExp-Medium.otf in Resources */,
-				4912B60FA66C4604A56AD575 /* GTAmericaExp-Regular.otf in Resources */,
-				7F7721B764D444D6861A9B39 /* GTAmericaExp-Thin.otf in Resources */,
-=======
 				1E76D5212522316A005A268F /* GTAmericaExp-Bold.otf in Resources */,
 				1E76D5222522316A005A268F /* GTAmericaExp-Light.otf in Resources */,
 				1E76D5232522316A005A268F /* GTAmericaExp-Medium.otf in Resources */,
@@ -316,7 +295,6 @@
 				425866037F4C482AAB46CB8B /* GTAmericaExp-BdIt.otf in Resources */,
 				6856B78873B64C44A92E51DB /* GTAmericaExp-MdIt.otf in Resources */,
 				8821A238A081483FA947BC4E /* GTAmericaExp-RgIt.otf in Resources */,
->>>>>>> 701841f5
 			);
 			runOnlyForDeploymentPostprocessing = 0;
 		};
