name: Cherry-pick a pull request

on:
  workflow_dispatch:
    inputs:
      PULL_REQUEST_NUMBER:
        description: The number of a pull request to CP
        required: true
      NEW_VERSION:
        description: The new app version
        required: false
        default: ''

jobs:
  validateActor:
    runs-on: ubuntu-latest
    outputs:
      IS_DEPLOYER: ${{ fromJSON(steps.isUserDeployer.outputs.isTeamMember) || github.actor == 'OSBotify' }}
    steps:
      - id: isUserDeployer
        uses: tspascoal/get-user-teams-membership@baf2e6adf4c3b897bd65a7e3184305c165aec872
        with:
          GITHUB_TOKEN: ${{ secrets.OS_BOTIFY_TOKEN }}
          username: ${{ github.actor }}
          team: mobile-deployers

  createNewVersion:
    needs: validateActor
    runs-on: ubuntu-latest
    if: ${{ fromJSON(needs.validateActor.outputs.IS_DEPLOYER) && github.event.inputs.NEW_VERSION == '' }}
    outputs:
      NEW_VERSION: ${{ steps.getNewVersion.outputs.NEW_VERSION }}
    steps:
      - name: Checkout main branch
        uses: actions/checkout@5a4ac9002d0be2fb38bd78e4b4dbde5606d7042f
        with:
          ref: main
          token: ${{ secrets.OS_BOTIFY_TOKEN }}

      - uses: softprops/turnstyle@8db075d65b19bf94e6e8687b504db69938dc3c65
        with:
          poll-interval-seconds: 10
        env:
          GITHUB_TOKEN: ${{ secrets.GITHUB_TOKEN }}

      - name: Create new BUILD version
        uses: Expensify/App/.github/actions/triggerWorkflowAndWait@main
        with:
          GITHUB_TOKEN: ${{ secrets.OS_BOTIFY_TOKEN }}
          WORKFLOW: createNewVersion.yml
          INPUTS: '{ "SEMVER_LEVEL": "BUILD" }'

      - name: Pull main to get the new version
        id: getNewVersion
        run: |
          git pull origin main
          echo "New version is $(npm run print-version --silent)"
          echo "::set-output name=NEW_VERSION::$(npm run print-version --silent)"

  cherryPick:
    needs: [validateActor, createNewVersion]
    if: ${{ always() && fromJSON(needs.validateActor.outputs.IS_DEPLOYER) }}
    runs-on: ubuntu-latest
    steps:
      # Version: 2.3.4
      - name: Checkout staging branch
        uses: actions/checkout@5a4ac9002d0be2fb38bd78e4b4dbde5606d7042f
        with:
          ref: staging
          token: ${{ secrets.OS_BOTIFY_TOKEN }}

      - name: Decrypt Botify GPG key
        run: cd .github/workflows && gpg --quiet --batch --yes --decrypt --passphrase="$LARGE_SECRET_PASSPHRASE" --output OSBotify-private-key.asc OSBotify-private-key.asc.gpg
        env:
          LARGE_SECRET_PASSPHRASE: ${{ secrets.LARGE_SECRET_PASSPHRASE }}

      - name: Import Botify GPG Key
        run: cd .github/workflows && gpg --import OSBotify-private-key.asc

      - name: Set up git for Botify
        run: |
          git config user.signingkey 367811D53E34168C
          git config commit.gpgsign true
          git config user.name OSBotify
          git config user.email infra+osbotify@expensify.com

      - name: Create branch for new pull request
        run: |
          git checkout -b ${{ github.actor }}-cherry-pick-staging-${{ github.event.inputs.PULL_REQUEST_NUMBER }}
          git push --set-upstream origin ${{ github.actor }}-cherry-pick-staging-${{ github.event.inputs.PULL_REQUEST_NUMBER }}

      - name: Get merge commit for CP pull request
        id: getCPMergeCommit
        uses: Expensify/App/.github/actions/getPullRequestDetails@main
        with:
          GITHUB_TOKEN: ${{ secrets.GITHUB_TOKEN }}
          USER: ${{ github.actor }}
          PULL_REQUEST_NUMBER: ${{ github.event.inputs.PULL_REQUEST_NUMBER }}

      - name: Save correct NEW_VERSION to env
        env:
          NEW_VERSION: ${{ github.event.inputs.NEW_VERSION }}
        run: |
          if [ -z "$NEW_VERSION" ]; then
            echo "NEW_VERSION=${{ needs.createNewVersion.outputs.NEW_VERSION }}" >> "$GITHUB_ENV"
            echo "New version is ${{ env.NEW_VERSION }}"
          else
            echo "NEW_VERSION=${{ github.event.inputs.NEW_VERSION }}" >> "$GITHUB_ENV"
            echo "New version is ${{ env.NEW_VERSION }}"
          fi;

      - name: Get merge commit for version-bump pull request
        id: getVersionBumpMergeCommit
        uses: Expensify/App/.github/actions/getPullRequestDetails@main
        with:
          GITHUB_TOKEN: ${{ secrets.GITHUB_TOKEN }}
          USER: OSBotify
          TITLE_REGEX: Update version to ${{ env.NEW_VERSION }}

      - name: Cherry-pick the version-bump to new branch
        run: |
          git fetch
          git cherry-pick -S -x --mainline 1 --strategy=recursive -Xtheirs ${{ steps.getVersionBumpMergeCommit.outputs.MERGE_COMMIT_SHA }}

      - name: Cherry-pick the merge commit of target PR to new branch
        id: cherryPick
        run: |
          echo "Attempting to cherry-pick ${{ steps.getCPMergeCommit.outputs.MERGE_COMMIT_SHA }}"
          if git cherry-pick -S -x --mainline 1 ${{ steps.getCPMergeCommit.outputs.MERGE_COMMIT_SHA }}; then
            echo "🎉 No conflicts! CP was a success, PR can be automerged 🎉"
            echo "::set-output name=SHOULD_AUTOMERGE::true"
          else
            echo "😞 PR can't be automerged, there are merge conflicts in the following files:"
            git --no-pager diff --name-only --diff-filter=U
            git add .
            GIT_MERGE_AUTOEDIT=no git cherry-pick --continue
            echo "::set-output name=SHOULD_AUTOMERGE::false"
          fi

      - name: Push changes to CP branch
        run: git push

      - name: Create Pull Request
        id: createPullRequest
        run: |
          gh pr create \
            --title "🍒 Cherry pick PR #${{ github.event.inputs.PULL_REQUEST_NUMBER }} to staging 🍒" \
            --body "🍒 Cherry pick https://github.com/Expensify/App/pull/${{ github.event.inputs.PULL_REQUEST_NUMBER }} to staging 🍒" \
            --label "automerge" \
            --base "staging"
          echo "::set-output name=PR_NUMBER::$(gh pr view --json 'number' --jq '.number')"
        env:
          GITHUB_TOKEN: ${{ secrets.OS_BOTIFY_TOKEN }}

      - name: Check if ShortVersionString is up to date
        id: isShortVersionStringUpdated
        uses: Expensify/App/.github/actions/checkBundleVersionStringMatch@main

      - name: Auto-assign PR if there are merge conflicts or if the bundle versions are mismatched
        if: ${{ !fromJSON(steps.cherryPick.outputs.SHOULD_AUTOMERGE) || !fromJSON(steps.isShortVersionStringUpdated.outputs.BUNDLE_VERSIONS_MATCH) }}
        run: gh pr edit --add-label "Engineering,Hourly"
        env:
          GITHUB_TOKEN: ${{ secrets.GITHUB_TOKEN }}

      - name: Assign the PR to the deployer
        if: ${{ !fromJSON(steps.cherryPick.outputs.SHOULD_AUTOMERGE) }}
        run: gh pr edit --add-assignee ${{ steps.getCPMergeCommit.outputs.MERGE_ACTOR }}
        env:
          GITHUB_TOKEN: ${{ secrets.GITHUB_TOKEN }}

      - name: If PR has merge conflicts, comment with instructions for assignee
        if: ${{ !fromJSON(steps.cherryPick.outputs.SHOULD_AUTOMERGE) }}
        run: |
          gh pr comment --body \
          "This pull request has merge conflicts and can not be automatically merged. :disappointed:
           Please manually resolve the conflicts, push your changes, and then request another reviewer to review and merge.
           **Important:** There may be conflicts that GitHub is not able to detect, so please _carefully_ review this pull request before approving."
        env:
          GITHUB_TOKEN: ${{ secrets.OS_BOTIFY_TOKEN }}

      - name: If PR has a bundle version mismatch, comment with the instructions for assignee
        if: ${{ !fromJSON(steps.isShortVersionStringUpdated.outputs.BUNDLE_VERSIONS_MATCH) }}
        run: |
          gh pr comment --body \
          "The CFBundleShortVersionString value in this PR is not compatible with the CFBundleVersion, so cherry picking it will result in an iOS deploy failure.
           Please manually resolve the mismatch, push your changes, and then request another reviewer to review and merge.
           **Important:** This mismatch can be caused by a failed Update Protected Branch workflow followed by a manual CP, but please confirm the cause of the mismatch before updating any version numbers."
        env:
          GITHUB_TOKEN: ${{ secrets.OS_BOTIFY_TOKEN }}

      - name: Auto-approve the PR
        # Important: only auto-approve if there was no merge conflict!
        if: ${{ fromJSON(steps.cherryPick.outputs.SHOULD_AUTOMERGE) }}
        run: gh pr review --approve
        env:
          GITHUB_TOKEN: ${{ secrets.GITHUB_TOKEN }}

      - name: Check if pull request is mergeable
        id: isPullRequestMergeable
        uses: Expensify/App/.github/actions/isPullRequestMergeable@main
        with:
          GITHUB_TOKEN: ${{ secrets.GITHUB_TOKEN }}
          PULL_REQUEST_NUMBER: ${{ steps.createPullRequest.outputs.pr_number }}

      - name: Auto-merge the PR
        # Important: only auto-merge if there was no merge conflict!
        if: ${{ fromJSON(steps.cherryPick.outputs.SHOULD_AUTOMERGE) && fromJSON(steps.isPullRequestMergeable.outputs.IS_MERGEABLE) }}
        run: gh pr merge --merge --delete-branch
        env:
          GITHUB_TOKEN: ${{ secrets.OS_BOTIFY_TOKEN }}
<<<<<<< HEAD

      # Create a local git tag on staging so that GitUtils.getPullRequestsMergedBetween can use `git log` to generate a
      # list of pull requests that were merged between this version tag and another.
      # NOTE: This tag is only used locally and shouldn't be pushed to the remote.
      # If it was pushed, that would trigger the staging deploy which is handled in a separate workflow (deploy.yml)
      - name: Tag staging
        if: ${{ github.actor != 'OSBotify' }}
        run: |
          git checkout staging
          git pull origin staging
          git tag ${{ env.NEW_VERSION }}

      # Note: we only run this action if the PR was manually CP'd. Otherwise, the deploy checklist is updated from preDeploy.yml
      - name: Update StagingDeployCash
        if: ${{ github.actor != 'OSBotify' }}
        uses: Expensify/App/.github/actions/createOrUpdateStagingDeploy@main
        with:
          GITHUB_TOKEN: ${{ secrets.OS_BOTIFY_TOKEN }}
          NPM_VERSION: ${{ env.NEW_VERSION }}
=======
>>>>>>> 6e9d429a

      - name: 'Announces a CP failure in the #announce Slack room'
        uses: 8398a7/action-slack@v3
        if: ${{ failure() }}
        with:
          status: custom
          custom_payload: |
            {
              channel: '#announce',
              attachments: [{
                color: "#DB4545",
                pretext: `<!subteam^S4TJJ3PSL>`,
                text: `💥 Failed to CP https://github.com/Expensify/App/pull/${{ github.event.inputs.PULL_REQUEST_NUMBER }} to staging 💥`,
              }]
            }
        env:
          GITHUB_TOKEN: ${{ github.token }}
          SLACK_WEBHOOK_URL: ${{ secrets.SLACK_WEBHOOK }}<|MERGE_RESOLUTION|>--- conflicted
+++ resolved
@@ -208,28 +208,6 @@
         run: gh pr merge --merge --delete-branch
         env:
           GITHUB_TOKEN: ${{ secrets.OS_BOTIFY_TOKEN }}
-<<<<<<< HEAD
-
-      # Create a local git tag on staging so that GitUtils.getPullRequestsMergedBetween can use `git log` to generate a
-      # list of pull requests that were merged between this version tag and another.
-      # NOTE: This tag is only used locally and shouldn't be pushed to the remote.
-      # If it was pushed, that would trigger the staging deploy which is handled in a separate workflow (deploy.yml)
-      - name: Tag staging
-        if: ${{ github.actor != 'OSBotify' }}
-        run: |
-          git checkout staging
-          git pull origin staging
-          git tag ${{ env.NEW_VERSION }}
-
-      # Note: we only run this action if the PR was manually CP'd. Otherwise, the deploy checklist is updated from preDeploy.yml
-      - name: Update StagingDeployCash
-        if: ${{ github.actor != 'OSBotify' }}
-        uses: Expensify/App/.github/actions/createOrUpdateStagingDeploy@main
-        with:
-          GITHUB_TOKEN: ${{ secrets.OS_BOTIFY_TOKEN }}
-          NPM_VERSION: ${{ env.NEW_VERSION }}
-=======
->>>>>>> 6e9d429a
 
       - name: 'Announces a CP failure in the #announce Slack room'
         uses: 8398a7/action-slack@v3
