--- conflicted
+++ resolved
@@ -46,13 +46,8 @@
             - name: Build web
               run: npm run build
 
-<<<<<<< HEAD
-            - name: Deploy to S3
+            - name: Deploy production to S3
               run: aws s3 cp --recursive --acl public-read $GITHUB_WORKSPACE/dist s3://expensify-cash/
-=======
-            - name: Deploy production to S3
-              run: aws s3 cp --recursive --acl public-read $GITHUB_WORKSPACE/dist s3://chat-test-expensify-com/
->>>>>>> 64349672
 
             - name: Deploy staging to S3
               run: aws s3 cp --recursive --acl public-read $GITHUB_WORKSPACE/dist s3://staging-expensify-cash/
