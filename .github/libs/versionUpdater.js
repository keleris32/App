--- conflicted
+++ resolved
@@ -15,12 +15,8 @@
 const getVersionNumberFromString = (versionString) => {
     const [version, build] = versionString.split('-');
     const [major, minor, patch] = version.split('.').map(n => Number(n));
-<<<<<<< HEAD
+
     return [major, minor, patch, Number.isInteger(Number(build)) ? Number(build) : 0];
-=======
-
-    return [major, minor, patch, build ? Number(build) : 0];
->>>>>>> 800f6371
 };
 
 /**
@@ -49,17 +45,10 @@
  */
 const incrementMinor = (major, minor) => {
     if (minor < MAX_INCREMENTS) {
-<<<<<<< HEAD
-        return getVersionStringFromNumber(major, minor + 1, 0);
-    }
-
-    return getVersionStringFromNumber(major + 1, 0, 0);
-=======
         return getVersionStringFromNumber(major, minor + 1, 0, 0);
     }
 
     return getVersionStringFromNumber(major + 1, 0, 0, 0);
->>>>>>> 800f6371
 };
 
 /**
@@ -72,13 +61,8 @@
  */
 const incrementPatch = (major, minor, patch) => {
     if (patch < MAX_INCREMENTS) {
-<<<<<<< HEAD
-        return getVersionStringFromNumber(major, minor, patch + 1);
-=======
         return getVersionStringFromNumber(major, minor, patch + 1, 0);
->>>>>>> 800f6371
     }
-
     return incrementMinor(major, minor);
 };
 
@@ -92,15 +76,9 @@
 const incrementVersion = (version, level) => {
     const [major, minor, patch, build] = getVersionNumberFromString(version);
 
-<<<<<<< HEAD
     // Majors will always be incremented
     if (level === SEMANTIC_VERSION_LEVELS.MAJOR) {
-        return getVersionStringFromNumber(major + 1, 0, 0);
-=======
-    // majors will always be incremented
-    if (level === SEMANTIC_VERSION_LEVELS.MAJOR) {
         return getVersionStringFromNumber(major + 1, 0, 0, 0);
->>>>>>> 800f6371
     }
 
     if (level === SEMANTIC_VERSION_LEVELS.MINOR) {
@@ -111,13 +89,6 @@
         return incrementPatch(major, minor, patch);
     }
 
-<<<<<<< HEAD
-=======
-    if (build === undefined || build === 0) {
-        return getVersionStringFromNumber(major, minor, patch, 1);
-    }
-
->>>>>>> 800f6371
     if (build < MAX_INCREMENTS) {
         return getVersionStringFromNumber(major, minor, patch, build + 1);
     }
