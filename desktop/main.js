const {
    app,
    BrowserWindow,
    Menu,
    MenuItem,
    shell,
    ipcMain,
} = require('electron');
const _ = require('underscore');
const serve = require('electron-serve');
const contextMenu = require('electron-context-menu');
const {autoUpdater} = require('electron-updater');
const log = require('electron-log');
const ELECTRON_ENVIRONMENT = require('./ELECTRON_ENVIRONMENT');
const ELECTRON_EVENTS = require('./ELECTRON_EVENTS');
const checkForUpdates = require('../src/libs/checkForUpdates');

const port = process.env.PORT || 8080;

/**
 * Electron main process that handles wrapping the web application.
 *
 * @see: https://www.electronjs.org/docs/tutorial/application-architecture#main-and-renderer-processes
 */

// This is necessary for NetInfo to work correctly as it does not handle the NetworkInformation API events correctly
// See: https://github.com/electron/electron/issues/22597
app.commandLine.appendSwitch('enable-network-information-downlink-max');

// Initialize the right click menu
// See https://github.com/sindresorhus/electron-context-menu
contextMenu();

// Send all autoUpdater logs to a log file: ~/Library/Logs/new.expensify/main.log
// See https://www.npmjs.com/package/electron-log
autoUpdater.logger = log;
autoUpdater.logger.transports.file.level = 'info';

// Send all Console logs to a log file: ~/Library/Logs/new.expensify/main.log
// See https://www.npmjs.com/package/electron-log
_.assign(console, log.functions);

// setup Hot reload
if (ELECTRON_ENVIRONMENT.isDev()) {
    try {
        require('electron-reloader')(module, {
            watchRenderer: false,
            ignore: [/^(desktop)/],
        });
        // eslint-disable-next-line no-empty
    } catch {}
}

// This sets up the command line arguments used to manage the update. When
// the --expected-update-version flag is set, the app will open pre-hidden
// until it detects that it has been upgraded to the correct version.

const EXPECTED_UPDATE_VERSION_FLAG = '--expected-update-version';

let expectedUpdateVersion;
for (let i = 0; i < process.argv.length; i++) {
    const arg = process.argv[i];
    if (arg.startsWith(`${EXPECTED_UPDATE_VERSION_FLAG}=`)) {
        expectedUpdateVersion = arg.substr((`${EXPECTED_UPDATE_VERSION_FLAG}=`).length);
    }
}

// Add the listeners and variables required to ensure that auto-updating
// happens correctly.
let hasUpdate = false;
let downloadedVersion;

const quitAndInstallWithUpdate = () => {
    if (!downloadedVersion) {
        return;
    }
    hasUpdate = true;
    autoUpdater.quitAndInstall();
};

/**
 * Trigger event to show keyboard shortcuts
 * @param {BrowserWindow} browserWindow
 */
const showKeyboardShortcutsModal = (browserWindow) => {
    if (!browserWindow.isVisible()) {
        return;
    }
    browserWindow.webContents.send(ELECTRON_EVENTS.SHOW_KEYBOARD_SHORTCUTS_MODAL);
};

// Defines the system-level menu item for manually triggering an update after
const updateAppMenuItem = new MenuItem({
    label: 'Update New Expensify',
    enabled: false,
    click: quitAndInstallWithUpdate,
});

// Defines the system-level menu item for opening keyboard shortcuts modal
const keyboardShortcutsMenu = new MenuItem({
    label: 'View Keyboard Shortcuts',
    accelerator: 'CmdOrCtrl+I',
});

// Actual auto-update listeners
const electronUpdater = browserWindow => ({
    init: () => {
        autoUpdater.on(ELECTRON_EVENTS.UPDATE_DOWNLOADED, (info) => {
            downloadedVersion = info.version;
            updateAppMenuItem.enabled = true;
            if (browserWindow.isVisible()) {
                browserWindow.webContents.send(ELECTRON_EVENTS.UPDATE_DOWNLOADED, info.version);
            } else {
                quitAndInstallWithUpdate();
            }
        });

        ipcMain.on(ELECTRON_EVENTS.START_UPDATE, quitAndInstallWithUpdate);
        autoUpdater.checkForUpdates();
    },
    update: () => {
        autoUpdater.checkForUpdates();
    },
});

const mainWindow = (() => {
    const loadURL = ELECTRON_ENVIRONMENT.isDev()
        ? win => win.loadURL(`http://localhost:${port}`)
        : serve({directory: `${__dirname}/../dist`});

    // Prod and staging set the icon in the electron-builder config, so only update it here for dev
    if (ELECTRON_ENVIRONMENT.isDev()) {
        app.dock.setIcon(`${__dirname}/icon-dev.png`);
        app.setName('New Expensify');
    }

    return app.whenReady()
        .then(() => {
            const browserWindow = new BrowserWindow({
                backgroundColor: '#FAFAFA',
                width: 1200,
                height: 900,
                webPreferences: {
                    preload: `${__dirname}/contextBridge.js`,
                    contextIsolation: true,
                },
                titleBarStyle: 'hidden',
            });

            /*
             * The default origin of our Electron app is app://- instead of https://new.expensify.com or https://staging.new.expensify.com
             * This causes CORS errors because the referer and origin headers are wrong and the API responds with an Access-Control-Allow-Origin that doesn't match app://-
<<<<<<< HEAD
             *
             * To fix this, we'll:
             *
             *   1. Modify headers on any outgoing requests to match the origin of our corresponding web environment.
             *   2. Modify the Access-Control-Allow-Origin header of the response to match the "real" origin of our Electron app.
             */
=======
             * The same issue happens when using the web proxy to communicate with the staging or production API on dev.
             *
             * To fix this, we'll:
             *
             *   1. Modify headers on any outgoing requests to match the origin of our corresponding web environment (not necessary in case of web proxy, because it already does that)
             *   2. Modify the Access-Control-Allow-Origin header of the response to match the "real" origin of our Electron app.
             */
            const validDestinationFilters = {urls: ['https://*.expensify.com/*']};
>>>>>>> 9af88a3b
            if (!ELECTRON_ENVIRONMENT.isDev()) {
                const newDotURL = ELECTRON_ENVIRONMENT.isProd() ? 'https://new.expensify.com' : 'https://staging.new.expensify.com';

                // Modify the origin and referer for requests sent to our API
<<<<<<< HEAD
                const validDestinationFilters = {urls: ['https://*.expensify.com/*']};
=======
>>>>>>> 9af88a3b
                browserWindow.webContents.session.webRequest.onBeforeSendHeaders(validDestinationFilters, (details, callback) => {
                    // eslint-disable-next-line no-param-reassign
                    details.requestHeaders.origin = newDotURL;
                    // eslint-disable-next-line no-param-reassign
                    details.requestHeaders.referer = newDotURL;
                    callback({requestHeaders: details.requestHeaders});
                });

                // Modify access-control-allow-origin header for the response
                browserWindow.webContents.session.webRequest.onHeadersReceived(validDestinationFilters, (details, callback) => {
                    // eslint-disable-next-line no-param-reassign
                    details.responseHeaders['access-control-allow-origin'] = ['app://-'];
                    callback({responseHeaders: details.responseHeaders});
                });
            }

<<<<<<< HEAD
=======
            if (ELECTRON_ENVIRONMENT.isDev()) {
                require('dotenv').config();
                if (process.env.USE_WEB_PROXY !== 'false') {
                    browserWindow.webContents.session.webRequest.onHeadersReceived(validDestinationFilters, (details, callback) => {
                        // eslint-disable-next-line no-param-reassign
                        details.responseHeaders['access-control-allow-origin'] = ['http://localhost:8080'];
                        callback({responseHeaders: details.responseHeaders});
                    });
                }
            }

>>>>>>> 9af88a3b
            // Prod and staging overwrite the app name in the electron-builder config, so only update it here for dev
            if (ELECTRON_ENVIRONMENT.isDev()) {
                browserWindow.setTitle('New Expensify');
            }

            keyboardShortcutsMenu.click = () => {
                showKeyboardShortcutsModal(browserWindow);
            };

            // List the Expensify Chat instance under the Window menu, even when it's hidden
            const systemMenu = Menu.getApplicationMenu();
            systemMenu.insert(4, new MenuItem({
                label: 'History',
                submenu: [{
                    role: 'back',
                    label: 'Back',
                    accelerator: process.platform === 'darwin' ? 'Cmd+[' : 'Shift+[',
                    click: () => { browserWindow.webContents.goBack(); },
                },
                {
                    role: 'forward',
                    label: 'Forward',
                    accelerator: process.platform === 'darwin' ? 'Cmd+]' : 'Shift+]',
                    click: () => { browserWindow.webContents.goForward(); },
                }],
            }));

            const appMenu = _.find(systemMenu.items, item => item.role === 'appmenu');
            appMenu.submenu.insert(1, updateAppMenuItem);
            appMenu.submenu.insert(2, keyboardShortcutsMenu);


            // On mac, pressing cmd++ actually sends a cmd+=. cmd++ is generally the zoom in shortcut, but this is
            // not properly listened for by electron. Adding in an invisible cmd+= listener fixes this.
            const viewWindow = _.find(systemMenu.items, item => item.role === 'viewmenu');
            viewWindow.submenu.append(new MenuItem({
                role: 'zoomin',
                accelerator: 'CommandOrControl+=',
                visible: false,
            }));
            const windowMenu = _.find(systemMenu.items, item => item.role === 'windowmenu');
            windowMenu.submenu.append(new MenuItem({type: 'separator'}));
            windowMenu.submenu.append(new MenuItem({
                label: 'New Expensify',
                accelerator: 'CmdOrCtrl+1',
                click: () => browserWindow.show(),
            }));
            Menu.setApplicationMenu(systemMenu);

            // When the user clicks a link that has target="_blank" (which is all external links)
            // open the default browser instead of a new electron window
            browserWindow.webContents.setWindowOpenHandler(({url}) => {
                const denial = {action: 'deny'};

                // Make sure local urls stay in electron perimeter
                if (url.substr(0, 'file://'.length).toLowerCase() === 'file://') {
                    return denial;
                }

                // Open every other protocol in the default browser, not Electron
                shell.openExternal(url);
                return denial;
            });

            // Flag to determine is user is trying to quit the whole application altogether
            let quitting = false;

            // Closing the chat window should just hide it (vs. fully quitting the application)
            browserWindow.on('close', (evt) => {
                if (quitting || hasUpdate) {
                    return;
                }

                evt.preventDefault();
                browserWindow.hide();
            });

            // Initiating a browser-back or browser-forward with mouse buttons should navigate history.
            browserWindow.on('app-command', (e, cmd) => {
                if (cmd === 'browser-backward') {
                    browserWindow.webContents.goBack();
                }
                if (cmd === 'browser-forward') {
                    browserWindow.webContents.goForward();
                }
            });

            app.on('before-quit', () => quitting = true);
            app.on('activate', () => {
                if (expectedUpdateVersion && app.getVersion() !== expectedUpdateVersion) {
                    return;
                }

                browserWindow.show();
            });

            // Hide the app if we expected to upgrade to a new version but never did.
            if (expectedUpdateVersion && app.getVersion() !== expectedUpdateVersion) {
                browserWindow.hide();
                app.hide();
            }

            ipcMain.on(ELECTRON_EVENTS.REQUEST_VISIBILITY, (event) => {
                // This is how synchronous messages work in Electron
                // eslint-disable-next-line no-param-reassign
                event.returnValue = browserWindow && !browserWindow.isDestroyed() && browserWindow.isFocused();
            });

            // This allows the renderer process to bring the app
            // back into focus if it's minimized or hidden.
            ipcMain.on(ELECTRON_EVENTS.REQUEST_FOCUS_APP, () => {
                browserWindow.show();
            });

            // Listen to badge updater event emitted by the render process
            // and update the app badge count (MacOS only)
            ipcMain.on(ELECTRON_EVENTS.REQUEST_UPDATE_BADGE_COUNT, (event, totalCount) => {
                if (totalCount === -1) {
                    // The electron docs say you should be able to update this and pass no parameters to set the badge
                    // to a single red dot, but in practice it resulted in an error "TypeError: Insufficient number of
                    // arguments." - Thus, setting to 1 instead.
                    // See: https://www.electronjs.org/docs/api/app#appsetbadgecountcount-linux-macos
                    app.setBadgeCount(1);
                } else {
                    app.setBadgeCount(totalCount);
                }
            });

            return browserWindow;
        })

        // After initializing and configuring the browser window, load the compiled JavaScript
        .then((browserWindow) => {
            loadURL(browserWindow);
            return browserWindow;
        })

        // Start checking for JS updates
        .then((browserWindow) => {
            if (ELECTRON_ENVIRONMENT.isDev()) {
                return;
            }

            checkForUpdates(electronUpdater(browserWindow));
        });
});

mainWindow().then(window => window);<|MERGE_RESOLUTION|>--- conflicted
+++ resolved
@@ -150,14 +150,6 @@
             /*
              * The default origin of our Electron app is app://- instead of https://new.expensify.com or https://staging.new.expensify.com
              * This causes CORS errors because the referer and origin headers are wrong and the API responds with an Access-Control-Allow-Origin that doesn't match app://-
-<<<<<<< HEAD
-             *
-             * To fix this, we'll:
-             *
-             *   1. Modify headers on any outgoing requests to match the origin of our corresponding web environment.
-             *   2. Modify the Access-Control-Allow-Origin header of the response to match the "real" origin of our Electron app.
-             */
-=======
              * The same issue happens when using the web proxy to communicate with the staging or production API on dev.
              *
              * To fix this, we'll:
@@ -166,15 +158,10 @@
              *   2. Modify the Access-Control-Allow-Origin header of the response to match the "real" origin of our Electron app.
              */
             const validDestinationFilters = {urls: ['https://*.expensify.com/*']};
->>>>>>> 9af88a3b
             if (!ELECTRON_ENVIRONMENT.isDev()) {
                 const newDotURL = ELECTRON_ENVIRONMENT.isProd() ? 'https://new.expensify.com' : 'https://staging.new.expensify.com';
 
                 // Modify the origin and referer for requests sent to our API
-<<<<<<< HEAD
-                const validDestinationFilters = {urls: ['https://*.expensify.com/*']};
-=======
->>>>>>> 9af88a3b
                 browserWindow.webContents.session.webRequest.onBeforeSendHeaders(validDestinationFilters, (details, callback) => {
                     // eslint-disable-next-line no-param-reassign
                     details.requestHeaders.origin = newDotURL;
@@ -191,8 +178,6 @@
                 });
             }
 
-<<<<<<< HEAD
-=======
             if (ELECTRON_ENVIRONMENT.isDev()) {
                 require('dotenv').config();
                 if (process.env.USE_WEB_PROXY !== 'false') {
@@ -204,7 +189,6 @@
                 }
             }
 
->>>>>>> 9af88a3b
             // Prod and staging overwrite the app name in the electron-builder config, so only update it here for dev
             if (ELECTRON_ENVIRONMENT.isDev()) {
                 browserWindow.setTitle('New Expensify');
