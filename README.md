--- conflicted
+++ resolved
@@ -166,12 +166,7 @@
 - Taking user input and passing it to an action
 
 ### Directory structure
-<<<<<<< HEAD
-Almost all the code is located in the `src` folder, inside it there's some organization, we chose to name directories that are 
-=======
-
 Almost all the code is located in the `src` folder, inside it there's some organization, we chose to name directories that are
->>>>>>> bd402b6a
 created to house a collection of items in plural form and using camelCase (eg: pages, libs, etc), the main ones we have for now are:
 
 - components: React native components that are re-used in several places.
@@ -181,12 +176,7 @@
 - styles: These files define styles used among components/pages
 
 ### File naming/structure
-<<<<<<< HEAD
-Files should be named after the component/function/constants they export, respecting the casing used for it. ie: 
-=======
-
 Files should be named after the component/function/constants they export, respecting the casing used for it. ie:
->>>>>>> bd402b6a
 
 - If you export a constant named `CONST` it's file/directory should be named the `CONST`.
 - If you export a component named `Text` the file/directory should be named `Text`
