--- conflicted
+++ resolved
@@ -40,20 +40,12 @@
         .value(),
 }));
 
-<<<<<<< HEAD
-export const checkMultiple = jest.fn(permissions => _.reduce(permissions, (acc, permission) => ({
-=======
-const checkMultiple = jest.fn(permissions => permissions.reduce((acc, permission) => ({
->>>>>>> 97f8641a
+const checkMultiple = jest.fn(permissions => _.reduce(permissions, (acc, permission) => ({
     ...acc,
     [permission]: RESULTS.GRANTED,
 })));
 
-<<<<<<< HEAD
-export const requestMultiple = jest.fn(permissions => _.reduce(permissions, (acc, permission) => ({
-=======
-const requestMultiple = jest.fn(permissions => permissions.reduce((acc, permission) => ({
->>>>>>> 97f8641a
+const requestMultiple = jest.fn(permissions => _.reduce(permissions, (acc, permission) => ({
     ...acc,
     [permission]: RESULTS.GRANTED,
 })));
