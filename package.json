--- conflicted
+++ resolved
@@ -1,10 +1,6 @@
 {
   "name": "expensify.cash",
-<<<<<<< HEAD
-  "version": "1.0.22-1",
-=======
   "version": "1.0.29-0",
->>>>>>> 07370d22
   "author": "Expensify, Inc.",
   "homepage": "https://expensify.cash",
   "description": "Expensify.cash is the next generation of Expensify: a reimagination of payments based atop a foundation of chat.",
