{
  "name": "new.expensify",
  "version": "1.1.14-2",
  "author": "Expensify, Inc.",
  "homepage": "https://new.expensify.com",
  "description": "New Expensify is the next generation of Expensify: a reimagination of payments based atop a foundation of chat.",
  "license": "MIT",
  "private": true,
  "scripts": {
    "android": "npm run check-metro-bundler-port && react-native run-android",
    "ios": "npm run check-metro-bundler-port && react-native run-ios",
    "ipad": "npm run check-metro-bundler-port && react-native run-ios --simulator=\"iPad Pro (12.9-inch) (4th generation)\"",
    "ipad-sm": "npm run check-metro-bundler-port && react-native run-ios --simulator=\"iPad Pro (9.7-inch)\"",
    "desktop": "node desktop/start.js",
    "start": "react-native start",
    "web": "node web/proxy.js & webpack-dev-server --open --config config/webpack/webpack.dev.js",
    "build": "webpack --config config/webpack/webpack.prod.js",
    "build-staging": "webpack --config config/webpack/webpack.staging.js",
    "desktop-build": "webpack --config config/webpack/webpack.prod.js --platform desktop && electron-builder --config config/electron.config.js",
    "desktop-build-staging": "webpack --config config/webpack/webpack.staging.js --platform desktop && electron-builder --config config/electron.config.js",
    "ios-build": "fastlane ios build",
    "android-build": "fastlane android build",
    "test": "jest",
    "lint": "eslint . --max-warnings=0",
    "print-version": "echo $npm_package_version",
    "detox-build": "detox build --configuration ios.sim.debug",
    "detox-test": "detox test --configuration ios.sim.debug",
    "storybook": "start-storybook -p 6006",
    "storybook-build": "build-storybook -o dist/docs",
    "gh-actions-build": "./.github/scripts/buildActions.sh",
    "gh-actions-validate": "./.github/scripts/validateActionsAndWorkflows.sh",
    "analyze-packages": "ANALYZE_BUNDLE=true webpack --config config/webpack/webpack.prod.js",
    "check-metro-bundler-port": "node config/checkMetroBundlerPort.js"
  },
  "dependencies": {
    "@formatjs/intl-getcanonicallocales": "^1.5.8",
    "@formatjs/intl-locale": "^2.4.21",
    "@formatjs/intl-numberformat": "^6.2.5",
    "@formatjs/intl-pluralrules": "^4.0.13",
    "@onfido/react-native-sdk": "^1.3.3",
    "@react-native-async-storage/async-storage": "^1.15.5",
    "@react-native-community/cli": "4.13.1",
    "@react-native-community/clipboard": "^1.5.1",
    "@react-native-community/datetimepicker": "^3.5.2",
    "@react-native-community/netinfo": "^5.9.10",
    "@react-native-community/progress-bar-android": "^1.0.4",
    "@react-native-community/progress-view": "^1.2.3",
    "@react-native-firebase/analytics": "^12.3.0",
    "@react-native-firebase/app": "^12.3.0",
    "@react-native-firebase/crashlytics": "^12.3.0",
    "@react-native-firebase/perf": "^12.3.0",
    "@react-native-masked-view/masked-view": "^0.2.4",
    "@react-native-picker/picker": "^1.9.11",
    "@react-navigation/compat": "^5.3.15",
    "@react-navigation/drawer": "6.1.4",
    "@react-navigation/native": "6.0.2",
    "@react-navigation/stack": "6.0.7",
    "babel-plugin-transform-remove-console": "^6.9.4",
    "dotenv": "^8.2.0",
    "electron-context-menu": "^2.3.0",
    "electron-log": "^4.3.5",
    "electron-serve": "^1.0.0",
    "electron-updater": "^4.3.4",
    "expensify-common": "git+https://github.com/Expensify/expensify-common.git#b5d9167a26cfd40beebdfb79958b3bbed1af7b64",
    "file-loader": "^6.0.0",
    "html-entities": "^1.3.1",
    "lodash": "4.17.21",
    "metro-config": "^0.64.0",
    "moment": "^2.27.0",
    "moment-timezone": "^0.5.31",
    "onfido-sdk-ui": "^6.15.2",
    "prop-types": "^15.7.2",
    "pusher-js": "^7.0.0",
    "react": "^17.0.2",
    "react-collapse": "^5.1.0",
    "react-dom": "^17.0.2",
    "react-native": "0.64.1",
    "react-native-bootsplash": "^3.2.0",
    "react-native-collapsible": "^1.6.0",
    "react-native-config": "^1.4.0",
    "react-native-document-picker": "^5.1.0",
    "react-native-gesture-handler": "1.9.0",
    "react-native-google-places-autocomplete": "^2.4.1",
    "react-native-haptic-feedback": "^1.13.0",
    "react-native-image-pan-zoom": "^2.1.12",
    "react-native-image-picker": "^4.0.3",
    "react-native-keyboard-spacer": "^0.4.1",
    "react-native-modal": "^11.10.0",
    "react-native-onyx": "git+https://github.com/Expensify/react-native-onyx.git#ccb64c738b8bbe933b8997eb177f864e5139bd8d",
    "react-native-pdf": "^6.2.2",
    "react-native-performance": "^2.0.0",
    "react-native-permissions": "^3.0.1",
    "react-native-picker-select": "8.0.4",
    "react-native-plaid-link-sdk": "^7.1.0",
    "react-native-reanimated": "^2.3.0-alpha.1",
    "react-native-render-html": "6.0.0-beta.8",
    "react-native-safe-area-context": "^3.1.4",
    "react-native-screens": "^3.0.0",
    "react-native-svg": "^12.1.0",
    "react-native-web": "0.15.7",
    "react-pdf": "^5.2.0",
    "react-plaid-link": "^3.2.0",
    "react-web-config": "^1.0.0",
    "rn-fetch-blob": "^0.12.0",
    "save": "^2.4.0",
    "underscore": "^1.13.1",
    "urbanairship-react-native": "^11.0.2"
  },
  "devDependencies": {
    "@actions/core": "^1.2.6",
    "@actions/github": "^4.0.0",
    "@babel/core": "^7.11.1",
    "@babel/plugin-proposal-class-properties": "^7.12.1",
    "@babel/preset-env": "^7.11.0",
    "@babel/preset-flow": "^7.12.13",
    "@babel/preset-react": "^7.10.4",
    "@babel/runtime": "^7.11.2",
    "@octokit/core": "^3.3.1",
    "@octokit/plugin-throttling": "^3.4.1",
    "@octokit/rest": "^18.3.5",
    "@react-native-community/eslint-config": "^2.0.0",
    "@storybook/addon-a11y": "^6.3.8",
    "@storybook/addon-essentials": "^6.3.8",
    "@storybook/react": "^6.3.8",
    "@svgr/webpack": "^5.5.0",
    "@testing-library/jest-native": "^3.4.2",
    "@testing-library/react-native": "^7.0.2",
    "@vercel/ncc": "^0.27.0",
    "@welldone-software/why-did-you-render": "^6.2.0",
    "ajv-cli": "^5.0.0",
    "babel-eslint": "^10.1.0",
    "babel-jest": "^26.2.2",
    "babel-loader": "^8.1.0",
    "babel-plugin-module-resolver": "^4.0.0",
    "babel-plugin-react-native-web": "^0.13.5",
    "babel-plugin-transform-class-properties": "^6.24.1",
    "babel-plugin-transform-remove-console": "^6.9.4",
    "clean-webpack-plugin": "^3.0.0",
    "concurrently": "^5.3.0",
    "copy-webpack-plugin": "^6.0.3",
    "css-loader": "^5.2.4",
    "detox": "^17.8.3",
    "diff-so-fancy": "^1.3.0",
    "electron": "^11.4.8",
    "electron-builder": "^22.13.1",
    "electron-notarize": "^1.0.0",
    "electron-reloader": "^1.2.0",
    "eslint": "^7.6.0",
<<<<<<< HEAD
    "eslint-config-expensify": "^2.0.18",
=======
    "eslint-config-expensify": "2.0.17",
>>>>>>> bf8c8f6a
    "eslint-loader": "^4.0.2",
    "eslint-plugin-detox": "^1.0.0",
    "eslint-plugin-jest": "^24.1.0",
    "flipper-plugin-bridgespy-client": "^0.1.9",
    "flipper-plugin-react-native-performance": "^0.6.0",
    "html-webpack-plugin": "^4.3.0",
    "jest": "^26.5.2",
    "jest-circus": "^26.5.2",
    "jest-cli": "^26.5.2",
    "metro-react-native-babel-preset": "^0.61.0",
    "mock-fs": "^4.13.0",
    "portfinder": "^1.0.28",
    "pusher-js-mock": "^0.3.3",
    "react-hot-loader": "^4.12.21",
    "react-native-flipper": "^0.103.0",
    "react-native-performance-flipper-reporter": "^2.0.0",
    "react-native-svg-transformer": "^0.14.3",
    "react-test-renderer": "16.13.1",
    "rn-async-storage-flipper": "0.0.10",
    "semver": "^7.3.4",
    "style-loader": "^2.0.0",
    "wait-port": "^0.2.9",
    "webpack": "^4.44.1",
    "webpack-bundle-analyzer": "^4.4.0",
    "webpack-cli": "^3.3.12",
    "webpack-dev-server": "^3.11.0",
    "webpack-merge": "^5.1.1"
  },
  "jest": {
    "preset": "react-native",
    "transform": {
      "^.+\\.jsx?$": "babel-jest"
    },
    "transformIgnorePatterns": [
      "node_modules/(?!react-native)/"
    ],
    "testPathIgnorePatterns": [
      "<rootDir>/node_modules/"
    ],
    "testMatch": [
      "**/tests/unit/**/*.[jt]s?(x)",
      "**/tests/actions/**/*.[jt]s?(x)",
      "**/?(*.)+(spec|test).[jt]s?(x)"
    ],
    "globals": {
      "__DEV__": true,
      "WebSocket": {}
    },
    "timers": "fake",
    "testEnvironment": "jsdom",
    "setupFiles": [
      "<rootDir>/jest/setup.js"
    ],
    "setupFilesAfterEnv": [
      "@testing-library/jest-native/extend-expect"
    ]
  },
  "detox": {
    "testRunner": "jest",
    "runnerConfig": "tests/e2e/config.json",
    "configurations": {
      "ios.sim.debug": {
        "binaryPath": "ios/build/Build/Products/Debug-iphonesimulator/new expensify.app",
        "build": "xcodebuild -workspace ios/NewExpensify.xcworkspace -scheme NewExpensify -configuration Debug -sdk iphonesimulator -derivedDataPath ios/build | xcpretty",
        "type": "ios.simulator",
        "name": "iPhone 11"
      },
      "ios.sim.release": {
        "binaryPath": "ios/build/Build/Products/Release-iphonesimulator/new expensify.app",
        "build": "xcodebuild -workspace ios/NewExpensify.xcworkspace -scheme NewExpensify -configuration Release -sdk iphonesimulator -derivedDataPath ios/build | xcpretty",
        "type": "ios.simulator",
        "name": "iPhone 11"
      }
    }
  },
  "prettier": {
    "bracketSpacing": false,
    "jsxBracketSameLine": true,
    "singleQuote": true,
    "trailingComma": "all"
  }
}<|MERGE_RESOLUTION|>--- conflicted
+++ resolved
@@ -146,11 +146,7 @@
     "electron-notarize": "^1.0.0",
     "electron-reloader": "^1.2.0",
     "eslint": "^7.6.0",
-<<<<<<< HEAD
     "eslint-config-expensify": "^2.0.18",
-=======
-    "eslint-config-expensify": "2.0.17",
->>>>>>> bf8c8f6a
     "eslint-loader": "^4.0.2",
     "eslint-plugin-detox": "^1.0.0",
     "eslint-plugin-jest": "^24.1.0",
