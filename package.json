{
  "name": "expensify.cash",
<<<<<<< HEAD
  "version": "1.0.68-4",
=======
  "version": "1.0.68-5",
>>>>>>> 08f909ce
  "author": "Expensify, Inc.",
  "homepage": "https://expensify.cash",
  "description": "Expensify.cash is the next generation of Expensify: a reimagination of payments based atop a foundation of chat.",
  "license": "MIT",
  "private": true,
  "scripts": {
    "android": "react-native run-android",
    "ios": "react-native run-ios",
    "ipad": "react-native run-ios --simulator=\"iPad Pro (12.9-inch) (4th generation)\"",
    "ipad-sm": "react-native run-ios --simulator=\"iPad Pro (9.7-inch)\"",
    "desktop": "node desktop/start.js",
    "start": "react-native start",
    "web": "node web/proxy.js & webpack-dev-server --open --config config/webpack/webpack.dev.js",
    "build": "webpack --config config/webpack/webpack.prod.js",
    "build-staging": "webpack --config config/webpack/webpack.staging.js",
    "desktop-build": "webpack --config config/webpack/webpack.prod.js --platform desktop && electron-builder --config config/electron.config.js",
    "desktop-build-staging": "webpack --config config/webpack/webpack.staging.js --platform desktop && electron-builder --config config/electron.config.js",
    "ios-build": "fastlane ios build",
    "android-build": "fastlane android build",
    "test": "jest",
    "lint": "eslint . --max-warnings=0",
    "print-version": "echo $npm_package_version",
    "detox-build": "detox build --configuration ios.sim.debug",
    "detox-test": "detox test --configuration ios.sim.debug",
    "storybook": "start-storybook -p 6006",
    "storybook-build": "build-storybook -o dist/docs",
    "gh-actions-build": "./.github/scripts/buildActions.sh",
    "gh-actions-validate": "./.github/scripts/validateActionsAndWorkflows.sh",
    "analyze-packages": "ANALYZE_BUNDLE=true webpack --config config/webpack/webpack.prod.js"
  },
  "dependencies": {
    "@formatjs/intl-getcanonicallocales": "^1.5.8",
    "@formatjs/intl-locale": "^2.4.21",
    "@formatjs/intl-numberformat": "^6.2.5",
    "@formatjs/intl-pluralrules": "^4.0.13",
    "@onfido/react-native-sdk": "^1.3.3",
    "@react-native-community/async-storage": "^1.11.0",
    "@react-native-community/cli": "4.13.1",
    "@react-native-community/clipboard": "^1.5.1",
    "@react-native-community/netinfo": "^5.9.10",
    "@react-native-community/progress-bar-android": "^1.0.4",
    "@react-native-community/progress-view": "^1.2.3",
    "@react-native-firebase/analytics": "^7.6.7",
    "@react-native-firebase/app": "^8.4.5",
    "@react-native-firebase/crashlytics": "^8.4.9",
    "@react-native-masked-view/masked-view": "^0.2.4",
    "@react-native-picker/picker": "^1.9.11",
    "@react-navigation/compat": "^5.3.15",
    "@react-navigation/drawer": "^6.0.0-next.17",
    "@react-navigation/native": "^6.0.0-next.13",
    "@react-navigation/stack": "^6.0.0-next.25",
    "babel-plugin-transform-remove-console": "^6.9.4",
    "dotenv": "^8.2.0",
    "electron-context-menu": "^2.3.0",
    "electron-log": "^4.3.5",
    "electron-serve": "^1.0.0",
    "electron-updater": "^4.3.4",
    "expensify-common": "^1.0.1",
    "file-loader": "^6.0.0",
    "html-entities": "^1.3.1",
    "lodash": "4.17.21",
    "metro-config": "^0.64.0",
    "moment": "^2.27.0",
    "moment-timezone": "^0.5.31",
    "onfido-sdk-ui": "^6.7.2",
    "prop-types": "^15.7.2",
    "pusher-js": "^7.0.0",
    "react": "^17.0.2",
    "react-dom": "^17.0.2",
    "react-native": "0.64.1",
    "react-native-bootsplash": "^3.2.0",
    "react-native-config": "^1.4.0",
    "react-native-document-picker": "^5.1.0",
    "react-native-gesture-handler": "1.9.0",
    "react-native-image-pan-zoom": "^2.1.12",
    "react-native-image-picker": "^2.3.3",
    "react-native-keyboard-spacer": "^0.4.1",
    "react-native-modal": "^11.10.0",
    "react-native-onyx": "git+https://github.com/Expensify/react-native-onyx.git#1e82e592032c6d0ede8e40f08beb6be790d149e8",
    "react-native-pdf": "^6.2.2",
    "react-native-permissions": "^3.0.1",
    "react-native-picker-select": "8.0.4",
    "react-native-plaid-link-sdk": "^7.0.5",
    "react-native-reanimated": "^2.1.0",
    "react-native-render-html": "^6.0.0-alpha.10",
    "react-native-safe-area-context": "^3.1.4",
    "react-native-screens": "^3.0.0",
    "react-native-svg": "^12.1.0",
    "react-native-web": "0.15.7",
    "react-pdf": "^5.2.0",
    "react-plaid-link": "^3.1.0",
    "react-web-config": "^1.0.0",
    "rn-fetch-blob": "^0.12.0",
    "save": "^2.4.0",
    "underscore": "^1.10.2",
    "urbanairship-react-native": "^11.0.1"
  },
  "devDependencies": {
    "@actions/core": "^1.2.6",
    "@actions/github": "^4.0.0",
    "@babel/core": "^7.11.1",
    "@babel/plugin-proposal-class-properties": "^7.12.1",
    "@babel/preset-env": "^7.11.0",
    "@babel/preset-flow": "^7.12.13",
    "@babel/preset-react": "^7.10.4",
    "@babel/runtime": "^7.11.2",
    "@octokit/core": "^3.3.1",
    "@octokit/plugin-throttling": "^3.4.1",
    "@octokit/rest": "^18.3.5",
    "@react-native-community/eslint-config": "^2.0.0",
    "@storybook/addon-a11y": "^6.2.9",
    "@storybook/addon-essentials": "^6.2.9",
    "@storybook/react": "^6.2.9",
    "@svgr/webpack": "^5.5.0",
    "@testing-library/jest-native": "^3.4.2",
    "@testing-library/react-native": "^7.0.2",
    "@vercel/ncc": "^0.27.0",
    "ajv-cli": "^5.0.0",
    "babel-eslint": "^10.1.0",
    "babel-jest": "^26.2.2",
    "babel-loader": "^8.1.0",
    "babel-plugin-module-resolver": "^4.0.0",
    "babel-plugin-react-native-web": "^0.13.5",
    "babel-plugin-transform-class-properties": "^6.24.1",
    "babel-plugin-transform-remove-console": "^6.9.4",
    "clean-webpack-plugin": "^3.0.0",
    "concurrently": "^5.3.0",
    "copy-webpack-plugin": "^6.0.3",
    "css-loader": "^5.2.4",
    "detox": "^17.8.3",
    "diff-so-fancy": "^1.3.0",
    "electron": "^11.4.8",
    "electron-builder": "^22.8.0",
    "electron-notarize": "^1.0.0",
    "electron-reloader": "^1.2.0",
    "eslint": "^7.6.0",
    "eslint-config-expensify": "^2.0.15",
    "eslint-loader": "^4.0.2",
    "eslint-plugin-detox": "^1.0.0",
    "eslint-plugin-jest": "^24.1.0",
    "html-webpack-plugin": "^4.3.0",
    "jest": "^26.5.2",
    "jest-circus": "^26.5.2",
    "jest-cli": "^26.5.2",
    "metro-react-native-babel-preset": "^0.61.0",
    "mock-fs": "^4.13.0",
    "portfinder": "^1.0.28",
    "pusher-js-mock": "^0.3.3",
    "react-hot-loader": "^4.12.21",
    "react-native-svg-transformer": "^0.14.3",
    "react-test-renderer": "16.13.1",
    "semver": "^7.3.4",
    "style-loader": "^2.0.0",
    "wait-port": "^0.2.9",
    "webpack": "^4.44.1",
    "webpack-bundle-analyzer": "^4.4.0",
    "webpack-cli": "^3.3.12",
    "webpack-dev-server": "^3.11.0",
    "webpack-merge": "^5.1.1"
  },
  "jest": {
    "preset": "react-native",
    "transform": {
      "^.+\\.jsx?$": "babel-jest"
    },
    "transformIgnorePatterns": [
      "node_modules/(?!react-native)/"
    ],
    "testPathIgnorePatterns": [
      "<rootDir>/node_modules/"
    ],
    "testMatch": [
      "**/tests/unit/**/*.[jt]s?(x)",
      "**/tests/actions/**/*.[jt]s?(x)",
      "**/?(*.)+(spec|test).[jt]s?(x)"
    ],
    "globals": {
      "__DEV__": true,
      "WebSocket": {}
    },
    "timers": "fake",
    "testEnvironment": "jsdom",
    "setupFiles": [
      "<rootDir>/jest/setup.js"
    ],
    "setupFilesAfterEnv": [
      "@testing-library/jest-native/extend-expect"
    ]
  },
  "detox": {
    "testRunner": "jest",
    "runnerConfig": "tests/e2e/config.json",
    "configurations": {
      "ios.sim.debug": {
        "binaryPath": "ios/build/Build/Products/Debug-iphonesimulator/expensify.cash.app",
        "build": "xcodebuild -workspace ios/ExpensifyCash.xcworkspace -scheme ExpensifyCash -configuration Debug -sdk iphonesimulator -derivedDataPath ios/build | xcpretty",
        "type": "ios.simulator",
        "name": "iPhone 11"
      },
      "ios.sim.release": {
        "binaryPath": "ios/build/Build/Products/Release-iphonesimulator/expensify.cash.app",
        "build": "xcodebuild -workspace ios/ExpensifyCash.xcworkspace -scheme ExpensifyCash -configuration Release -sdk iphonesimulator -derivedDataPath ios/build | xcpretty",
        "type": "ios.simulator",
        "name": "iPhone 11"
      }
    }
  },
  "prettier": {
    "bracketSpacing": false,
    "jsxBracketSameLine": true,
    "singleQuote": true,
    "trailingComma": "all"
  }
}<|MERGE_RESOLUTION|>--- conflicted
+++ resolved
@@ -1,10 +1,6 @@
 {
   "name": "expensify.cash",
-<<<<<<< HEAD
-  "version": "1.0.68-4",
-=======
   "version": "1.0.68-5",
->>>>>>> 08f909ce
   "author": "Expensify, Inc.",
   "homepage": "https://expensify.cash",
   "description": "Expensify.cash is the next generation of Expensify: a reimagination of payments based atop a foundation of chat.",
