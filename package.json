--- conflicted
+++ resolved
@@ -8,20 +8,12 @@
   "scripts": {
     "android": "react-native run-android",
     "ios": "react-native run-ios",
-<<<<<<< HEAD
+    "ipad": "react-native run-ios --simulator=\"iPad Pro (12.9-inch) (4th generation)\"",
     "desktop": "webpack --config webpack/webpack.dev.js && electron main.js",
     "start": "react-native start",
     "web": "webpack-dev-server --open --config webpack/webpack.dev.js",
     "build": "webpack --config webpack/webpack.prod.js",
-    "desktop-build": "webpack --config webpack/webpack.prod.js && electron-builder --config desktop/electron.config.js --publish always",
-=======
-    "ipad": "react-native run-ios --simulator=\"iPad Pro (12.9-inch) (4th generation)\"",
-    "desktop": "webpack --config webpack.dev.js --platform desktop && electron main.js",
-    "start": "react-native start",
-    "web": "webpack-dev-server --open --config webpack.dev.js",
-    "build": "webpack --config webpack.prod.js",
-    "desktop-build": "webpack --config webpack.prod.js --platform desktop && electron-builder --config desktop/electron.config.js --publish always",
->>>>>>> eeae9f3b
+    "desktop-build": "webpack --config webpack/webpack.prod.js --platform desktop && electron-builder --config desktop/electron.config.js --publish always",
     "ios-build": "fastlane ios build",
     "android-build": "fastlane android build",
     "test": "jest",
